--- conflicted
+++ resolved
@@ -43,7 +43,6 @@
 end
 
 """
-<<<<<<< HEAD
     predict([rng::AbstractRNG,] model::Model, chain::MCMCChains.Chains; include_all=false)
 
 Sample from the posterior predictive distribution by executing `model` with parameters fixed to each sample
@@ -194,10 +193,7 @@
 end
 
 """
-    generated_quantities(model::Model, chain::MCMCChains.Chains)
-=======
     returned(model::Model, chain::MCMCChains.Chains)
->>>>>>> 62a0f196
 
 Execute `model` for each of the samples in `chain` and return an array of the values
 returned by the `model` for each sample.
