--- conflicted
+++ resolved
@@ -197,14 +197,10 @@
     transformation::C
 end
 
-<<<<<<< HEAD
 transformation(vi::SimpleVarInfo) = vi.transformation
 
-SimpleVarInfo(values, logp) = SimpleVarInfo(values, logp, NoTransformation())
-=======
 # Makes things a bit more readable vs. putting `Float64` everywhere.
 const SIMPLEVARINFO_DEFAULT_ELTYPE = Float64
->>>>>>> 715526ff
 
 function SimpleVarInfo{NT,T}(values, logp) where {NT,T}
     return SimpleVarInfo{NT,T,NoTransformation}(values, logp, NoTransformation())
@@ -663,7 +659,6 @@
 """
 Distributions.loglikelihood(model::Model, θ) = loglikelihood(model, SimpleVarInfo(θ))
 
-<<<<<<< HEAD
 # Allow usage of `NamedBijector` too.
 function link!!(
     t::StaticTransformation{<:Bijectors.NamedBijector},
@@ -694,7 +689,8 @@
     lp_new = getlogp(vi) - logjac
     vi_new = setlogp!!(Setfield.@set(vi.values = x), lp_new)
     return settrans!!(vi_new, NoTransformation())
-=======
+end
+
 # Threadsafe stuff.
 # For `SimpleVarInfo` we don't really need `Ref` so let's not use it.
 function ThreadSafeVarInfo(vi::SimpleVarInfo)
@@ -702,5 +698,4 @@
 end
 function ThreadSafeVarInfo(vi::SimpleVarInfo{<:Any,<:Ref})
     return ThreadSafeVarInfo(vi, [Ref(zero(getlogp(vi))) for _ in 1:Threads.nthreads()])
->>>>>>> 715526ff
 end