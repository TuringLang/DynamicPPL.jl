--- conflicted
+++ resolved
@@ -574,7 +574,6 @@
 istrans(vi::SimpleVarInfo, vn::VarName) = istrans(vi)
 istrans(vi::ThreadSafeVarInfo{<:SimpleVarInfo}, vn::VarName) = istrans(vi.varinfo, vn)
 
-<<<<<<< HEAD
 islinked(vi::SimpleVarInfo, ::Union{Sampler,SampleFromPrior}) = istrans(vi)
 
 """
@@ -585,23 +584,15 @@
 If no `Type` is provided, return values as stored in `varinfo`.
 """
 values_as(vi::SimpleVarInfo) = vi.values
-values_as(vi::SimpleVarInfo, ::Type{Dict}) = Dict(zip(keys(vi), values(vi.values)))
-function values_as(vi::SimpleVarInfo{<:Dict}, ::Type{NamedTuple})
-    return NamedTuple((Symbol(k), v) for (k, v) in vi.values)
-end
-values_as(vi::SimpleVarInfo{<:NamedTuple}, ::Type{NamedTuple}) = vi.values
 function values_as(vi::SimpleVarInfo{<:Any,T}, ::Type{Vector}) where {T}
     isempty(vi) && return T[]
     return mapreduce(v -> vec([v;]), vcat, values(vi.values))
-=======
-values_as(vi::SimpleVarInfo) = vi.values
 values_as(vi::SimpleVarInfo{<:T}, ::Type{T}) where {T} = vi.values
 function values_as(vi::SimpleVarInfo, ::Type{D}) where {D<:AbstractDict}
     return Setfield.constructorof(D)(zip(keys(vi), values(vi.values)))
 end
 function values_as(vi::SimpleVarInfo{<:AbstractDict}, ::Type{NamedTuple})
     return NamedTuple((Symbol(k), v) for (k, v) in vi.values)
->>>>>>> ee7fcd6c
 end
 
 """
