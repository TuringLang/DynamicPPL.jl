"""
    $(TYPEDEF)

A simple wrapper of the parameters with a `logp` field for
accumulation of the logdensity.

Currently only implemented for `NT<:NamedTuple` and `NT<:AbstractDict`.

# Fields
$(FIELDS)

# Notes
The major differences between this and `NTVarInfo` are:
1. `SimpleVarInfo` does not require linearization.
2. `SimpleVarInfo` can use more efficient bijectors.
3. `SimpleVarInfo` is only type-stable if `NT<:NamedTuple` and either
   a) no indexing is used in tilde-statements, or
   b) the values have been specified with the correct shapes.

# Examples
## General usage
```jldoctest simplevarinfo-general; setup=:(using Distributions)
julia> using StableRNGs

julia> @model function demo()
           m ~ Normal()
           x = Vector{Float64}(undef, 2)
           for i in eachindex(x)
               x[i] ~ Normal()
           end
           return x
       end
demo (generic function with 2 methods)

julia> m = demo();

julia> rng = StableRNG(42);

julia> ### Sampling ###
       ctx = SamplingContext(rng, SampleFromPrior(), DefaultContext());

julia> # In the `NamedTuple` version we need to provide the place-holder values for
       # the variables which are using "containers", e.g. `Array`.
       # In this case, this means that we need to specify `x` but not `m`.
       _, vi = DynamicPPL.evaluate!!(m, SimpleVarInfo((x = ones(2), )), ctx);

julia> # (✓) Vroom, vroom! FAST!!!
       vi[@varname(x[1])]
0.4471218424633827

julia> # We can also access arbitrary varnames pointing to `x`, e.g.
       vi[@varname(x)]
2-element Vector{Float64}:
 0.4471218424633827
 1.3736306979834252

julia> vi[@varname(x[1:2])]
2-element Vector{Float64}:
 0.4471218424633827
 1.3736306979834252

julia> # (×) If we don't provide the container...
       _, vi = DynamicPPL.evaluate!!(m, SimpleVarInfo(), ctx); vi
ERROR: type NamedTuple has no field x
[...]

julia> # If one does not know the varnames, we can use a `OrderedDict` instead.
       _, vi = DynamicPPL.evaluate!!(m, SimpleVarInfo{Float64}(OrderedDict()), ctx);

julia> # (✓) Sort of fast, but only possible at runtime.
       vi[@varname(x[1])]
-1.019202452456547

julia> # In addtion, we can only access varnames as they appear in the model!
       vi[@varname(x)]
ERROR: KeyError: key x not found
[...]

julia> vi[@varname(x[1:2])]
ERROR: KeyError: key x[1:2] not found
[...]
```

_Technically_, it's possible to use any implementation of `AbstractDict` in place of
`OrderedDict`, but `OrderedDict` ensures that certain operations, e.g. linearization/flattening
of the values in the varinfo, are consistent between evaluations. Hence `OrderedDict` is
the preferred implementation of `AbstractDict` to use here.

You can also sample in _transformed_ space:

```jldoctest simplevarinfo-general
julia> @model demo_constrained() = x ~ Exponential()
demo_constrained (generic function with 2 methods)

julia> m = demo_constrained();

julia> _, vi = DynamicPPL.evaluate!!(m, SimpleVarInfo(), ctx);

julia> vi[@varname(x)] # (✓) 0 ≤ x < ∞
1.8632965762164932

julia> _, vi = DynamicPPL.evaluate!!(m, DynamicPPL.settrans!!(SimpleVarInfo(), true), ctx);

julia> vi[@varname(x)] # (✓) -∞ < x < ∞
-0.21080155351918753

julia> xs = [last(DynamicPPL.evaluate!!(m, DynamicPPL.settrans!!(SimpleVarInfo(), true), ctx))[@varname(x)] for i = 1:10];

julia> any(xs .< 0)  # (✓) Positive probability mass on negative numbers!
true

julia> # And with `OrderedDict` of course!
       _, vi = DynamicPPL.evaluate!!(m, DynamicPPL.settrans!!(SimpleVarInfo(OrderedDict()), true), ctx);

julia> vi[@varname(x)] # (✓) -∞ < x < ∞
0.6225185067787314

julia> xs = [last(DynamicPPL.evaluate!!(m, DynamicPPL.settrans!!(SimpleVarInfo(), true), ctx))[@varname(x)] for i = 1:10];

julia> any(xs .< 0) # (✓) Positive probability mass on negative numbers!
true
```

Evaluation in transformed space of course also works:

```jldoctest simplevarinfo-general
julia> vi = DynamicPPL.settrans!!(SimpleVarInfo((x = -1.0,)), true)
Transformed SimpleVarInfo((x = -1.0,), (LogLikelihood = LogLikelihood(0.0), LogPrior = LogPrior(0.0)))

julia> # (✓) Positive probability mass on negative numbers!
       getlogjoint(last(DynamicPPL.evaluate!!(m, vi, DynamicPPL.DefaultContext())))
-1.3678794411714423

julia> # While if we forget to indicate that it's transformed:
       vi = DynamicPPL.settrans!!(SimpleVarInfo((x = -1.0,)), false)
SimpleVarInfo((x = -1.0,), (LogLikelihood = LogLikelihood(0.0), LogPrior = LogPrior(0.0)))

julia> # (✓) No probability mass on negative numbers!
       getlogjoint(last(DynamicPPL.evaluate!!(m, vi, DynamicPPL.DefaultContext())))
-Inf
```

## Indexing
Using `NamedTuple` as underlying storage.

```jldoctest
julia> svi_nt = SimpleVarInfo((m = (a = [1.0], ), ));

julia> svi_nt[@varname(m)]
(a = [1.0],)

julia> svi_nt[@varname(m.a)]
1-element Vector{Float64}:
 1.0

julia> svi_nt[@varname(m.a[1])]
1.0

julia> svi_nt[@varname(m.a[2])]
ERROR: BoundsError: attempt to access 1-element Vector{Float64} at index [2]
[...]

julia> svi_nt[@varname(m.b)]
ERROR: type NamedTuple has no field b
[...]
```

Using `OrderedDict` as underlying storage.
```jldoctest
julia> svi_dict = SimpleVarInfo(OrderedDict(@varname(m) => (a = [1.0], )));

julia> svi_dict[@varname(m)]
(a = [1.0],)

julia> svi_dict[@varname(m.a)]
1-element Vector{Float64}:
 1.0

julia> svi_dict[@varname(m.a[1])]
1.0

julia> svi_dict[@varname(m.a[2])]
ERROR: BoundsError: attempt to access 1-element Vector{Float64} at index [2]
[...]

julia> svi_dict[@varname(m.b)]
ERROR: type NamedTuple has no field b
[...]
```
"""
struct SimpleVarInfo{NT,Accs<:AccumulatorTuple where {N},C<:AbstractTransformation} <:
       AbstractVarInfo
    "underlying representation of the realization represented"
    values::NT
    "tuple of accumulators for things like log prior and log likelihood"
    accs::Accs
    "represents whether it assumes variables to be transformed"
    transformation::C
end

transformation(vi::SimpleVarInfo) = vi.transformation

function SimpleVarInfo(values, accs)
    return SimpleVarInfo(values, accs, NoTransformation())
end
function SimpleVarInfo{T}(values) where {T<:Real}
    return SimpleVarInfo(values, AccumulatorTuple(LogLikelihood{T}(), LogPrior{T}()))
end
function SimpleVarInfo(values)
    return SimpleVarInfo{LogProbType}(values)
end

# Using `kwargs` to specify the values.
function SimpleVarInfo{T}(; kwargs...) where {T<:Real}
    return SimpleVarInfo{T}(NamedTuple(kwargs))
end
function SimpleVarInfo(; kwargs...)
    return SimpleVarInfo(NamedTuple(kwargs))
end

# Constructor from `Model`.
function SimpleVarInfo(
    model::Model, args::Union{AbstractVarInfo,AbstractSampler,AbstractContext}...
)
    return SimpleVarInfo{LogProbType}(model, args...)
end
function SimpleVarInfo{T}(
    model::Model, args::Union{AbstractVarInfo,AbstractSampler,AbstractContext}...
) where {T<:Real}
    return last(evaluate!!(model, SimpleVarInfo{T}(), args...))
end

# Constructor from `VarInfo`.
<<<<<<< HEAD
function SimpleVarInfo(vi::VarInfo{<:NamedTuple{names}}, ::Type{D}) where {names,D}
=======
function SimpleVarInfo(vi::NTVarInfo, (::Type{D})=NamedTuple; kwargs...) where {D}
    return SimpleVarInfo{eltype(getlogp(vi))}(vi, D; kwargs...)
end
function SimpleVarInfo{T}(
    vi::VarInfo{<:NamedTuple{names}}, ::Type{D}
) where {T<:Real,names,D}
>>>>>>> 8135113c
    values = values_as(vi, D)
    return SimpleVarInfo(values, vi.accs)
end

function untyped_simple_varinfo(model::Model)
    varinfo = SimpleVarInfo(OrderedDict())
    return last(evaluate!!(model, varinfo, SamplingContext()))
end

function typed_simple_varinfo(model::Model)
    varinfo = SimpleVarInfo{Float64}()
    return last(evaluate!!(model, varinfo, SamplingContext()))
end

function unflatten(svi::SimpleVarInfo, x::AbstractVector)
    vals = unflatten(svi.values, x)
    # TODO(mhauru) See comment in unflatten in src/varinfo.jl for why this conversion is
    # required but undesireable.
    et = float_type_with_fallback(eltype(x))
    accs = map(acc -> convert_eltype(et, acc), svi.accs)
    return SimpleVarInfo(vals, accs, svi.transformation)
end

function BangBang.empty!!(vi::SimpleVarInfo)
    return resetlogp!!(Accessors.@set vi.values = empty!!(vi.values))
end
Base.isempty(vi::SimpleVarInfo) = isempty(vi.values)

getaccs(vi::SimpleVarInfo) = vi.accs
setaccs!!(vi::SimpleVarInfo, accs::AccumulatorTuple) = Accessors.@set vi.accs = accs

"""
    keys(vi::SimpleVarInfo)

Return an iterator of keys present in `vi`.
"""
Base.keys(vi::SimpleVarInfo) = keys(vi.values)
Base.keys(vi::SimpleVarInfo{<:NamedTuple}) = map(k -> VarName{k}(), keys(vi.values))

function Base.show(io::IO, mime::MIME"text/plain", svi::SimpleVarInfo)
    if !(svi.transformation isa NoTransformation)
        print(io, "Transformed ")
    end

    return print(io, "SimpleVarInfo(", svi.values, ", ", repr(mime, getaccs(svi)), ")")
end

function Base.getindex(vi::SimpleVarInfo, vn::VarName, dist::Distribution)
    return from_maybe_linked_internal(vi, vn, dist, getindex(vi, vn))
end
function Base.getindex(vi::SimpleVarInfo, vns::Vector{<:VarName}, dist::Distribution)
    vals_linked = mapreduce(vcat, vns) do vn
        getindex(vi, vn, dist)
    end
    return recombine(dist, vals_linked, length(vns))
end

Base.getindex(vi::SimpleVarInfo, vn::VarName) = getindex_internal(vi, vn)

# `SimpleVarInfo` doesn't necessarily vectorize, so we can have arrays other than
# just `Vector`.
function Base.getindex(vi::SimpleVarInfo, vns::AbstractArray{<:VarName})
    return map(Base.Fix1(getindex, vi), vns)
end
# HACK: Needed to disambiguate.
Base.getindex(vi::SimpleVarInfo, vns::Vector{<:VarName}) = map(Base.Fix1(getindex, vi), vns)

Base.getindex(svi::SimpleVarInfo, ::Colon) = values_as(svi, Vector)

getindex_internal(vi::SimpleVarInfo, vn::VarName) = get(vi.values, vn)
# `AbstractDict`
function getindex_internal(
    vi::SimpleVarInfo{<:Union{AbstractDict,VarNamedVector}}, vn::VarName
)
    return getvalue(vi.values, vn)
end

Base.haskey(vi::SimpleVarInfo, vn::VarName) = hasvalue(vi.values, vn)

function BangBang.setindex!!(vi::SimpleVarInfo, val, vn::VarName)
    # For `NamedTuple` we treat the symbol in `vn` as the _property_ to set.
    return Accessors.@set vi.values = set!!(vi.values, vn, val)
end

# TODO: Specialize to handle certain cases, e.g. a collection of `VarName` with
# same symbol and same type of, say, `IndexLens`, for improved `.~` performance.
function BangBang.setindex!!(vi::SimpleVarInfo, vals, vns::AbstractVector{<:VarName})
    for (vn, val) in zip(vns, vals)
        vi = BangBang.setindex!!(vi, val, vn)
    end
    return vi
end

function BangBang.setindex!!(vi::SimpleVarInfo{<:AbstractDict}, val, vn::VarName)
    # For dictlike objects, we treat the entire `vn` as a _key_ to set.
    dict = values_as(vi)
    # Attempt to split into `parent` and `child` optic.
    parent, child, issuccess = splitoptic(getoptic(vn)) do optic
        o = optic === nothing ? identity : optic
        haskey(dict, VarName(vn, o))
    end
    # When combined with `VarInfo`, `nothing` is equivalent to `identity`.
    keyoptic = parent === nothing ? identity : parent

    dict_new = if !issuccess
        # Split doesn't exist ⟹ we're working with a new key.
        BangBang.setindex!!(dict, val, vn)
    else
        # Split exists ⟹ trying to set an existing key.
        vn_key = VarName(vn, keyoptic)
        BangBang.setindex!!(dict, set!!(dict[vn_key], child, val), vn_key)
    end
    return Accessors.@set vi.values = dict_new
end

# `NamedTuple`
function BangBang.push!!(
    vi::SimpleVarInfo{<:NamedTuple}, ::VarName{sym,typeof(identity)}, value, ::Distribution
) where {sym}
    return Accessors.@set vi.values = merge(vi.values, NamedTuple{(sym,)}((value,)))
end
function BangBang.push!!(
    vi::SimpleVarInfo{<:NamedTuple}, vn::VarName{sym}, value, ::Distribution
) where {sym}
    return Accessors.@set vi.values = set!!(vi.values, vn, value)
end

# `AbstractDict`
function BangBang.push!!(
    vi::SimpleVarInfo{<:AbstractDict}, vn::VarName, value, ::Distribution
)
    vi.values[vn] = value
    return vi
end

function BangBang.push!!(
    vi::SimpleVarInfo{<:VarNamedVector}, vn::VarName, value, ::Distribution
)
    # The semantics of push!! for SimpleVarInfo and VarNamedVector are different. For
    # SimpleVarInfo, push!! allows the key to exist already, for VarNamedVector it does not.
    # Hence we need to call update!! here, which has the same semantics as push!! does for
    # SimpleVarInfo.
    return Accessors.@set vi.values = setindex!!(vi.values, value, vn)
end

const SimpleOrThreadSafeSimple{T,V,C} = Union{
    SimpleVarInfo{T,V,C},ThreadSafeVarInfo{<:SimpleVarInfo{T,V,C}}
}

# Necessary for `matchingvalue` to work properly.
Base.eltype(::SimpleOrThreadSafeSimple{<:Any,V}) where {V} = V

# `subset`
function subset(varinfo::SimpleVarInfo, vns::AbstractVector{<:VarName})
    return Accessors.@set varinfo.values = _subset(varinfo.values, vns)
end

function _subset(x::AbstractDict, vns::AbstractVector{VN}) where {VN<:VarName}
    vns_present = collect(keys(x))
    vns_found = filter(
        vn_present -> any(subsumes(vn, vn_present) for vn in vns), vns_present
    )
    C = ConstructionBase.constructorof(typeof(x))
    if isempty(vns_found)
        return C()
    else
        return C(vn => x[vn] for vn in vns_found)
    end
end

function _subset(x::NamedTuple, vns)
    # NOTE: Here we can only handle `vns` that contain `identity` as optic.
    if any(Base.Fix1(!==, identity) ∘ getoptic, vns)
        throw(
            ArgumentError(
                "Cannot subset `NamedTuple` with non-`identity` `VarName`. " *
                "For example, `@varname(x)` is allowed, but `@varname(x[1])` is not.",
            ),
        )
    end

    syms = map(getsym, vns)
    x_syms = filter(Base.Fix2(in, syms), keys(x))
    return NamedTuple{Tuple(x_syms)}(Tuple(map(Base.Fix1(getindex, x), x_syms)))
end

_subset(x::VarNamedVector, vns) = subset(x, vns)

# `merge`
function Base.merge(varinfo_left::SimpleVarInfo, varinfo_right::SimpleVarInfo)
    values = merge(varinfo_left.values, varinfo_right.values)
    accs = getaccs(varinfo_right)
    transformation = merge_transformations(
        varinfo_left.transformation, varinfo_right.transformation
    )
    return SimpleVarInfo(values, accs, transformation)
end

# Context implementations
# NOTE: Evaluations, i.e. those without `rng` are shared with other
# implementations of `AbstractVarInfo`.
function assume(
    rng::Random.AbstractRNG,
    sampler::Union{SampleFromPrior,SampleFromUniform},
    dist::Distribution,
    vn::VarName,
    vi::SimpleOrThreadSafeSimple,
)
    value = init(rng, dist, sampler)
    # Transform if we're working in unconstrained space.
    f = to_maybe_linked_internal_transform(vi, vn, dist)
    value_raw, logjac = with_logabsdet_jacobian(f, value)
    vi = BangBang.push!!(vi, vn, value_raw, dist)
    vi = accumulate_assume!!(vi, value, -logjac, vn, dist)
    return value, vi
end

# NOTE: We don't implement `settrans!!(vi, trans, vn)`.
function settrans!!(vi::SimpleVarInfo, trans)
    return settrans!!(vi, trans ? DynamicTransformation() : NoTransformation())
end
function settrans!!(vi::SimpleVarInfo, transformation::AbstractTransformation)
    return Accessors.@set vi.transformation = transformation
end
function settrans!!(vi::ThreadSafeVarInfo{<:SimpleVarInfo}, trans)
    return Accessors.@set vi.varinfo = settrans!!(vi.varinfo, trans)
end

istrans(vi::SimpleVarInfo) = !(vi.transformation isa NoTransformation)
istrans(vi::SimpleVarInfo, ::VarName) = istrans(vi)
istrans(vi::ThreadSafeVarInfo{<:SimpleVarInfo}, vn::VarName) = istrans(vi.varinfo, vn)

islinked(vi::SimpleVarInfo) = istrans(vi)

values_as(vi::SimpleVarInfo) = vi.values
values_as(vi::SimpleVarInfo{<:T}, ::Type{T}) where {T} = vi.values
function values_as(vi::SimpleVarInfo, ::Type{Vector})
    isempty(vi) && return Any[]
    return mapreduce(tovec, vcat, values(vi.values))
end
function values_as(vi::SimpleVarInfo, ::Type{D}) where {D<:AbstractDict}
    return ConstructionBase.constructorof(D)(zip(keys(vi), values(vi.values)))
end
function values_as(vi::SimpleVarInfo{<:AbstractDict}, ::Type{NamedTuple})
    return NamedTuple((Symbol(k), v) for (k, v) in vi.values)
end
function values_as(vi::SimpleVarInfo, ::Type{T}) where {T}
    return values_as(vi.values, T)
end

"""
    logjoint(model::Model, θ)

Return the log joint probability of variables `θ` for the probabilistic `model`.

See [`logprior`](@ref) and [`loglikelihood`](@ref).

# Examples
```jldoctest; setup=:(using Distributions)
julia> @model function demo(x)
           m ~ Normal()
           for i in eachindex(x)
               x[i] ~ Normal(m, 1.0)
           end
       end
demo (generic function with 2 methods)

julia> # Using a `NamedTuple`.
       logjoint(demo([1.0]), (m = 100.0, ))
-9902.33787706641

julia> # Using a `OrderedDict`.
       logjoint(demo([1.0]), OrderedDict(@varname(m) => 100.0))
-9902.33787706641

julia> # Truth.
       logpdf(Normal(100.0, 1.0), 1.0) + logpdf(Normal(), 100.0)
-9902.33787706641
```
"""
logjoint(model::Model, θ) = logjoint(model, SimpleVarInfo(θ))

"""
    logprior(model::Model, θ)

Return the log prior probability of variables `θ` for the probabilistic `model`.

See also [`logjoint`](@ref) and [`loglikelihood`](@ref).

# Examples
```jldoctest; setup=:(using Distributions)
julia> @model function demo(x)
           m ~ Normal()
           for i in eachindex(x)
               x[i] ~ Normal(m, 1.0)
           end
       end
demo (generic function with 2 methods)

julia> # Using a `NamedTuple`.
       logprior(demo([1.0]), (m = 100.0, ))
-5000.918938533205

julia> # Using a `OrderedDict`.
       logprior(demo([1.0]), OrderedDict(@varname(m) => 100.0))
-5000.918938533205

julia> # Truth.
       logpdf(Normal(), 100.0)
-5000.918938533205
```
"""
logprior(model::Model, θ) = logprior(model, SimpleVarInfo(θ))

"""
    loglikelihood(model::Model, θ)

Return the log likelihood of variables `θ` for the probabilistic `model`.

See also [`logjoint`](@ref) and [`logprior`](@ref).

# Examples
```jldoctest; setup=:(using Distributions)
julia> @model function demo(x)
           m ~ Normal()
           for i in eachindex(x)
               x[i] ~ Normal(m, 1.0)
           end
       end
demo (generic function with 2 methods)

julia> # Using a `NamedTuple`.
       loglikelihood(demo([1.0]), (m = 100.0, ))
-4901.418938533205

julia> # Using a `OrderedDict`.
       loglikelihood(demo([1.0]), OrderedDict(@varname(m) => 100.0))
-4901.418938533205

julia> # Truth.
       logpdf(Normal(100.0, 1.0), 1.0)
-4901.418938533205
```
"""
Distributions.loglikelihood(model::Model, θ) = loglikelihood(model, SimpleVarInfo(θ))

# Allow usage of `NamedBijector` too.
function link!!(
    t::StaticTransformation{<:Bijectors.NamedTransform},
    vi::SimpleVarInfo{<:NamedTuple},
    ::Model,
)
    b = inverse(t.bijector)
    x = vi.values
    y, logjac = with_logabsdet_jacobian(b, x)
    vi_new = Accessors.@set(vi.values = y)
    vi_new = acclogprior!!(vi_new, -logjac)
    return settrans!!(vi_new, t)
end

function invlink!!(
    t::StaticTransformation{<:Bijectors.NamedTransform},
    vi::SimpleVarInfo{<:NamedTuple},
    ::Model,
)
    b = t.bijector
    y = vi.values
    x, logjac = with_logabsdet_jacobian(b, y)
    vi_new = Accessors.@set(vi.values = x)
    vi_new = acclogprior!!(vi_new, logjac)
    return settrans!!(vi_new, NoTransformation())
end

# With `SimpleVarInfo`, when we're not working with linked variables, there's no need to do anything.
from_internal_transform(vi::SimpleVarInfo, ::VarName) = identity
from_internal_transform(vi::SimpleVarInfo, ::VarName, dist) = identity
# TODO: Should the following methods specialize on the case where we have a `StaticTransformation{<:Bijectors.NamedTransform}`?
from_linked_internal_transform(vi::SimpleVarInfo, ::VarName) = identity
function from_linked_internal_transform(vi::SimpleVarInfo, ::VarName, dist)
    return invlink_transform(dist)
end

has_varnamedvector(vi::SimpleVarInfo) = vi.values isa VarNamedVector<|MERGE_RESOLUTION|>--- conflicted
+++ resolved
@@ -231,16 +231,7 @@
 end
 
 # Constructor from `VarInfo`.
-<<<<<<< HEAD
-function SimpleVarInfo(vi::VarInfo{<:NamedTuple{names}}, ::Type{D}) where {names,D}
-=======
-function SimpleVarInfo(vi::NTVarInfo, (::Type{D})=NamedTuple; kwargs...) where {D}
-    return SimpleVarInfo{eltype(getlogp(vi))}(vi, D; kwargs...)
-end
-function SimpleVarInfo{T}(
-    vi::VarInfo{<:NamedTuple{names}}, ::Type{D}
-) where {T<:Real,names,D}
->>>>>>> 8135113c
+function SimpleVarInfo(vi::NTVarInfo, ::Type{D}) where {names,D}
     values = values_as(vi, D)
     return SimpleVarInfo(values, vi.accs)
 end
