"""
    LogProbAccumulator{T} <: AbstractAccumulator

An abstract type for accumulators that hold a single scalar log probability value.

Every subtype of `LogProbAccumulator` must implement
* A method for `logp` that returns the scalar log probability value that defines it.
* A single-argument constructor that takes a `logp` value.
* `accumulator_name`, `accumulate_assume!!`, and `accumulate_observe!!` methods like any
    other accumulator.

`LogProbAccumulator` provides implementations for other common functions, like convenience
constructors, `copy`, `show`, `==`, `isequal`, `hash`, `split`, and `combine`.

This type has no great conceptual significance, it just reduces code duplication between
types like LogPriorAccumulator, LogJacobianAccumulator, and LogLikelihoodAccumulator.
"""
abstract type LogProbAccumulator{T<:Real} <: AbstractAccumulator end

# The first of the below methods sets AccType{T}() = AccType(zero(T)) for any
# AccType <: LogProbAccumulator{T}. The second one sets LogProbType as the default eltype T
# when calling AccType().
"""
    LogProbAccumulator{T}()

Create a new `LogProbAccumulator` accumulator with the log prior initialized to zero.
"""
(::Type{AccType})() where {T<:Real,AccType<:LogProbAccumulator{T}} = AccType(zero(T))
(::Type{AccType})() where {AccType<:LogProbAccumulator} = AccType{LogProbType}()

Base.copy(acc::LogProbAccumulator) = acc

function Base.show(io::IO, acc::LogProbAccumulator)
    return print(io, "$(repr(accumulator_name(acc)))($(repr(logp(acc)))))")
end

# Note that == and isequal are different, and equality under the latter should imply
# equality of hashes. Both of the below implementations are also different from the default
# implementation for structs.
function Base.:(==)(acc1::LogProbAccumulator, acc2::LogProbAccumulator)
    return accumulator_name(acc1) === accumulator_name(acc2) && logp(acc1) == logp(acc2)
end

function Base.isequal(acc1::LogProbAccumulator, acc2::LogProbAccumulator)
    return basetypeof(acc1) === basetypeof(acc2) && isequal(logp(acc1), logp(acc2))
end

Base.hash(acc::T, h::UInt) where {T<:LogProbAccumulator} = hash((T, logp(acc)), h)

split(::AccType) where {T,AccType<:LogProbAccumulator{T}} = AccType(zero(T))

function combine(acc::LogProbAccumulator, acc2::LogProbAccumulator)
    if basetypeof(acc) !== basetypeof(acc2)
        msg = "Cannot combine accumulators of different types: $(basetypeof(acc)) and $(basetypeof(acc2))"
        throw(ArgumentError(msg))
    end
    return basetypeof(acc)(logp(acc) + logp(acc2))
end

acclogp(acc::LogProbAccumulator, val) = basetypeof(acc)(logp(acc) + val)

Base.zero(acc::T) where {T<:LogProbAccumulator} = T(zero(logp(acc)))

function Base.convert(
    ::Type{AccType}, acc::LogProbAccumulator
) where {T,AccType<:LogProbAccumulator{T}}
    return AccType(convert(T, logp(acc)))
end

function convert_eltype(::Type{T}, acc::LogProbAccumulator) where {T}
    return basetypeof(acc)(convert(T, logp(acc)))
end

"""
    LogPriorAccumulator{T<:Real} <: LogProbAccumulator{T}

An accumulator that tracks the cumulative log prior during model execution.

Note that the log prior stored in here is always calculated based on unlinked
parameters, i.e., the value of `logp` is independent of whether tha VarInfo is
linked or not.

# Fields
$(TYPEDFIELDS)
"""
struct LogPriorAccumulator{T<:Real} <: LogProbAccumulator{T}
    "the scalar log prior value"
    logp::T
end

logp(acc::LogPriorAccumulator) = acc.logp

accumulator_name(::Type{<:LogPriorAccumulator}) = :LogPrior

function accumulate_assume!!(acc::LogPriorAccumulator, val, logjac, vn, right)
    return acclogp(acc, logpdf(right, val))
end
accumulate_observe!!(acc::LogPriorAccumulator, right, left, vn) = acc

"""
    LogJacobianAccumulator{T<:Real} <: LogProbAccumulator{T}

An accumulator that tracks the cumulative log Jacobian (technically,
log(abs(det(J)))) during model execution. Specifically, J refers to the
Jacobian of the _link transform_, i.e., from the space of the original
distribution to unconstrained space.

!!! note
    This accumulator is only incremented if the variable is transformed by a
    link function, i.e., if the VarInfo is linked (for the particular
    variable that is currently being accumulated). If the variable is not
    linked, the log Jacobian term will be 0.

    In general, for the forward Jacobian ``\\mathbf{J}`` corresponding to the
    function ``\\mathbf{y} = f(\\mathbf{x})``,

    ```math
    \\log(q(\\mathbf{y})) = \\log(p(\\mathbf{x})) - \\log (|\\mathbf{J}|)
    ```

    and correspondingly:

    ```julia
    getlogjoint_internal(vi) = getlogjoint(vi) - getlogjac(vi)
    ```

# Fields
$(TYPEDFIELDS)
"""
struct LogJacobianAccumulator{T<:Real} <: LogProbAccumulator{T}
    "the logabsdet of the link transform Jacobian"
    logJ::T
end

logp(acc::LogJacobianAccumulator) = acc.logJ

accumulator_name(::Type{<:LogJacobianAccumulator}) = :LogJacobian

function accumulate_assume!!(acc::LogJacobianAccumulator, val, logjac, vn, right)
    return acclogp(acc, logjac)
end
accumulate_observe!!(acc::LogJacobianAccumulator, right, left, vn) = acc

"""
<<<<<<< HEAD
    LogLikelihoodAccumulator{T<:Real} <: LogProbAccumulator{T}
=======
    LogJacobianAccumulator{T<:Real} <: AbstractAccumulator

An accumulator that tracks the cumulative log Jacobian (technically,
log(abs(det(J)))) during model execution. Specifically, J refers to the
Jacobian of the _link transform_, i.e., from the space of the original
distribution to unconstrained space.

!!! note
    This accumulator is only incremented if the variable is transformed by a
    link function, i.e., if the VarInfo is linked (for the particular
    variable that is currently being accumulated). If the variable is not
    linked, the log Jacobian term will be 0.

    In general, for the forward Jacobian ``\\mathbf{J}`` corresponding to the
    function ``\\mathbf{y} = f(\\mathbf{x})``,

    ```math
    \\log(q(\\mathbf{y})) = \\log(p(\\mathbf{x})) - \\log (|\\mathbf{J}|)
    ```

    and correspondingly:

    ```julia
    getlogjoint_internal(vi) = getlogjoint(vi) - getlogjac(vi)
    ```

# Fields
$(TYPEDFIELDS)
"""
struct LogJacobianAccumulator{T<:Real} <: AbstractAccumulator
    "the logabsdet of the link transform Jacobian"
    logjac::T
end

"""
    LogJacobianAccumulator{T}()

Create a new `LogJacobianAccumulator` accumulator with the log Jacobian initialized to zero.
"""
LogJacobianAccumulator{T}() where {T<:Real} = LogJacobianAccumulator(zero(T))
LogJacobianAccumulator() = LogJacobianAccumulator{LogProbType}()

"""
    LogLikelihoodAccumulator{T<:Real} <: AbstractAccumulator
>>>>>>> bd99d4f4

An accumulator that tracks the cumulative log likelihood during model execution.

# Fields
$(TYPEDFIELDS)
"""
struct LogLikelihoodAccumulator{T<:Real} <: LogProbAccumulator{T}
    "the scalar log likelihood value"
    logp::T
end

logp(acc::LogLikelihoodAccumulator) = acc.logp

accumulator_name(::Type{<:LogLikelihoodAccumulator}) = :LogLikelihood

accumulate_assume!!(acc::LogLikelihoodAccumulator, val, logjac, vn, right) = acc
function accumulate_observe!!(acc::LogLikelihoodAccumulator, right, left, vn)
    # Note that it's important to use the loglikelihood function here, not logpdf, because
    # they handle vectors differently:
    # https://github.com/JuliaStats/Distributions.jl/issues/1972
    return acclogp(acc, Distributions.loglikelihood(right, left))
end

"""
    VariableOrderAccumulator{T} <: AbstractAccumulator

An accumulator that tracks the order of variables in a `VarInfo`.

This doesn't track the full ordering, but rather how many observations have taken place
before the assume statement for each variable. This is needed for particle methods, where
the model is segmented into parts by each observation, and we need to know which part each
assume statement is in.

# Fields
$(TYPEDFIELDS)
"""
struct VariableOrderAccumulator{Eltype<:Integer,VNType<:VarName} <: AbstractAccumulator
    "the number of observations"
    num_produce::Eltype
    "mapping of variable names to their order in the model"
    order::Dict{VNType,Eltype}
end

"""
    VariableOrderAccumulator{T<:Integer}(n=zero(T))

Create a new `VariableOrderAccumulator` with the number of observations set to `n`.
"""
VariableOrderAccumulator{T}(n=zero(T)) where {T<:Integer} =
    VariableOrderAccumulator(convert(T, n), Dict{VarName,T}())
VariableOrderAccumulator(n) = VariableOrderAccumulator{typeof(n)}(n)
VariableOrderAccumulator() = VariableOrderAccumulator{Int}()

<<<<<<< HEAD
=======
Base.copy(acc::LogPriorAccumulator) = acc
Base.copy(acc::LogJacobianAccumulator) = acc
Base.copy(acc::LogLikelihoodAccumulator) = acc
>>>>>>> bd99d4f4
function Base.copy(acc::VariableOrderAccumulator)
    return VariableOrderAccumulator(acc.num_produce, copy(acc.order))
end

<<<<<<< HEAD
=======
function Base.show(io::IO, acc::LogPriorAccumulator)
    return print(io, "LogPriorAccumulator($(repr(acc.logp)))")
end
function Base.show(io::IO, acc::LogJacobianAccumulator)
    return print(io, "LogJacobianAccumulator($(repr(acc.logjac)))")
end
function Base.show(io::IO, acc::LogLikelihoodAccumulator)
    return print(io, "LogLikelihoodAccumulator($(repr(acc.logp)))")
end
>>>>>>> bd99d4f4
function Base.show(io::IO, acc::VariableOrderAccumulator)
    return print(
        io, "VariableOrderAccumulator($(string(acc.num_produce)), $(repr(acc.order)))"
    )
end

<<<<<<< HEAD
=======
# Note that == and isequal are different, and equality under the latter should imply
# equality of hashes. Both of the below implementations are also different from the default
# implementation for structs.
Base.:(==)(acc1::LogPriorAccumulator, acc2::LogPriorAccumulator) = acc1.logp == acc2.logp
function Base.:(==)(acc1::LogJacobianAccumulator, acc2::LogJacobianAccumulator)
    return acc1.logjac == acc2.logjac
end
function Base.:(==)(acc1::LogLikelihoodAccumulator, acc2::LogLikelihoodAccumulator)
    return acc1.logp == acc2.logp
end
>>>>>>> bd99d4f4
function Base.:(==)(acc1::VariableOrderAccumulator, acc2::VariableOrderAccumulator)
    return acc1.num_produce == acc2.num_produce && acc1.order == acc2.order
end

<<<<<<< HEAD
=======
function Base.isequal(acc1::LogPriorAccumulator, acc2::LogPriorAccumulator)
    return isequal(acc1.logp, acc2.logp)
end
function Base.isequal(acc1::LogJacobianAccumulator, acc2::LogJacobianAccumulator)
    return isequal(acc1.logjac, acc2.logjac)
end
function Base.isequal(acc1::LogLikelihoodAccumulator, acc2::LogLikelihoodAccumulator)
    return isequal(acc1.logp, acc2.logp)
end
>>>>>>> bd99d4f4
function Base.isequal(acc1::VariableOrderAccumulator, acc2::VariableOrderAccumulator)
    return isequal(acc1.num_produce, acc2.num_produce) && isequal(acc1.order, acc2.order)
end

<<<<<<< HEAD
=======
Base.hash(acc::LogPriorAccumulator, h::UInt) = hash((LogPriorAccumulator, acc.logp), h)
function Base.hash(acc::LogJacobianAccumulator, h::UInt)
    return hash((LogJacobianAccumulator, acc.logjac), h)
end
function Base.hash(acc::LogLikelihoodAccumulator, h::UInt)
    return hash((LogLikelihoodAccumulator, acc.logp), h)
end
>>>>>>> bd99d4f4
function Base.hash(acc::VariableOrderAccumulator, h::UInt)
    return hash((VariableOrderAccumulator, acc.num_produce, acc.order), h)
end

<<<<<<< HEAD
accumulator_name(::Type{<:VariableOrderAccumulator}) = :VariableOrder

split(acc::VariableOrderAccumulator) = copy(acc)

=======
accumulator_name(::Type{<:LogPriorAccumulator}) = :LogPrior
accumulator_name(::Type{<:LogJacobianAccumulator}) = :LogJacobian
accumulator_name(::Type{<:LogLikelihoodAccumulator}) = :LogLikelihood
accumulator_name(::Type{<:VariableOrderAccumulator}) = :VariableOrder

split(::LogPriorAccumulator{T}) where {T} = LogPriorAccumulator(zero(T))
split(::LogJacobianAccumulator{T}) where {T} = LogJacobianAccumulator(zero(T))
split(::LogLikelihoodAccumulator{T}) where {T} = LogLikelihoodAccumulator(zero(T))
split(acc::VariableOrderAccumulator) = copy(acc)

function combine(acc::LogPriorAccumulator, acc2::LogPriorAccumulator)
    return LogPriorAccumulator(acc.logp + acc2.logp)
end
function combine(acc::LogJacobianAccumulator, acc2::LogJacobianAccumulator)
    return LogJacobianAccumulator(acc.logjac + acc2.logjac)
end
function combine(acc::LogLikelihoodAccumulator, acc2::LogLikelihoodAccumulator)
    return LogLikelihoodAccumulator(acc.logp + acc2.logp)
end
>>>>>>> bd99d4f4
function combine(acc::VariableOrderAccumulator, acc2::VariableOrderAccumulator)
    # Note that assumptions are not allowed in parallelised blocks, and thus the
    # dictionaries should be identical.
    return VariableOrderAccumulator(
        max(acc.num_produce, acc2.num_produce), merge(acc.order, acc2.order)
    )
end

<<<<<<< HEAD
=======
function Base.:+(acc1::LogPriorAccumulator, acc2::LogPriorAccumulator)
    return LogPriorAccumulator(acc1.logp + acc2.logp)
end
function Base.:+(acc1::LogJacobianAccumulator, acc2::LogJacobianAccumulator)
    return LogJacobianAccumulator(acc1.logjac + acc2.logjac)
end
function Base.:+(acc1::LogLikelihoodAccumulator, acc2::LogLikelihoodAccumulator)
    return LogLikelihoodAccumulator(acc1.logp + acc2.logp)
end
>>>>>>> bd99d4f4
function increment(acc::VariableOrderAccumulator)
    return VariableOrderAccumulator(acc.num_produce + oneunit(acc.num_produce), acc.order)
end

<<<<<<< HEAD
=======
Base.zero(acc::LogPriorAccumulator) = LogPriorAccumulator(zero(acc.logp))
Base.zero(acc::LogJacobianAccumulator) = LogJacobianAccumulator(zero(acc.logjac))
Base.zero(acc::LogLikelihoodAccumulator) = LogLikelihoodAccumulator(zero(acc.logp))

function accumulate_assume!!(acc::LogPriorAccumulator, val, logjac, vn, right)
    return acc + LogPriorAccumulator(logpdf(right, val))
end
accumulate_observe!!(acc::LogPriorAccumulator, right, left, vn) = acc

function accumulate_assume!!(acc::LogJacobianAccumulator, val, logjac, vn, right)
    return acc + LogJacobianAccumulator(logjac)
end
accumulate_observe!!(acc::LogJacobianAccumulator, right, left, vn) = acc

accumulate_assume!!(acc::LogLikelihoodAccumulator, val, logjac, vn, right) = acc
function accumulate_observe!!(acc::LogLikelihoodAccumulator, right, left, vn)
    # Note that it's important to use the loglikelihood function here, not logpdf, because
    # they handle vectors differently:
    # https://github.com/JuliaStats/Distributions.jl/issues/1972
    return acc + LogLikelihoodAccumulator(Distributions.loglikelihood(right, left))
end

>>>>>>> bd99d4f4
function accumulate_assume!!(acc::VariableOrderAccumulator, val, logjac, vn, right)
    acc.order[vn] = acc.num_produce
    return acc
end
accumulate_observe!!(acc::VariableOrderAccumulator, right, left, vn) = increment(acc)

<<<<<<< HEAD
=======
function Base.convert(::Type{LogPriorAccumulator{T}}, acc::LogPriorAccumulator) where {T}
    return LogPriorAccumulator(convert(T, acc.logp))
end
function Base.convert(
    ::Type{LogJacobianAccumulator{T}}, acc::LogJacobianAccumulator
) where {T}
    return LogJacobianAccumulator(convert(T, acc.logjac))
end
function Base.convert(
    ::Type{LogLikelihoodAccumulator{T}}, acc::LogLikelihoodAccumulator
) where {T}
    return LogLikelihoodAccumulator(convert(T, acc.logp))
end
>>>>>>> bd99d4f4
function Base.convert(
    ::Type{VariableOrderAccumulator{ElType,VnType}}, acc::VariableOrderAccumulator
) where {ElType,VnType}
    order = Dict{VnType,ElType}()
    for (k, v) in acc.order
        order[convert(VnType, k)] = convert(ElType, v)
    end
    return VariableOrderAccumulator(convert(ElType, acc.num_produce), order)
end

# TODO(mhauru)
# We ignore the convert_eltype calls for VariableOrderAccumulator, by letting them fallback on
# convert_eltype(::AbstractAccumulator, ::Type). This is because they are only used to
# deal with dual number types of AD backends, which shouldn't concern VariableOrderAccumulator. This is
# horribly hacky and should be fixed. See also comment in `unflatten` in `src/varinfo.jl`.
<<<<<<< HEAD
=======
function convert_eltype(::Type{T}, acc::LogPriorAccumulator) where {T}
    return LogPriorAccumulator(convert(T, acc.logp))
end
function convert_eltype(::Type{T}, acc::LogJacobianAccumulator) where {T}
    return LogJacobianAccumulator(convert(T, acc.logjac))
end
function convert_eltype(::Type{T}, acc::LogLikelihoodAccumulator) where {T}
    return LogLikelihoodAccumulator(convert(T, acc.logp))
end
>>>>>>> bd99d4f4

function default_accumulators(
    ::Type{FloatT}=LogProbType, ::Type{IntT}=Int
) where {FloatT,IntT}
    return AccumulatorTuple(
        LogPriorAccumulator{FloatT}(),
        LogJacobianAccumulator{FloatT}(),
        LogLikelihoodAccumulator{FloatT}(),
        VariableOrderAccumulator{IntT}(),
    )
end

function subset(acc::VariableOrderAccumulator, vns::AbstractVector{<:VarName})
    order = filter(pair -> any(subsumes(vn, first(pair)) for vn in vns), acc.order)
    return VariableOrderAccumulator(acc.num_produce, order)
end

"""
    merge(acc1::VariableOrderAccumulator, acc2::VariableOrderAccumulator)

Merge two `VariableOrderAccumulator` instances.

The `num_produce` field of the return value is the `num_produce` of `acc2`.
"""
function Base.merge(acc1::VariableOrderAccumulator, acc2::VariableOrderAccumulator)
    return VariableOrderAccumulator(acc2.num_produce, merge(acc1.order, acc2.order))
end<|MERGE_RESOLUTION|>--- conflicted
+++ resolved
@@ -129,10 +129,10 @@
 """
 struct LogJacobianAccumulator{T<:Real} <: LogProbAccumulator{T}
     "the logabsdet of the link transform Jacobian"
-    logJ::T
-end
-
-logp(acc::LogJacobianAccumulator) = acc.logJ
+    logjac::T
+end
+
+logp(acc::LogJacobianAccumulator) = acc.logjac
 
 accumulator_name(::Type{<:LogJacobianAccumulator}) = :LogJacobian
 
@@ -142,54 +142,7 @@
 accumulate_observe!!(acc::LogJacobianAccumulator, right, left, vn) = acc
 
 """
-<<<<<<< HEAD
     LogLikelihoodAccumulator{T<:Real} <: LogProbAccumulator{T}
-=======
-    LogJacobianAccumulator{T<:Real} <: AbstractAccumulator
-
-An accumulator that tracks the cumulative log Jacobian (technically,
-log(abs(det(J)))) during model execution. Specifically, J refers to the
-Jacobian of the _link transform_, i.e., from the space of the original
-distribution to unconstrained space.
-
-!!! note
-    This accumulator is only incremented if the variable is transformed by a
-    link function, i.e., if the VarInfo is linked (for the particular
-    variable that is currently being accumulated). If the variable is not
-    linked, the log Jacobian term will be 0.
-
-    In general, for the forward Jacobian ``\\mathbf{J}`` corresponding to the
-    function ``\\mathbf{y} = f(\\mathbf{x})``,
-
-    ```math
-    \\log(q(\\mathbf{y})) = \\log(p(\\mathbf{x})) - \\log (|\\mathbf{J}|)
-    ```
-
-    and correspondingly:
-
-    ```julia
-    getlogjoint_internal(vi) = getlogjoint(vi) - getlogjac(vi)
-    ```
-
-# Fields
-$(TYPEDFIELDS)
-"""
-struct LogJacobianAccumulator{T<:Real} <: AbstractAccumulator
-    "the logabsdet of the link transform Jacobian"
-    logjac::T
-end
-
-"""
-    LogJacobianAccumulator{T}()
-
-Create a new `LogJacobianAccumulator` accumulator with the log Jacobian initialized to zero.
-"""
-LogJacobianAccumulator{T}() where {T<:Real} = LogJacobianAccumulator(zero(T))
-LogJacobianAccumulator() = LogJacobianAccumulator{LogProbType}()
-
-"""
-    LogLikelihoodAccumulator{T<:Real} <: AbstractAccumulator
->>>>>>> bd99d4f4
 
 An accumulator that tracks the cumulative log likelihood during model execution.
 
@@ -243,107 +196,32 @@
 VariableOrderAccumulator(n) = VariableOrderAccumulator{typeof(n)}(n)
 VariableOrderAccumulator() = VariableOrderAccumulator{Int}()
 
-<<<<<<< HEAD
-=======
-Base.copy(acc::LogPriorAccumulator) = acc
-Base.copy(acc::LogJacobianAccumulator) = acc
-Base.copy(acc::LogLikelihoodAccumulator) = acc
->>>>>>> bd99d4f4
 function Base.copy(acc::VariableOrderAccumulator)
     return VariableOrderAccumulator(acc.num_produce, copy(acc.order))
 end
 
-<<<<<<< HEAD
-=======
-function Base.show(io::IO, acc::LogPriorAccumulator)
-    return print(io, "LogPriorAccumulator($(repr(acc.logp)))")
-end
-function Base.show(io::IO, acc::LogJacobianAccumulator)
-    return print(io, "LogJacobianAccumulator($(repr(acc.logjac)))")
-end
-function Base.show(io::IO, acc::LogLikelihoodAccumulator)
-    return print(io, "LogLikelihoodAccumulator($(repr(acc.logp)))")
-end
->>>>>>> bd99d4f4
 function Base.show(io::IO, acc::VariableOrderAccumulator)
     return print(
         io, "VariableOrderAccumulator($(string(acc.num_produce)), $(repr(acc.order)))"
     )
 end
 
-<<<<<<< HEAD
-=======
-# Note that == and isequal are different, and equality under the latter should imply
-# equality of hashes. Both of the below implementations are also different from the default
-# implementation for structs.
-Base.:(==)(acc1::LogPriorAccumulator, acc2::LogPriorAccumulator) = acc1.logp == acc2.logp
-function Base.:(==)(acc1::LogJacobianAccumulator, acc2::LogJacobianAccumulator)
-    return acc1.logjac == acc2.logjac
-end
-function Base.:(==)(acc1::LogLikelihoodAccumulator, acc2::LogLikelihoodAccumulator)
-    return acc1.logp == acc2.logp
-end
->>>>>>> bd99d4f4
 function Base.:(==)(acc1::VariableOrderAccumulator, acc2::VariableOrderAccumulator)
     return acc1.num_produce == acc2.num_produce && acc1.order == acc2.order
 end
 
-<<<<<<< HEAD
-=======
-function Base.isequal(acc1::LogPriorAccumulator, acc2::LogPriorAccumulator)
-    return isequal(acc1.logp, acc2.logp)
-end
-function Base.isequal(acc1::LogJacobianAccumulator, acc2::LogJacobianAccumulator)
-    return isequal(acc1.logjac, acc2.logjac)
-end
-function Base.isequal(acc1::LogLikelihoodAccumulator, acc2::LogLikelihoodAccumulator)
-    return isequal(acc1.logp, acc2.logp)
-end
->>>>>>> bd99d4f4
 function Base.isequal(acc1::VariableOrderAccumulator, acc2::VariableOrderAccumulator)
     return isequal(acc1.num_produce, acc2.num_produce) && isequal(acc1.order, acc2.order)
 end
 
-<<<<<<< HEAD
-=======
-Base.hash(acc::LogPriorAccumulator, h::UInt) = hash((LogPriorAccumulator, acc.logp), h)
-function Base.hash(acc::LogJacobianAccumulator, h::UInt)
-    return hash((LogJacobianAccumulator, acc.logjac), h)
-end
-function Base.hash(acc::LogLikelihoodAccumulator, h::UInt)
-    return hash((LogLikelihoodAccumulator, acc.logp), h)
-end
->>>>>>> bd99d4f4
 function Base.hash(acc::VariableOrderAccumulator, h::UInt)
     return hash((VariableOrderAccumulator, acc.num_produce, acc.order), h)
 end
 
-<<<<<<< HEAD
 accumulator_name(::Type{<:VariableOrderAccumulator}) = :VariableOrder
 
 split(acc::VariableOrderAccumulator) = copy(acc)
 
-=======
-accumulator_name(::Type{<:LogPriorAccumulator}) = :LogPrior
-accumulator_name(::Type{<:LogJacobianAccumulator}) = :LogJacobian
-accumulator_name(::Type{<:LogLikelihoodAccumulator}) = :LogLikelihood
-accumulator_name(::Type{<:VariableOrderAccumulator}) = :VariableOrder
-
-split(::LogPriorAccumulator{T}) where {T} = LogPriorAccumulator(zero(T))
-split(::LogJacobianAccumulator{T}) where {T} = LogJacobianAccumulator(zero(T))
-split(::LogLikelihoodAccumulator{T}) where {T} = LogLikelihoodAccumulator(zero(T))
-split(acc::VariableOrderAccumulator) = copy(acc)
-
-function combine(acc::LogPriorAccumulator, acc2::LogPriorAccumulator)
-    return LogPriorAccumulator(acc.logp + acc2.logp)
-end
-function combine(acc::LogJacobianAccumulator, acc2::LogJacobianAccumulator)
-    return LogJacobianAccumulator(acc.logjac + acc2.logjac)
-end
-function combine(acc::LogLikelihoodAccumulator, acc2::LogLikelihoodAccumulator)
-    return LogLikelihoodAccumulator(acc.logp + acc2.logp)
-end
->>>>>>> bd99d4f4
 function combine(acc::VariableOrderAccumulator, acc2::VariableOrderAccumulator)
     # Note that assumptions are not allowed in parallelised blocks, and thus the
     # dictionaries should be identical.
@@ -352,69 +230,16 @@
     )
 end
 
-<<<<<<< HEAD
-=======
-function Base.:+(acc1::LogPriorAccumulator, acc2::LogPriorAccumulator)
-    return LogPriorAccumulator(acc1.logp + acc2.logp)
-end
-function Base.:+(acc1::LogJacobianAccumulator, acc2::LogJacobianAccumulator)
-    return LogJacobianAccumulator(acc1.logjac + acc2.logjac)
-end
-function Base.:+(acc1::LogLikelihoodAccumulator, acc2::LogLikelihoodAccumulator)
-    return LogLikelihoodAccumulator(acc1.logp + acc2.logp)
-end
->>>>>>> bd99d4f4
 function increment(acc::VariableOrderAccumulator)
     return VariableOrderAccumulator(acc.num_produce + oneunit(acc.num_produce), acc.order)
 end
 
-<<<<<<< HEAD
-=======
-Base.zero(acc::LogPriorAccumulator) = LogPriorAccumulator(zero(acc.logp))
-Base.zero(acc::LogJacobianAccumulator) = LogJacobianAccumulator(zero(acc.logjac))
-Base.zero(acc::LogLikelihoodAccumulator) = LogLikelihoodAccumulator(zero(acc.logp))
-
-function accumulate_assume!!(acc::LogPriorAccumulator, val, logjac, vn, right)
-    return acc + LogPriorAccumulator(logpdf(right, val))
-end
-accumulate_observe!!(acc::LogPriorAccumulator, right, left, vn) = acc
-
-function accumulate_assume!!(acc::LogJacobianAccumulator, val, logjac, vn, right)
-    return acc + LogJacobianAccumulator(logjac)
-end
-accumulate_observe!!(acc::LogJacobianAccumulator, right, left, vn) = acc
-
-accumulate_assume!!(acc::LogLikelihoodAccumulator, val, logjac, vn, right) = acc
-function accumulate_observe!!(acc::LogLikelihoodAccumulator, right, left, vn)
-    # Note that it's important to use the loglikelihood function here, not logpdf, because
-    # they handle vectors differently:
-    # https://github.com/JuliaStats/Distributions.jl/issues/1972
-    return acc + LogLikelihoodAccumulator(Distributions.loglikelihood(right, left))
-end
-
->>>>>>> bd99d4f4
 function accumulate_assume!!(acc::VariableOrderAccumulator, val, logjac, vn, right)
     acc.order[vn] = acc.num_produce
     return acc
 end
 accumulate_observe!!(acc::VariableOrderAccumulator, right, left, vn) = increment(acc)
 
-<<<<<<< HEAD
-=======
-function Base.convert(::Type{LogPriorAccumulator{T}}, acc::LogPriorAccumulator) where {T}
-    return LogPriorAccumulator(convert(T, acc.logp))
-end
-function Base.convert(
-    ::Type{LogJacobianAccumulator{T}}, acc::LogJacobianAccumulator
-) where {T}
-    return LogJacobianAccumulator(convert(T, acc.logjac))
-end
-function Base.convert(
-    ::Type{LogLikelihoodAccumulator{T}}, acc::LogLikelihoodAccumulator
-) where {T}
-    return LogLikelihoodAccumulator(convert(T, acc.logp))
-end
->>>>>>> bd99d4f4
 function Base.convert(
     ::Type{VariableOrderAccumulator{ElType,VnType}}, acc::VariableOrderAccumulator
 ) where {ElType,VnType}
@@ -430,18 +255,6 @@
 # convert_eltype(::AbstractAccumulator, ::Type). This is because they are only used to
 # deal with dual number types of AD backends, which shouldn't concern VariableOrderAccumulator. This is
 # horribly hacky and should be fixed. See also comment in `unflatten` in `src/varinfo.jl`.
-<<<<<<< HEAD
-=======
-function convert_eltype(::Type{T}, acc::LogPriorAccumulator) where {T}
-    return LogPriorAccumulator(convert(T, acc.logp))
-end
-function convert_eltype(::Type{T}, acc::LogJacobianAccumulator) where {T}
-    return LogJacobianAccumulator(convert(T, acc.logjac))
-end
-function convert_eltype(::Type{T}, acc::LogLikelihoodAccumulator) where {T}
-    return LogLikelihoodAccumulator(convert(T, acc.logp))
-end
->>>>>>> bd99d4f4
 
 function default_accumulators(
     ::Type{FloatT}=LogProbType, ::Type{IntT}=Int
