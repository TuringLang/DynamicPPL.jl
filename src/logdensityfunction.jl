using AbstractMCMC: AbstractModel
import DifferentiationInterface as DI

"""
    is_supported(adtype::AbstractADType)

Check if the given AD type is formally supported by DynamicPPL.

AD backends that are not formally supported can still be used for gradient
calculation; it is just that the DynamicPPL developers do not commit to
maintaining compatibility with them.
"""
is_supported(::ADTypes.AbstractADType) = false
is_supported(::ADTypes.AutoForwardDiff) = true
is_supported(::ADTypes.AutoMooncake) = true
is_supported(::ADTypes.AutoReverseDiff) = true

"""
    LogDensityFunction(
        model::Model,
<<<<<<< HEAD
        getlogdensity::Function=getlogjoint,
        varinfo::AbstractVarInfo=ldf_default_varinfo(model, getlogdensity),
        context::AbstractContext=DefaultContext();
=======
        varinfo::AbstractVarInfo=VarInfo(model);
>>>>>>> 3af63d59
        adtype::Union{ADTypes.AbstractADType,Nothing}=nothing
    )

A struct which contains a model, along with all the information necessary to:

 - calculate its log density at a given point;
 - and if `adtype` is provided, calculate the gradient of the log density at
 that point.

<<<<<<< HEAD
At its most basic level, a LogDensityFunction wraps the model together with
the type of varinfo to be used, as well as the evaluation context and a function
to extract the log density from the VarInfo. These must be known in order to
calculate the log density (using [`DynamicPPL.evaluate!!`](@ref)).
=======
At its most basic level, a LogDensityFunction wraps the model together with the
type of varinfo to be used. These must be known in order to calculate the log
density (using [`DynamicPPL.evaluate!!`](@ref)).
>>>>>>> 3af63d59

If the `adtype` keyword argument is provided, then this struct will also store
the adtype along with other information for efficient calculation of the
gradient of the log density. Note that preparing a `LogDensityFunction` with an
AD type `AutoBackend()` requires the AD backend itself to have been loaded
(e.g. with `import Backend`).

`DynamicPPL.LogDensityFunction` implements the LogDensityProblems.jl interface.
If `adtype` is nothing, then only `logdensity` is implemented. If `adtype` is a
concrete AD backend type, then `logdensity_and_gradient` is also implemented.

# Fields
$(FIELDS)

# Examples

```jldoctest
julia> using Distributions

julia> using DynamicPPL: LogDensityFunction, setaccs!!

julia> @model function demo(x)
           m ~ Normal()
           x ~ Normal(m, 1)
       end
demo (generic function with 2 methods)

julia> model = demo(1.0);

julia> f = LogDensityFunction(model);

julia> # It implements the interface of LogDensityProblems.jl.
       using LogDensityProblems

julia> LogDensityProblems.logdensity(f, [0.0])
-2.3378770664093453

julia> LogDensityProblems.dimension(f)
1

julia> # By default it uses `VarInfo` under the hood, but this is not necessary.
       f = LogDensityFunction(model, getlogjoint, SimpleVarInfo(model));

julia> LogDensityProblems.logdensity(f, [0.0])
-2.3378770664093453

julia> # One can also specify evaluating e.g. the log prior only:
       f_prior = LogDensityFunction(model, getlogprior);

julia> LogDensityProblems.logdensity(f_prior, [0.0]) == logpdf(Normal(), 0.0)
true

julia> # If we also need to calculate the gradient, we can specify an AD backend.
       import ForwardDiff, ADTypes

julia> f = LogDensityFunction(model, adtype=ADTypes.AutoForwardDiff());

julia> LogDensityProblems.logdensity_and_gradient(f, [0.0])
(-2.3378770664093453, [1.0])
```
"""
struct LogDensityFunction{
<<<<<<< HEAD
    M<:Model,
    F<:Function,
    V<:AbstractVarInfo,
    C<:AbstractContext,
    AD<:Union{Nothing,ADTypes.AbstractADType},
}
=======
    M<:Model,V<:AbstractVarInfo,AD<:Union{Nothing,ADTypes.AbstractADType}
} <: AbstractModel
>>>>>>> 3af63d59
    "model used for evaluation"
    model::M
    "function to be called on `varinfo` to extract the log density. By default `getlogjoint`."
    getlogdensity::F
    "varinfo used for evaluation. If not specified, generated with `ldf_default_varinfo`."
    varinfo::V
    "AD type used for evaluation of log density gradient. If `nothing`, no gradient can be calculated"
    adtype::AD
    "(internal use only) gradient preparation object for the model"
    prep::Union{Nothing,DI.GradientPrep}

    function LogDensityFunction(
        model::Model,
<<<<<<< HEAD
        getlogdensity::Function=getlogjoint,
        varinfo::AbstractVarInfo=ldf_default_varinfo(model, getlogdensity),
        context::AbstractContext=leafcontext(model.context);
=======
        varinfo::AbstractVarInfo=VarInfo(model);
>>>>>>> 3af63d59
        adtype::Union{ADTypes.AbstractADType,Nothing}=nothing,
    )
        if adtype === nothing
            prep = nothing
        else
            # Make backend-specific tweaks to the adtype
            adtype = tweak_adtype(adtype, model, varinfo)
            # Check whether it is supported
            is_supported(adtype) ||
                @warn "The AD backend $adtype is not officially supported by DynamicPPL. Gradient calculations may still work, but compatibility is not guaranteed."
            # Get a set of dummy params to use for prep
            x = map(identity, varinfo[:])
            if use_closure(adtype)
<<<<<<< HEAD
                prep = DI.prepare_gradient(
                    x -> logdensity_at(x, model, getlogdensity, varinfo, context), adtype, x
                )
            else
                prep = DI.prepare_gradient(
                    logdensity_at,
                    adtype,
                    x,
                    DI.Constant(model),
                    DI.Constant(getlogdensity),
                    DI.Constant(varinfo),
                    DI.Constant(context),
                )
            end
        end
        return new{
            typeof(model),
            typeof(getlogdensity),
            typeof(varinfo),
            typeof(context),
            typeof(adtype),
        }(
            model, getlogdensity, varinfo, context, adtype, prep
=======
                prep = DI.prepare_gradient(LogDensityAt(model, varinfo), adtype, x)
            else
                prep = DI.prepare_gradient(
                    logdensity_at, adtype, x, DI.Constant(model), DI.Constant(varinfo)
                )
            end
        end
        return new{typeof(model),typeof(varinfo),typeof(adtype)}(
            model, varinfo, adtype, prep
>>>>>>> 3af63d59
        )
    end
end

"""
    LogDensityFunction(
        ldf::LogDensityFunction,
        adtype::Union{Nothing,ADTypes.AbstractADType}
    )

Create a new LogDensityFunction using the model and varinfo from the given
`ldf` argument, but with the AD type set to `adtype`. To remove the AD type,
pass `nothing` as the second argument.
"""
function LogDensityFunction(
    f::LogDensityFunction, adtype::Union{Nothing,ADTypes.AbstractADType}
)
    return if adtype === f.adtype
        f  # Avoid recomputing prep if not needed
    else
        LogDensityFunction(f.model, f.varinfo; adtype=adtype)
    end
end

"""
    ldf_default_varinfo(model::Model, getlogdensity::Function)

Create the default AbstractVarInfo that should be used for evaluating the log density.

Only the accumulators necesessary for `getlogdensity` will be used.
"""
function ldf_default_varinfo(::Model, getlogdensity::Function)
    msg = """
    LogDensityFunction does not know what sort of VarInfo should be used when \
    `getlogdensity` is $getlogdensity. Please specify a VarInfo explicitly.
    """
    return error(msg)
end

ldf_default_varinfo(model::Model, ::typeof(getlogjoint)) = VarInfo(model)

function ldf_default_varinfo(model::Model, ::typeof(getlogprior))
    return setaccs!!(VarInfo(model), (LogPriorAccumulator(),))
end

function ldf_default_varinfo(model::Model, ::typeof(getloglikelihood))
    return setaccs!!(VarInfo(model), (LogLikelihoodAccumulator(),))
end

"""
    logdensity_at(
        x::AbstractVector,
        model::Model,
        getlogdensity::Function,
        varinfo::AbstractVarInfo,
    )

Evaluate the log density of the given `model` at the given parameter values `x`,
<<<<<<< HEAD
using the given `varinfo` and `context`. Note that the `varinfo` argument is provided
only for its structure, in the sense that the parameters from the vector `x` are inserted
into it, and its own parameters are discarded. `getlogdensity` is the function that extracts
the log density from the evaluated varinfo.
"""
function logdensity_at(
    x::AbstractVector,
    model::Model,
    getlogdensity::Function,
    varinfo::AbstractVarInfo,
    context::AbstractContext,
)
    varinfo_new = unflatten(varinfo, x)
    varinfo_eval = last(evaluate!!(model, varinfo_new, context))
    return getlogdensity(varinfo_eval)
=======
using the given `varinfo`. Note that the `varinfo` argument is provided only
for its structure, in the sense that the parameters from the vector `x` are
inserted into it, and its own parameters are discarded. It does, however,
determine whether the log prior, likelihood, or joint is returned, based on
which accumulators are set in it.
"""
function logdensity_at(x::AbstractVector, model::Model, varinfo::AbstractVarInfo)
    varinfo_new = unflatten(varinfo, x)
    varinfo_eval = last(evaluate!!(model, varinfo_new))
    has_prior = hasacc(varinfo_eval, Val(:LogPrior))
    has_likelihood = hasacc(varinfo_eval, Val(:LogLikelihood))
    if has_prior && has_likelihood
        return getlogjoint(varinfo_eval)
    elseif has_prior
        return getlogprior(varinfo_eval)
    elseif has_likelihood
        return getloglikelihood(varinfo_eval)
    else
        error("LogDensityFunction: varinfo tracks neither log prior nor log likelihood")
    end
>>>>>>> 3af63d59
end

"""
    LogDensityAt{M<:Model,V<:AbstractVarInfo}(
        model::M
        varinfo::V
    )

A callable struct that serves the same purpose as `x -> logdensity_at(x, model,
varinfo)`.
"""
struct LogDensityAt{M<:Model,V<:AbstractVarInfo}
    model::M
    varinfo::V
end
(ld::LogDensityAt)(x::AbstractVector) = logdensity_at(x, ld.model, ld.varinfo)

### LogDensityProblems interface

function LogDensityProblems.capabilities(
<<<<<<< HEAD
    ::Type{<:LogDensityFunction{M,F,V,C,Nothing}}
) where {M,F,V,C}
    return LogDensityProblems.LogDensityOrder{0}()
end
function LogDensityProblems.capabilities(
    ::Type{<:LogDensityFunction{M,F,V,C,AD}}
) where {M,F,V,C,AD<:ADTypes.AbstractADType}
    return LogDensityProblems.LogDensityOrder{1}()
end
function LogDensityProblems.logdensity(f::LogDensityFunction, x::AbstractVector)
    return logdensity_at(x, f.model, f.getlogdensity, f.varinfo, f.context)
end
function LogDensityProblems.logdensity_and_gradient(
    f::LogDensityFunction{M,F,V,C,AD}, x::AbstractVector
) where {M,F,V,C,AD<:ADTypes.AbstractADType}
=======
    ::Type{<:LogDensityFunction{M,V,Nothing}}
) where {M,V}
    return LogDensityProblems.LogDensityOrder{0}()
end
function LogDensityProblems.capabilities(
    ::Type{<:LogDensityFunction{M,V,AD}}
) where {M,V,AD<:ADTypes.AbstractADType}
    return LogDensityProblems.LogDensityOrder{1}()
end
function LogDensityProblems.logdensity(f::LogDensityFunction, x::AbstractVector)
    return logdensity_at(x, f.model, f.varinfo)
end
function LogDensityProblems.logdensity_and_gradient(
    f::LogDensityFunction{M,V,AD}, x::AbstractVector
) where {M,V,AD<:ADTypes.AbstractADType}
>>>>>>> 3af63d59
    f.prep === nothing &&
        error("Gradient preparation not available; this should not happen")
    x = map(identity, x)  # Concretise type
    # Make branching statically inferrable, i.e. type-stable (even if the two
    # branches happen to return different types)
    return if use_closure(f.adtype)
<<<<<<< HEAD
        DI.value_and_gradient(
            x -> logdensity_at(x, f.model, f.getlogdensity, f.varinfo, f.context),
            f.prep,
            f.adtype,
            x,
        )
    else
        DI.value_and_gradient(
            logdensity_at,
            f.prep,
            f.adtype,
            x,
            DI.Constant(f.model),
            DI.Constant(f.getlogdensity),
            DI.Constant(f.varinfo),
            DI.Constant(f.context),
=======
        DI.value_and_gradient(LogDensityAt(f.model, f.varinfo), f.prep, f.adtype, x)
    else
        DI.value_and_gradient(
            logdensity_at, f.prep, f.adtype, x, DI.Constant(f.model), DI.Constant(f.varinfo)
>>>>>>> 3af63d59
        )
    end
end

# TODO: should we instead implement and call on `length(f.varinfo)` (at least in the cases where no sampler is involved)?
LogDensityProblems.dimension(f::LogDensityFunction) = length(getparams(f))

### Utils

"""
    tweak_adtype(
        adtype::ADTypes.AbstractADType,
        model::Model,
        varinfo::AbstractVarInfo,
    )

Return an 'optimised' form of the adtype. This is useful for doing
backend-specific optimisation of the adtype (e.g., for ForwardDiff, calculating
the chunk size: see the method override in `ext/DynamicPPLForwardDiffExt.jl`).
The model is passed as a parameter in case the optimisation depends on the
model.

By default, this just returns the input unchanged.
"""
tweak_adtype(adtype::ADTypes.AbstractADType, ::Model, ::AbstractVarInfo) = adtype

"""
    use_closure(adtype::ADTypes.AbstractADType)

In LogDensityProblems, we want to calculate the derivative of logdensity(f, x)
with respect to x, where f is the model (in our case LogDensityFunction) and is
a constant. However, DifferentiationInterface generally expects a
single-argument function g(x) to differentiate.

There are two ways of dealing with this:

1. Construct a closure over the model, i.e. let g = Base.Fix1(logdensity, f)

2. Use a constant context. This lets us pass a two-argument function to
   DifferentiationInterface, as long as we also give it the 'inactive argument'
   (i.e. the model) wrapped in `DI.Constant`.

The relative performance of the two approaches, however, depends on the AD
backend used. Some benchmarks are provided here:
https://github.com/TuringLang/DynamicPPL.jl/issues/946#issuecomment-2931604829

This function is used to determine whether a given AD backend should use a
closure or a constant. If `use_closure(adtype)` returns `true`, then the
closure approach will be used. By default, this function returns `false`, i.e.
the constant approach will be used.
"""
use_closure(::ADTypes.AbstractADType) = true

"""
    getmodel(f)

Return the `DynamicPPL.Model` wrapped in the given log-density function `f`.
"""
getmodel(f::DynamicPPL.LogDensityFunction) = f.model

"""
    setmodel(f, model[, adtype])

Set the `DynamicPPL.Model` in the given log-density function `f` to `model`.
"""
function setmodel(f::DynamicPPL.LogDensityFunction, model::DynamicPPL.Model)
<<<<<<< HEAD
    return LogDensityFunction(model, f.getlogdensity, f.varinfo, f.context; adtype=f.adtype)
=======
    return LogDensityFunction(model, f.varinfo; adtype=f.adtype)
>>>>>>> 3af63d59
end

"""
    getparams(f::LogDensityFunction)

Return the parameters of the wrapped varinfo as a vector.
"""
getparams(f::LogDensityFunction) = f.varinfo[:]<|MERGE_RESOLUTION|>--- conflicted
+++ resolved
@@ -18,13 +18,8 @@
 """
     LogDensityFunction(
         model::Model,
-<<<<<<< HEAD
         getlogdensity::Function=getlogjoint,
         varinfo::AbstractVarInfo=ldf_default_varinfo(model, getlogdensity),
-        context::AbstractContext=DefaultContext();
-=======
-        varinfo::AbstractVarInfo=VarInfo(model);
->>>>>>> 3af63d59
         adtype::Union{ADTypes.AbstractADType,Nothing}=nothing
     )
 
@@ -34,16 +29,10 @@
  - and if `adtype` is provided, calculate the gradient of the log density at
  that point.
 
-<<<<<<< HEAD
-At its most basic level, a LogDensityFunction wraps the model together with
-the type of varinfo to be used, as well as the evaluation context and a function
-to extract the log density from the VarInfo. These must be known in order to
-calculate the log density (using [`DynamicPPL.evaluate!!`](@ref)).
-=======
-At its most basic level, a LogDensityFunction wraps the model together with the
-type of varinfo to be used. These must be known in order to calculate the log
-density (using [`DynamicPPL.evaluate!!`](@ref)).
->>>>>>> 3af63d59
+At its most basic level, a LogDensityFunction wraps the model together with a
+function that specifies how to extract the log density, and the type of 
+VarInfo to be used. These must be known in order to calculate the log density
+(using [`DynamicPPL.evaluate!!`](@ref)).
 
 If the `adtype` keyword argument is provided, then this struct will also store
 the adtype along with other information for efficient calculation of the
@@ -106,17 +95,8 @@
 ```
 """
 struct LogDensityFunction{
-<<<<<<< HEAD
-    M<:Model,
-    F<:Function,
-    V<:AbstractVarInfo,
-    C<:AbstractContext,
-    AD<:Union{Nothing,ADTypes.AbstractADType},
-}
-=======
-    M<:Model,V<:AbstractVarInfo,AD<:Union{Nothing,ADTypes.AbstractADType}
+    M<:Model,F<:Function,V<:AbstractVarInfo,AD<:Union{Nothing,ADTypes.AbstractADType}
 } <: AbstractModel
->>>>>>> 3af63d59
     "model used for evaluation"
     model::M
     "function to be called on `varinfo` to extract the log density. By default `getlogjoint`."
@@ -130,13 +110,8 @@
 
     function LogDensityFunction(
         model::Model,
-<<<<<<< HEAD
         getlogdensity::Function=getlogjoint,
         varinfo::AbstractVarInfo=ldf_default_varinfo(model, getlogdensity),
-        context::AbstractContext=leafcontext(model.context);
-=======
-        varinfo::AbstractVarInfo=VarInfo(model);
->>>>>>> 3af63d59
         adtype::Union{ADTypes.AbstractADType,Nothing}=nothing,
     )
         if adtype === nothing
@@ -150,9 +125,8 @@
             # Get a set of dummy params to use for prep
             x = map(identity, varinfo[:])
             if use_closure(adtype)
-<<<<<<< HEAD
                 prep = DI.prepare_gradient(
-                    x -> logdensity_at(x, model, getlogdensity, varinfo, context), adtype, x
+                    LogDensityAt(model, getlogdensity, varinfo), adtype, x
                 )
             else
                 prep = DI.prepare_gradient(
@@ -162,29 +136,11 @@
                     DI.Constant(model),
                     DI.Constant(getlogdensity),
                     DI.Constant(varinfo),
-                    DI.Constant(context),
                 )
             end
         end
-        return new{
-            typeof(model),
-            typeof(getlogdensity),
-            typeof(varinfo),
-            typeof(context),
-            typeof(adtype),
-        }(
-            model, getlogdensity, varinfo, context, adtype, prep
-=======
-                prep = DI.prepare_gradient(LogDensityAt(model, varinfo), adtype, x)
-            else
-                prep = DI.prepare_gradient(
-                    logdensity_at, adtype, x, DI.Constant(model), DI.Constant(varinfo)
-                )
-            end
-        end
-        return new{typeof(model),typeof(varinfo),typeof(adtype)}(
-            model, varinfo, adtype, prep
->>>>>>> 3af63d59
+        return new{typeof(model),typeof(getlogdensity),typeof(varinfo),typeof(adtype)}(
+            model, getlogdensity, varinfo, adtype, prep
         )
     end
 end
@@ -205,7 +161,7 @@
     return if adtype === f.adtype
         f  # Avoid recomputing prep if not needed
     else
-        LogDensityFunction(f.model, f.varinfo; adtype=adtype)
+        LogDensityFunction(f.model, f.getlogdensity, f.varinfo; adtype=adtype)
     end
 end
 
@@ -242,110 +198,65 @@
         varinfo::AbstractVarInfo,
     )
 
-Evaluate the log density of the given `model` at the given parameter values `x`,
-<<<<<<< HEAD
-using the given `varinfo` and `context`. Note that the `varinfo` argument is provided
-only for its structure, in the sense that the parameters from the vector `x` are inserted
-into it, and its own parameters are discarded. `getlogdensity` is the function that extracts
-the log density from the evaluated varinfo.
+Evaluate the log density of the given `model` at the given parameter values
+`x`, using the given `varinfo`. Note that the `varinfo` argument is provided
+only for its structure, in the sense that the parameters from the vector `x`
+are inserted into it, and its own parameters are discarded. `getlogdensity` is
+the function that extracts the log density from the evaluated varinfo.
 """
 function logdensity_at(
-    x::AbstractVector,
-    model::Model,
-    getlogdensity::Function,
-    varinfo::AbstractVarInfo,
-    context::AbstractContext,
+    x::AbstractVector, model::Model, getlogdensity::Function, varinfo::AbstractVarInfo
 )
     varinfo_new = unflatten(varinfo, x)
-    varinfo_eval = last(evaluate!!(model, varinfo_new, context))
+    varinfo_eval = last(evaluate!!(model, varinfo_new))
     return getlogdensity(varinfo_eval)
-=======
-using the given `varinfo`. Note that the `varinfo` argument is provided only
-for its structure, in the sense that the parameters from the vector `x` are
-inserted into it, and its own parameters are discarded. It does, however,
-determine whether the log prior, likelihood, or joint is returned, based on
-which accumulators are set in it.
-"""
-function logdensity_at(x::AbstractVector, model::Model, varinfo::AbstractVarInfo)
-    varinfo_new = unflatten(varinfo, x)
-    varinfo_eval = last(evaluate!!(model, varinfo_new))
-    has_prior = hasacc(varinfo_eval, Val(:LogPrior))
-    has_likelihood = hasacc(varinfo_eval, Val(:LogLikelihood))
-    if has_prior && has_likelihood
-        return getlogjoint(varinfo_eval)
-    elseif has_prior
-        return getlogprior(varinfo_eval)
-    elseif has_likelihood
-        return getloglikelihood(varinfo_eval)
-    else
-        error("LogDensityFunction: varinfo tracks neither log prior nor log likelihood")
-    end
->>>>>>> 3af63d59
-end
-
-"""
-    LogDensityAt{M<:Model,V<:AbstractVarInfo}(
+end
+
+"""
+    LogDensityAt{M<:Model,F<:Function,V<:AbstractVarInfo}(
         model::M
+        getlogdensity::F,
         varinfo::V
     )
 
 A callable struct that serves the same purpose as `x -> logdensity_at(x, model,
-varinfo)`.
-"""
-struct LogDensityAt{M<:Model,V<:AbstractVarInfo}
+getlogdensity, varinfo)`.
+"""
+struct LogDensityAt{M<:Model,F<:Function,V<:AbstractVarInfo}
     model::M
+    getlogdensity::F
     varinfo::V
 end
-(ld::LogDensityAt)(x::AbstractVector) = logdensity_at(x, ld.model, ld.varinfo)
+function (ld::LogDensityAt)(x::AbstractVector)
+    return logdensity_at(x, ld.model, ld.getlogdensity, ld.varinfo)
+end
 
 ### LogDensityProblems interface
 
 function LogDensityProblems.capabilities(
-<<<<<<< HEAD
-    ::Type{<:LogDensityFunction{M,F,V,C,Nothing}}
-) where {M,F,V,C}
+    ::Type{<:LogDensityFunction{M,F,V,Nothing}}
+) where {M,F,V}
     return LogDensityProblems.LogDensityOrder{0}()
 end
 function LogDensityProblems.capabilities(
-    ::Type{<:LogDensityFunction{M,F,V,C,AD}}
-) where {M,F,V,C,AD<:ADTypes.AbstractADType}
+    ::Type{<:LogDensityFunction{M,F,V,AD}}
+) where {M,F,V,AD<:ADTypes.AbstractADType}
     return LogDensityProblems.LogDensityOrder{1}()
 end
 function LogDensityProblems.logdensity(f::LogDensityFunction, x::AbstractVector)
-    return logdensity_at(x, f.model, f.getlogdensity, f.varinfo, f.context)
+    return logdensity_at(x, f.model, f.getlogdensity, f.varinfo)
 end
 function LogDensityProblems.logdensity_and_gradient(
-    f::LogDensityFunction{M,F,V,C,AD}, x::AbstractVector
-) where {M,F,V,C,AD<:ADTypes.AbstractADType}
-=======
-    ::Type{<:LogDensityFunction{M,V,Nothing}}
-) where {M,V}
-    return LogDensityProblems.LogDensityOrder{0}()
-end
-function LogDensityProblems.capabilities(
-    ::Type{<:LogDensityFunction{M,V,AD}}
-) where {M,V,AD<:ADTypes.AbstractADType}
-    return LogDensityProblems.LogDensityOrder{1}()
-end
-function LogDensityProblems.logdensity(f::LogDensityFunction, x::AbstractVector)
-    return logdensity_at(x, f.model, f.varinfo)
-end
-function LogDensityProblems.logdensity_and_gradient(
-    f::LogDensityFunction{M,V,AD}, x::AbstractVector
-) where {M,V,AD<:ADTypes.AbstractADType}
->>>>>>> 3af63d59
+    f::LogDensityFunction{M,F,V,AD}, x::AbstractVector
+) where {M,F,V,AD<:ADTypes.AbstractADType}
     f.prep === nothing &&
         error("Gradient preparation not available; this should not happen")
     x = map(identity, x)  # Concretise type
     # Make branching statically inferrable, i.e. type-stable (even if the two
     # branches happen to return different types)
     return if use_closure(f.adtype)
-<<<<<<< HEAD
         DI.value_and_gradient(
-            x -> logdensity_at(x, f.model, f.getlogdensity, f.varinfo, f.context),
-            f.prep,
-            f.adtype,
-            x,
+            LogDensityAt(x, f.model, f.getlogdensity, f.varinfo), f.prep, f.adtype, x
         )
     else
         DI.value_and_gradient(
@@ -356,13 +267,6 @@
             DI.Constant(f.model),
             DI.Constant(f.getlogdensity),
             DI.Constant(f.varinfo),
-            DI.Constant(f.context),
-=======
-        DI.value_and_gradient(LogDensityAt(f.model, f.varinfo), f.prep, f.adtype, x)
-    else
-        DI.value_and_gradient(
-            logdensity_at, f.prep, f.adtype, x, DI.Constant(f.model), DI.Constant(f.varinfo)
->>>>>>> 3af63d59
         )
     end
 end
@@ -401,9 +305,9 @@
 
 1. Construct a closure over the model, i.e. let g = Base.Fix1(logdensity, f)
 
-2. Use a constant context. This lets us pass a two-argument function to
-   DifferentiationInterface, as long as we also give it the 'inactive argument'
-   (i.e. the model) wrapped in `DI.Constant`.
+2. Use a constant DI.Context. This lets us pass a two-argument function to DI,
+   as long as we also give it the 'inactive argument' (i.e. the model) wrapped
+   in `DI.Constant`.
 
 The relative performance of the two approaches, however, depends on the AD
 backend used. Some benchmarks are provided here:
@@ -429,11 +333,7 @@
 Set the `DynamicPPL.Model` in the given log-density function `f` to `model`.
 """
 function setmodel(f::DynamicPPL.LogDensityFunction, model::DynamicPPL.Model)
-<<<<<<< HEAD
-    return LogDensityFunction(model, f.getlogdensity, f.varinfo, f.context; adtype=f.adtype)
-=======
-    return LogDensityFunction(model, f.varinfo; adtype=f.adtype)
->>>>>>> 3af63d59
+    return LogDensityFunction(model, f.getlogdensity, f.varinfo; adtype=f.adtype)
 end
 
 """
