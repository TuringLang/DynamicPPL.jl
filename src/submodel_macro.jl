--- conflicted
+++ resolved
@@ -1,14 +1,4 @@
 """
-<<<<<<< HEAD
-    @submodel x = model(args...)
-    @submodel prefix x = model(args...)
-
-Treats `model` as a distribution, where `x` is the return-value of `model`.
-
-If `prefix` is specified, then variables sampled within `model` will be
-prefixed by `prefix`. This is useful if you have variables of same names in
-several models used together.
-=======
     @submodel model
 
 Run a Turing `model` nested inside of a Turing model.
@@ -24,7 +14,7 @@
        end;
 
 julia> @model function demo2(x, y)
-            a = @submodel demo1(x)
+            @submodel a = demo1(x)
             return y ~ Uniform(0, a)
        end;
 ```
@@ -52,7 +42,6 @@
 julia> getlogp(vi) ≈ logpdf(Normal(), x) + logpdf(Uniform(0, 1 + abs(x)), 0.4)
 true
 ```
->>>>>>> 545d3652
 """
 macro submodel(expr)
     return submodel(expr)
