# Transformation related.
"""
    $(TYPEDEF)

Represents a transformation to be used in `link!!` and `invlink!!`, amongst others.

A concrete implementation of this should implement the following methods:
- [`link!!`](@ref): transforms the [`AbstractVarInfo`](@ref) to the unconstrained space.
- [`invlink!!`](@ref): transforms the [`AbstractVarInfo`](@ref) to the constrained space.

And potentially:
- [`maybe_invlink_before_eval!!`](@ref): hook to decide whether to transform _before_
  evaluating the model.

See also: [`link!!`](@ref), [`invlink!!`](@ref), [`maybe_invlink_before_eval!!`](@ref).
"""
abstract type AbstractTransformation end

"""
    $(TYPEDEF)

Transformation which applies the identity function.
"""
struct NoTransformation <: AbstractTransformation end

"""
    $(TYPEDEF)

Transformation which transforms the variables on a per-need-basis
in the execution of a given `Model`.

This is in constrast to `StaticTransformation` which transforms all variables
_before_ the execution of a given `Model`.

See also: [`StaticTransformation`](@ref).
"""
struct DynamicTransformation <: AbstractTransformation end

"""
    $(TYPEDEF)

Transformation which transforms all variables _before_ the execution of a given `Model`.

This is done through the `maybe_invlink_before_eval!!` method.

See also: [`DynamicTransformation`](@ref), [`maybe_invlink_before_eval!!`](@ref).

# Fields
$(TYPEDFIELDS)
"""
struct StaticTransformation{F} <: AbstractTransformation
    "The function, assumed to implement the `Bijectors` interface, to be applied to the variables"
    bijector::F
end

"""
    merge_transformations(transformation_left, transformation_right)

Merge two transformations.

The main use of this is in [`merge(::AbstractVarInfo, ::AbstractVarInfo)`](@ref).
"""
function merge_transformations(::NoTransformation, ::NoTransformation)
    return NoTransformation()
end
function merge_transformations(::DynamicTransformation, ::DynamicTransformation)
    return DynamicTransformation()
end
function merge_transformations(left::StaticTransformation, right::StaticTransformation)
    return StaticTransformation(merge_bijectors(left.bijector, right.bijector))
end

function merge_bijectors(left::Bijectors.NamedTransform, right::Bijectors.NamedTransform)
    return Bijectors.NamedTransform(merge_bijector(left.bs, right.bs))
end

"""
    default_transformation(model::Model[, vi::AbstractVarInfo])

Return the `AbstractTransformation` currently related to `model` and, potentially, `vi`.
"""
default_transformation(model::Model, ::AbstractVarInfo) = default_transformation(model)
default_transformation(::Model) = DynamicTransformation()

"""
    transformation(vi::AbstractVarInfo)

Return the `AbstractTransformation` related to `vi`.
"""
function transformation end

# Accumulation of log-probabilities.
"""
    getlogjoint(vi::AbstractVarInfo)

Return the log of the joint probability of the observed data and parameters in `vi`.

See also: [`getlogprior`](@ref), [`getloglikelihood`](@ref).
"""
getlogjoint(vi::AbstractVarInfo) = getlogprior(vi) + getloglikelihood(vi)

"""
    getlogjoint_internal(vi::AbstractVarInfo)

Return the log of the joint probability of the observed data and parameters as
they are stored internally in `vi`, including the log-Jacobian for any linked
parameters.

In general, we have that:

```julia
getlogjoint_internal(vi) == getlogjoint(vi) - getlogjac(vi)
```
"""
getlogjoint_internal(vi::AbstractVarInfo) =
    getlogprior(vi) + getloglikelihood(vi) - getlogjac(vi)

"""
    getlogp(vi::AbstractVarInfo)

Return a NamedTuple of the log prior, log Jacobian, and log likelihood probabilities.

The keys are called `logprior`, `logjac`, and `loglikelihood`. If any of them
are not present in `vi` an error will be thrown.
"""
function getlogp(vi::AbstractVarInfo)
    return (;
        logprior=getlogprior(vi), logjac=getlogjac(vi), loglikelihood=getloglikelihood(vi)
    )
end

"""
    setaccs!!(vi::AbstractVarInfo, accs::AccumulatorTuple)
    setaccs!!(vi::AbstractVarInfo, accs::NTuple{N,AbstractAccumulator} where {N})

Update the `AccumulatorTuple` of `vi` to `accs`, mutating if it makes sense.

`setaccs!!(vi:AbstractVarInfo, accs::AccumulatorTuple) should be implemented by each subtype
of `AbstractVarInfo`.
"""
function setaccs!!(vi::AbstractVarInfo, accs::NTuple{N,AbstractAccumulator}) where {N}
    return setaccs!!(vi, AccumulatorTuple(accs))
end

"""
    getaccs(vi::AbstractVarInfo)

Return the `AccumulatorTuple` of `vi`.

This should be implemented by each subtype of `AbstractVarInfo`.
"""
function getaccs end

"""
    hasacc(vi::AbstractVarInfo, ::Val{accname}) where {accname}

Return a boolean for whether `vi` has an accumulator with name `accname`.
"""
hasacc(vi::AbstractVarInfo, accname::Val) = haskey(getaccs(vi), accname)
function hasacc(vi::AbstractVarInfo, accname::Symbol)
    return error(
        """
        The method hasacc(vi::AbstractVarInfo, accname::Symbol) does not exist. For type
        stability reasons use hasacc(vi::AbstractVarInfo, Val(accname)) instead.
        """
    )
end

"""
    acckeys(vi::AbstractVarInfo)

Return the names of the accumulators in `vi`.
"""
acckeys(vi::AbstractVarInfo) = keys(getaccs(vi))

"""
    getlogprior(vi::AbstractVarInfo)

Return the log of the prior probability of the parameters in `vi`.

See also: [`getlogjoint`](@ref), [`getloglikelihood`](@ref), [`setlogprior!!`](@ref).
"""
getlogprior(vi::AbstractVarInfo) = getacc(vi, Val(:LogPrior)).logp

"""
    getlogprior_internal(vi::AbstractVarInfo)

Return the log of the prior probability of the parameters as stored internally
in `vi`. This includes the log-Jacobian for any linked parameters.

In general, we have that:

```julia
getlogprior_internal(vi) == getlogprior(vi) - getlogjac(vi)
```
"""
getlogprior_internal(vi::AbstractVarInfo) = getlogprior(vi) - getlogjac(vi)

"""
    getlogjac(vi::AbstractVarInfo)

Return the accumulated log-Jacobian term for any linked parameters in `vi`. The
Jacobian here is taken with respect to the forward (link) transform.

See also: [`setlogjac!!`](@ref).
"""
<<<<<<< HEAD
getlogjac(vi::AbstractVarInfo) = getacc(vi, Val(:LogJacobian)).logJ
=======
getlogjac(vi::AbstractVarInfo) = getacc(vi, Val(:LogJacobian)).logjac
>>>>>>> bd99d4f4

"""
    getloglikelihood(vi::AbstractVarInfo)

Return the log of the likelihood probability of the observed data in `vi`.

See also: [`getlogjoint`](@ref), [`getlogprior`](@ref), [`setloglikelihood!!`](@ref).
"""
getloglikelihood(vi::AbstractVarInfo) = getacc(vi, Val(:LogLikelihood)).logp

"""
    setacc!!(vi::AbstractVarInfo, acc::AbstractAccumulator)

Add `acc` to the `AccumulatorTuple` of `vi`, mutating if it makes sense.

If an accumulator with the same [`accumulator_name`](@ref) already exists, it will be
replaced.

See also: [`getaccs`](@ref).
"""
function setacc!!(vi::AbstractVarInfo, acc::AbstractAccumulator)
    return setaccs!!(vi, setacc!!(getaccs(vi), acc))
end

"""
    setlogprior!!(vi::AbstractVarInfo, logp)

Set the log of the prior probability of the parameters sampled in `vi` to `logp`.

See also: [`setloglikelihood!!`](@ref), [`setlogp!!`](@ref), [`getlogprior`](@ref).
"""
setlogprior!!(vi::AbstractVarInfo, logp) = setacc!!(vi, LogPriorAccumulator(logp))

"""
<<<<<<< HEAD
    setlogjac!!(vi::AbstractVarInfo, logJ)
=======
    setlogjac!!(vi::AbstractVarInfo, logjac)
>>>>>>> bd99d4f4

Set the accumulated log-Jacobian term for any linked parameters in `vi`. The
Jacobian here is taken with respect to the forward (link) transform.

See also: [`getlogjac`](@ref), [`acclogjac!!`](@ref).
"""
<<<<<<< HEAD
setlogjac!!(vi::AbstractVarInfo, logJ) = setacc!!(vi, LogJacobianAccumulator(logJ))
=======
setlogjac!!(vi::AbstractVarInfo, logjac) = setacc!!(vi, LogJacobianAccumulator(logjac))
>>>>>>> bd99d4f4

"""
    setloglikelihood!!(vi::AbstractVarInfo, logp)

Set the log of the likelihood probability of the observed data sampled in `vi` to `logp`.

See also: [`setlogprior!!`](@ref), [`setlogp!!`](@ref), [`getloglikelihood`](@ref).
"""
setloglikelihood!!(vi::AbstractVarInfo, logp) = setacc!!(vi, LogLikelihoodAccumulator(logp))

"""
    setlogp!!(vi::AbstractVarInfo, logp::NamedTuple)

Set both the log prior and the log likelihood probabilities in `vi`.

`logp` should have fields `logprior` and `loglikelihood` and no other fields.

See also: [`setlogprior!!`](@ref), [`setloglikelihood!!`](@ref), [`getlogp`](@ref).
"""
function setlogp!!(vi::AbstractVarInfo, logp::NamedTuple{names}) where {names}
    if Set(names) != Set([:logprior, :logjac, :loglikelihood])
        error(
            "The second argument to `setlogp!!` must be a NamedTuple with the fields logprior, logjac, and loglikelihood.",
        )
    end
    vi = setlogprior!!(vi, logp.logprior)
    vi = setlogjac!!(vi, logp.logjac)
    vi = setloglikelihood!!(vi, logp.loglikelihood)
    return vi
end

function setlogp!!(vi::AbstractVarInfo, logp::Number)
    return error("""
                 `setlogp!!(vi::AbstractVarInfo, logp::Number)` is no longer supported. Use
                 `setloglikelihood!!`, `setlogjac!!`, and/or `setlogprior!!` instead.
                 """)
end

"""
    getacc(vi::AbstractVarInfo, ::Val{accname})

Return the `AbstractAccumulator` of `vi` with name `accname`.
"""
function getacc(vi::AbstractVarInfo, accname::Val)
    return getacc(getaccs(vi), accname)
end
function getacc(vi::AbstractVarInfo, accname::Symbol)
    return error(
        """
        The method getacc(vi::AbstractVarInfo, accname::Symbol) does not exist. For type
        stability reasons use getacc(vi::AbstractVarInfo, Val(accname)) instead.
        """
    )
end

"""
    accumulate_assume!!(vi::AbstractVarInfo, val, logjac, vn, right)

Update all the accumulators of `vi` by calling `accumulate_assume!!` on them.
"""
function accumulate_assume!!(vi::AbstractVarInfo, val, logjac, vn, right)
    return map_accumulators!!(acc -> accumulate_assume!!(acc, val, logjac, vn, right), vi)
end

"""
    accumulate_observe!!(vi::AbstractVarInfo, right, left, vn)

Update all the accumulators of `vi` by calling `accumulate_observe!!` on them.
"""
function accumulate_observe!!(vi::AbstractVarInfo, right, left, vn)
    return map_accumulators!!(acc -> accumulate_observe!!(acc, right, left, vn), vi)
end

"""
    map_accumulators!!(func::Function, vi::AbstractVarInfo)

Update all accumulators of `vi` by calling `func` on them and replacing them with the return
values.
"""
function map_accumulators!!(func::Function, vi::AbstractVarInfo)
    return setaccs!!(vi, map(func, getaccs(vi)))
end

"""
    map_accumulator!!(func::Function, vi::AbstractVarInfo, ::Val{accname}) where {accname}

Update the accumulator `accname` of `vi` by calling `func` on it and replacing it with the
return value.
"""
function map_accumulator!!(func::Function, vi::AbstractVarInfo, accname::Val)
    return setaccs!!(vi, map_accumulator(func, getaccs(vi), accname))
end

function map_accumulator!!(func::Function, vi::AbstractVarInfo, accname::Symbol)
    return error(
        """
        The method map_accumulator!!(func::Function, vi::AbstractVarInfo, accname::Symbol)
        does not exist. For type stability reasons use
        map_accumulator!!(func::Function, vi::AbstractVarInfo, ::Val{accname}) instead.
        """
    )
end

"""
    acclogprior!!(vi::AbstractVarInfo, logp)

Add `logp` to the value of the log of the prior probability in `vi`.

See also: [`accloglikelihood!!`](@ref), [`acclogp!!`](@ref), [`getlogprior`](@ref), [`setlogprior!!`](@ref).
"""
function acclogprior!!(vi::AbstractVarInfo, logp)
    return map_accumulator!!(acc -> acclogp(acc, logp), vi, Val(:LogPrior))
end

"""
    acclogjac!!(vi::AbstractVarInfo, logJ)

Add `logJ` to the value of the log Jacobian in `vi`.

See also: [`getlogjac`](@ref), [`setlogjac!!`](@ref).
"""
function acclogjac!!(vi::AbstractVarInfo, logJ)
    return map_accumulator!!(acc -> acclogp(acc, logJ), vi, Val(:LogJacobian))
end

"""
    acclogjac!!(vi::AbstractVarInfo, logjac)

Add `logjac` to the value of the log Jacobian in `vi`.

See also: [`getlogjac`](@ref), [`setlogjac!!`](@ref).
"""
function acclogjac!!(vi::AbstractVarInfo, logjac)
    return map_accumulator!!(
        acc -> acc + LogJacobianAccumulator(logjac), vi, Val(:LogJacobian)
    )
end

"""
    accloglikelihood!!(vi::AbstractVarInfo, logp)

Add `logp` to the value of the log of the likelihood in `vi`.

See also: [`accloglikelihood!!`](@ref), [`acclogp!!`](@ref), [`getloglikelihood`](@ref), [`setloglikelihood!!`](@ref).
"""
function accloglikelihood!!(vi::AbstractVarInfo, logp)
    return map_accumulator!!(acc -> acclogp(acc, logp), vi, Val(:LogLikelihood))
end

"""
    acclogp!!(vi::AbstractVarInfo, logp::NamedTuple; ignore_missing_accumulator::Bool=false)

Add to both the log prior and the log likelihood probabilities in `vi`.

`logp` should have fields `logprior` and/or `loglikelihood`, and no other fields.

By default if the necessary accumulators are not in `vi` an error is thrown. If
`ignore_missing_accumulator` is set to `true` then this is silently ignored instead.
"""
function acclogp!!(
    vi::AbstractVarInfo, logp::NamedTuple{names}; ignore_missing_accumulator=false
) where {names}
    if !(
        names == (:logprior, :loglikelihood) ||
        names == (:loglikelihood, :logprior) ||
        names == (:logprior,) ||
        names == (:loglikelihood,)
    )
        error("logp must have fields logprior and/or loglikelihood and no other fields.")
    end
    if haskey(logp, :logprior) &&
        (!ignore_missing_accumulator || hasacc(vi, Val(:LogPrior)))
        vi = acclogprior!!(vi, logp.logprior)
    end
    if haskey(logp, :loglikelihood) &&
        (!ignore_missing_accumulator || hasacc(vi, Val(:LogLikelihood)))
        vi = accloglikelihood!!(vi, logp.loglikelihood)
    end
    return vi
end

function acclogp!!(vi::AbstractVarInfo, logp::Number)
    Base.depwarn(
        "`acclogp!!(vi::AbstractVarInfo, logp::Number)` is deprecated. Use `accloglikelihood!!(vi, logp)` instead.",
        :acclogp,
    )
    return accloglikelihood!!(vi, logp)
end

"""
    resetlogp!!(vi::AbstractVarInfo)

Reset the values of the log probabilities (prior and likelihood) in `vi` to zero.
"""
function resetlogp!!(vi::AbstractVarInfo)
    if hasacc(vi, Val(:LogPrior))
        vi = map_accumulator!!(zero, vi, Val(:LogPrior))
    end
    if hasacc(vi, Val(:LogJacobian))
        vi = map_accumulator!!(zero, vi, Val(:LogJacobian))
    end
    if hasacc(vi, Val(:LogLikelihood))
        vi = map_accumulator!!(zero, vi, Val(:LogLikelihood))
    end
    return vi
end

"""
    setorder!!(vi::AbstractVarInfo, vn::VarName, index::Integer)

Set the `order` of `vn` in `vi` to `index`, where `order` is the number of `observe
statements run before sampling `vn`.
"""
function setorder!!(vi::AbstractVarInfo, vn::VarName, index::Integer)
    return map_accumulator!!(acc -> (acc.order[vn] = index; acc), vi, Val(:VariableOrder))
end

"""
    getorder(vi::VarInfo, vn::VarName)

Get the `order` of `vn` in `vi`, where `order` is the number of `observe` statements
run before sampling `vn`.
"""
getorder(vi::AbstractVarInfo, vn::VarName) = getacc(vi, Val(:VariableOrder)).order[vn]

# Variables and their realizations.
@doc """
    keys(vi::AbstractVarInfo)

Return an iterator over all `vns` in `vi`.
""" Base.keys

@doc """
    getindex(vi::AbstractVarInfo, vn::VarName[, dist::Distribution])
    getindex(vi::AbstractVarInfo, vns::Vector{<:VarName}[, dist::Distribution])

Return the current value(s) of `vn` (`vns`) in `vi` in the support of its (their)
distribution(s).

If `dist` is specified, the value(s) will be massaged into the representation expected by `dist`.
""" Base.getindex

"""
    getindex(vi::AbstractVarInfo, ::Colon)

Return the current value(s) of `vn` (`vns`) in `vi` in the support of its (their)
distribution(s) as a flattened `Vector`.

The default implementation is to call [`values_as`](@ref) with `Vector` as the type-argument.

See also: [`getindex(vi::AbstractVarInfo, vn::VarName, dist::Distribution)`](@ref)
"""
Base.getindex(vi::AbstractVarInfo, ::Colon) = values_as(vi, Vector)

"""
    getindex_internal(vi::AbstractVarInfo, vn::VarName)
    getindex_internal(vi::AbstractVarInfo, vns::Vector{<:VarName})
    getindex_internal(vi::AbstractVarInfo, ::Colon)

Return the internal value of the varname `vn`, varnames `vns`, or all varnames
in `vi` respectively. The internal value is the value of the variables that is
stored in the varinfo object; this may be the actual realisation of the random
variable (i.e. the value sampled from the distribution), or it may have been
transformed to Euclidean space, depending on whether the varinfo was linked.

See https://turinglang.org/docs/developers/transforms/dynamicppl/ for more
information on how transformed variables are stored in DynamicPPL.

See also: [`getindex(vi::AbstractVarInfo, vn::VarName, dist::Distribution)`](@ref)
"""
function getindex_internal end

@doc """
    empty!!(vi::AbstractVarInfo)

Empty the fields of `vi.metadata` and reset `vi.logp[]` and `vi.num_produce[]` to
zeros.

This is useful when using a sampling algorithm that assumes an empty `vi`, e.g. `SMC`.
""" BangBang.empty!!

@doc """
    isempty(vi::AbstractVarInfo)

Return true if `vi` is empty and false otherwise.
""" Base.isempty

"""
    values_as(varinfo[, Type])

Return the values/realizations in `varinfo` as `Type`, if implemented.

If no `Type` is provided, return values as stored in `varinfo`.

# Examples

`SimpleVarInfo` with `NamedTuple`:

```jldoctest
julia> data = (x = 1.0, m = [2.0]);

julia> values_as(SimpleVarInfo(data))
(x = 1.0, m = [2.0])

julia> values_as(SimpleVarInfo(data), NamedTuple)
(x = 1.0, m = [2.0])

julia> values_as(SimpleVarInfo(data), OrderedDict)
OrderedDict{VarName{sym, typeof(identity)} where sym, Any} with 2 entries:
  x => 1.0
  m => [2.0]

julia> values_as(SimpleVarInfo(data), Vector)
2-element Vector{Float64}:
 1.0
 2.0
```

`SimpleVarInfo` with `OrderedDict`:

```jldoctest
julia> data = OrderedDict{Any,Any}(@varname(x) => 1.0, @varname(m) => [2.0]);

julia> values_as(SimpleVarInfo(data))
OrderedDict{Any, Any} with 2 entries:
  x => 1.0
  m => [2.0]

julia> values_as(SimpleVarInfo(data), NamedTuple)
(x = 1.0, m = [2.0])

julia> values_as(SimpleVarInfo(data), OrderedDict)
OrderedDict{Any, Any} with 2 entries:
  x => 1.0
  m => [2.0]

julia> values_as(SimpleVarInfo(data), Vector)
2-element Vector{Float64}:
 1.0
 2.0
```

`VarInfo` with `NamedTuple` of `Metadata`:

```jldoctest
julia> # Just use an example model to construct the `VarInfo` because we're lazy.
       vi = DynamicPPL.typed_varinfo(DynamicPPL.TestUtils.demo_assume_dot_observe());

julia> vi[@varname(s)] = 1.0; vi[@varname(m)] = 2.0;

julia> # For the sake of brevity, let's just check the type.
       md = values_as(vi); md.s isa Union{DynamicPPL.Metadata, DynamicPPL.VarNamedVector}
true

julia> values_as(vi, NamedTuple)
(s = 1.0, m = 2.0)

julia> values_as(vi, OrderedDict)
OrderedDict{VarName{sym, typeof(identity)} where sym, Float64} with 2 entries:
  s => 1.0
  m => 2.0

julia> values_as(vi, Vector)
2-element Vector{Float64}:
 1.0
 2.0
```

`VarInfo` with `Metadata`:

```jldoctest
julia> # Just use an example model to construct the `VarInfo` because we're lazy.
       vi = DynamicPPL.untyped_varinfo(DynamicPPL.TestUtils.demo_assume_dot_observe());

julia> vi[@varname(s)] = 1.0; vi[@varname(m)] = 2.0;

julia> # For the sake of brevity, let's just check the type.
       values_as(vi) isa Union{DynamicPPL.Metadata, Vector}
true

julia> values_as(vi, NamedTuple)
(s = 1.0, m = 2.0)

julia> values_as(vi, OrderedDict)
OrderedDict{VarName{sym, typeof(identity)} where sym, Float64} with 2 entries:
  s => 1.0
  m => 2.0

julia> values_as(vi, Vector)
2-element Vector{Real}:
 1.0
 2.0
```
"""
function values_as end

"""
    eltype(vi::AbstractVarInfo)

Return the `eltype` of the values returned by `vi[:]`.

!!! warning
    This should generally not be called explicitly, as it's only used in
    [`matchingvalue`](@ref) to determine the default type to use in place of
    type-parameters passed to the model.

    This method is considered legacy, and is likely to be deprecated in the future.
"""
function Base.eltype(vi::AbstractVarInfo)
    T = Base.promote_op(getindex, typeof(vi), Colon)
    if T === Union{}
        # In this case `getindex(vi, :)` errors
        # Let us throw a more descriptive error message
        # Ref https://github.com/TuringLang/Turing.jl/issues/2151
        return eltype(vi[:])
    end
    return eltype(T)
end

"""
    has_varnamedvector(varinfo::VarInfo)

Returns `true` if `varinfo` uses `VarNamedVector` as metadata.
"""
has_varnamedvector(vi::AbstractVarInfo) = false

# TODO: Should relax constraints on `vns` to be `AbstractVector{<:Any}` and just try to convert
# the `eltype` to `VarName`? This might be useful when someone does `[@varname(x[1]), @varname(m)]` which
# might result in a `Vector{Any}`.
"""
    subset(varinfo::AbstractVarInfo, vns::AbstractVector{<:VarName})

Subset a `varinfo` to only contain the variables `vns`.

The ordering of variables in the return value will be the same as in `varinfo`.

# Examples
```jldoctest varinfo-subset; setup = :(using Distributions, DynamicPPL)
julia> @model function demo()
           s ~ InverseGamma(2, 3)
           m ~ Normal(0, sqrt(s))
           x = Vector{Float64}(undef, 2)
           x[1] ~ Normal(m, sqrt(s))
           x[2] ~ Normal(m, sqrt(s))
       end
demo (generic function with 2 methods)

julia> model = demo();

julia> varinfo = VarInfo(model);

julia> keys(varinfo)
4-element Vector{VarName}:
 s
 m
 x[1]
 x[2]

julia> for (i, vn) in enumerate(keys(varinfo))
           varinfo[vn] = i
       end

julia> varinfo[[@varname(s), @varname(m), @varname(x[1]), @varname(x[2])]]
4-element Vector{Float64}:
 1.0
 2.0
 3.0
 4.0

julia> # Extract one with only `m`.
       varinfo_subset1 = subset(varinfo, [@varname(m),]);


julia> keys(varinfo_subset1)
1-element Vector{VarName{:m, typeof(identity)}}:
 m

julia> varinfo_subset1[@varname(m)]
2.0

julia> # Extract one with both `s` and `x[2]`.
       varinfo_subset2 = subset(varinfo, [@varname(s), @varname(x[2])]);

julia> keys(varinfo_subset2)
2-element Vector{VarName}:
 s
 x[2]

julia> varinfo_subset2[[@varname(s), @varname(x[2])]]
2-element Vector{Float64}:
 1.0
 4.0
```

`subset` is particularly useful when combined with [`merge(varinfo::AbstractVarInfo)`](@ref)

```jldoctest varinfo-subset
julia> # Merge the two.
       varinfo_subset_merged = merge(varinfo_subset1, varinfo_subset2);

julia> keys(varinfo_subset_merged)
3-element Vector{VarName}:
 m
 s
 x[2]

julia> varinfo_subset_merged[[@varname(s), @varname(m), @varname(x[2])]]
3-element Vector{Float64}:
 1.0
 2.0
 4.0

julia> # Merge the two with the original.
       varinfo_merged = merge(varinfo, varinfo_subset_merged);

julia> keys(varinfo_merged)
4-element Vector{VarName}:
 s
 m
 x[1]
 x[2]

julia> varinfo_merged[[@varname(s), @varname(m), @varname(x[1]), @varname(x[2])]]
4-element Vector{Float64}:
 1.0
 2.0
 3.0
 4.0
```

# Notes

## Type-stability

!!! warning
    This function is only type-stable when `vns` contains only varnames
    with the same symbol. For exmaple, `[@varname(m[1]), @varname(m[2])]` will
    be type-stable, but `[@varname(m[1]), @varname(x)]` will not be.
"""
function subset end

"""
    merge(varinfo, other_varinfos...)

Merge varinfos into one, giving precedence to the right-most varinfo when sensible.

This is particularly useful when combined with [`subset(varinfo, vns)`](@ref).

See docstring of [`subset(varinfo, vns)`](@ref) for examples.
"""
Base.merge(varinfo::AbstractVarInfo) = varinfo
# Define 3-argument version so 2-argument version will error if not implemented.
function Base.merge(
    varinfo1::AbstractVarInfo,
    varinfo2::AbstractVarInfo,
    varinfo3::AbstractVarInfo,
    varinfo_others::AbstractVarInfo...,
)
    return merge(Base.merge(varinfo1, varinfo2), varinfo3, varinfo_others...)
end

# Transformations
"""
    istrans(vi::AbstractVarInfo[, vns::Union{VarName, AbstractVector{<:Varname}}])

Return `true` if `vi` is working in unconstrained space, and `false`
if `vi` is assuming realizations to be in support of the corresponding distributions.

If `vns` is provided, then only check if this/these varname(s) are transformed.

!!! warning
    Not all implementations of `AbstractVarInfo` support transforming only a subset of
    the variables.
"""
istrans(vi::AbstractVarInfo) = istrans(vi, collect(keys(vi)))
function istrans(vi::AbstractVarInfo, vns::AbstractVector)
    # This used to be: `!isempty(vns) && all(Base.Fix1(istrans, vi), vns)`.
    # In theory that should work perfectly fine. For unbeknownst reasons,
    # Julia 1.10 fails to infer its return type correctly. Thus we use this
    # slightly longer definition.
    isempty(vns) && return false
    for vn in vns
        istrans(vi, vn) || return false
    end
    return true
end

"""
    settrans!!(vi::AbstractVarInfo, trans::Bool[, vn::VarName])

Return `vi` with `istrans(vi, vn)` evaluating to `true`.

If `vn` is not specified, then `istrans(vi)` evaluates to `true` for all variables.
"""
function settrans!! end

# For link!!, invlink!!, link, and invlink, we deliberately do not provide a fallback
# method for the case when no `vns` is provided, that would get all the keys from the
# `VarInfo`. Hence each subtype of `AbstractVarInfo` needs to implement separately the case
# where `vns` is provided and the one where it is not. This is because having separate
# implementations is typically much more performant, and because not all AbstractVarInfo
# types support partial linking.

"""
    link!!([t::AbstractTransformation, ]vi::AbstractVarInfo, model::Model)
    link!!([t::AbstractTransformation, ]vi::AbstractVarInfo, vns::NTuple{N,VarName}, model::Model)

Transform variables in `vi` to their linked space, mutating `vi` if possible.

Either transform all variables, or only ones specified in `vns`.

Use the  transformation `t`, or `default_transformation(model, vi)` if one is not provided.

See also: [`default_transformation`](@ref), [`invlink!!`](@ref).
"""
function link!!(vi::AbstractVarInfo, model::Model)
    return link!!(default_transformation(model, vi), vi, model)
end
function link!!(vi::AbstractVarInfo, vns::VarNameTuple, model::Model)
    return link!!(default_transformation(model, vi), vi, vns, model)
end

"""
    link([t::AbstractTransformation, ]vi::AbstractVarInfo, model::Model)
    link([t::AbstractTransformation, ]vi::AbstractVarInfo, vns::NTuple{N,VarName}, model::Model)

Transform variables in `vi` to their linked space without mutating `vi`.

Either transform all variables, or only ones specified in `vns`.

Use the  transformation `t`, or `default_transformation(model, vi)` if one is not provided.

See also: [`default_transformation`](@ref), [`invlink`](@ref).
"""
function link(vi::AbstractVarInfo, model::Model)
    return link(default_transformation(model, vi), vi, model)
end
function link(vi::AbstractVarInfo, vns::VarNameTuple, model::Model)
    return link(default_transformation(model, vi), vi, vns, model)
end

"""
    invlink!!([t::AbstractTransformation, ]vi::AbstractVarInfo, model::Model)
    invlink!!([t::AbstractTransformation, ]vi::AbstractVarInfo, vns::NTuple{N,VarName}, model::Model)

Transform variables in `vi` to their constrained space, mutating `vi` if possible.

Either transform all variables, or only ones specified in `vns`.

Use the (inverse of) transformation `t`, or `default_transformation(model, vi)` if one is
not provided.

See also: [`default_transformation`](@ref), [`link!!`](@ref).
"""
function invlink!!(vi::AbstractVarInfo, model::Model)
    return invlink!!(default_transformation(model, vi), vi, model)
end
function invlink!!(vi::AbstractVarInfo, vns::VarNameTuple, model::Model)
    return invlink!!(default_transformation(model, vi), vi, vns, model)
end

# Vector-based ones.
function link!!(
    t::StaticTransformation{<:Bijectors.Transform}, vi::AbstractVarInfo, ::Model
)
    b = inverse(t.bijector)
    x = vi[:]
    y, logjac = with_logabsdet_jacobian(b, x)

<<<<<<< HEAD
    # Set parameters
    vi_new = unflatten(vi, y)
    # Update logjac. We can overwrite any old value since there is only
    # a single logjac term to worry about.
    vi_new = setlogjac!!(vi_new, logjac)
    return settrans!!(vi_new, t)
=======
    # Set parameters and add the logjac term.
    vi = unflatten(vi, y)
    if hasacc(vi, Val(:LogJacobian))
        vi = acclogjac!!(vi, logjac)
    end
    return settrans!!(vi, t)
>>>>>>> bd99d4f4
end

function invlink!!(
    t::StaticTransformation{<:Bijectors.Transform}, vi::AbstractVarInfo, ::Model
)
    b = t.bijector
    y = vi[:]
<<<<<<< HEAD
    x = b(y)

    # Set parameters
    vi_new = unflatten(vi, x)
    # Reset logjac to 0.
    if hasacc(vi_new, Val(:LogJacobian))
        vi_new = map_accumulator!!(zero, vi_new, Val(:LogJacobian))
    end
    return settrans!!(vi_new, NoTransformation())
=======
    x, inv_logjac = with_logabsdet_jacobian(b, y)

    # Mildly confusing: we need to _add_ the logjac of the inverse transform,
    # because we are trying to remove the logjac of the forward transform
    # that was previously accumulated when linking.
    vi = unflatten(vi, x)
    if hasacc(vi, Val(:LogJacobian))
        vi = acclogjac!!(vi, inv_logjac)
    end
    return settrans!!(vi, NoTransformation())
>>>>>>> bd99d4f4
end

"""
    invlink([t::AbstractTransformation, ]vi::AbstractVarInfo, model::Model)
    invlink([t::AbstractTransformation, ]vi::AbstractVarInfo, vns::NTuple{N,VarName}, model::Model)

Transform variables in `vi` to their constrained space without mutating `vi`.

Either transform all variables, or only ones specified in `vns`.

Use the (inverse of) transformation `t`, or `default_transformation(model, vi)` if one is
not provided.

See also: [`default_transformation`](@ref), [`link`](@ref).
"""
function invlink(vi::AbstractVarInfo, model::Model)
    return invlink(default_transformation(model, vi), vi, model)
end
function invlink(vi::AbstractVarInfo, vns::VarNameTuple, model::Model)
    return invlink(default_transformation(model, vi), vi, vns, model)
end

"""
    maybe_invlink_before_eval!!([t::Transformation,] vi, model)

Return a possibly invlinked version of `vi`.

This will be called prior to `model` evaluation, allowing one to perform a single
`invlink!!` _before_ evaluation rather than lazyily evaluating the transforms on as-we-need
basis as is done with [`DynamicTransformation`](@ref).

See also: [`StaticTransformation`](@ref), [`DynamicTransformation`](@ref).

# Examples
```julia-repl
julia> using DynamicPPL, Distributions, Bijectors

julia> @model demo() = x ~ Normal()
demo (generic function with 2 methods)

julia> # By subtyping `Transform`, we inherit the `(inv)link!!`.
       struct MyBijector <: Bijectors.Transform end

julia> # Define some dummy `inverse` which will be used in the `link!!` call.
       Bijectors.inverse(f::MyBijector) = identity

julia> # We need to define `with_logabsdet_jacobian` for `MyBijector`
       # (`identity` already has `with_logabsdet_jacobian` defined)
       function Bijectors.with_logabsdet_jacobian(::MyBijector, x)
           # Just using a large number of the logabsdet-jacobian term
           # for demonstration purposes.
           return (x, 1000)
       end

julia> # Change the `default_transformation` for our model to be a
       # `StaticTransformation` using `MyBijector`.
       function DynamicPPL.default_transformation(::Model{typeof(demo)})
           return DynamicPPL.StaticTransformation(MyBijector())
       end

julia> model = demo();

julia> vi = SimpleVarInfo(x=1.0)
SimpleVarInfo((x = 1.0,), 0.0)

julia> # Uses the `inverse` of `MyBijector`, which we have defined as `identity`
       vi_linked = link!!(vi, model)
Transformed SimpleVarInfo((x = 1.0,), 0.0)

julia> # Now performs a single `invlink!!` before model evaluation.
       logjoint(model, vi_linked)
-1001.4189385332047
```
"""
function maybe_invlink_before_eval!!(vi::AbstractVarInfo, model::Model)
    return maybe_invlink_before_eval!!(transformation(vi), vi, model)
end
function maybe_invlink_before_eval!!(::NoTransformation, vi::AbstractVarInfo, model::Model)
    return vi
end
function maybe_invlink_before_eval!!(
    ::DynamicTransformation, vi::AbstractVarInfo, model::Model
)
    # `DynamicTransformation` is meant to _not_ do the transformation statically, hence we
    # do nothing.
    return vi
end
function maybe_invlink_before_eval!!(
    t::StaticTransformation, vi::AbstractVarInfo, model::Model
)
    return invlink!!(t, vi, model)
end

# Utilities
"""
    unflatten(vi::AbstractVarInfo, x::AbstractVector)

Return a new instance of `vi` with the values of `x` assigned to the variables.
"""
function unflatten end

"""
    to_maybe_linked_internal(vi::AbstractVarInfo, vn::VarName, dist, val)

Return reconstructed `val`, possibly linked if `istrans(vi, vn)` is `true`.
"""
function to_maybe_linked_internal(vi::AbstractVarInfo, vn::VarName, dist, val)
    f = to_maybe_linked_internal_transform(vi, vn, dist)
    return f(val)
end

"""
    from_maybe_linked_internal(vi::AbstractVarInfo, vn::VarName, dist, val)

Return reconstructed `val`, possibly invlinked if `istrans(vi, vn)` is `true`.
"""
function from_maybe_linked_internal(vi::AbstractVarInfo, vn::VarName, dist, val)
    f = from_maybe_linked_internal_transform(vi, vn, dist)
    return f(val)
end

"""
    invlink_with_logpdf(varinfo::AbstractVarInfo, vn::VarName, dist[, x])

Invlink `x` and compute the logpdf under `dist` including correction from
the invlink-transformation.

If `x` is not provided, `getindex_internal(vi, vn)` will be used.

!!! warning
    The input value `x` should be according to the internal representation of
    `varinfo`, e.g. the value returned by `getindex_internal(vi, vn)`.
"""
function invlink_with_logpdf(vi::AbstractVarInfo, vn::VarName, dist)
    return invlink_with_logpdf(vi, vn, dist, getindex_internal(vi, vn))
end
function invlink_with_logpdf(vi::AbstractVarInfo, vn::VarName, dist, y)
    f = from_maybe_linked_internal_transform(vi, vn, dist)
    x, logjac = with_logabsdet_jacobian(f, y)
    return x, logpdf(dist, x) + logjac
end

"""
    get_num_produce(vi::AbstractVarInfo)

Return the `num_produce` of `vi`.
"""
get_num_produce(vi::AbstractVarInfo) = getacc(vi, Val(:VariableOrder)).num_produce

"""
    set_num_produce!!(vi::AbstractVarInfo, n::Int)

Set the `num_produce` field of `vi` to `n`.
"""
function set_num_produce!!(vi::AbstractVarInfo, n::Integer)
    if hasacc(vi, Val(:VariableOrder))
        acc = getacc(vi, Val(:VariableOrder))
        acc = VariableOrderAccumulator(n, acc.order)
    else
        acc = VariableOrderAccumulator(n)
    end
    return setacc!!(vi, acc)
end

"""
    increment_num_produce!!(vi::AbstractVarInfo)

Add 1 to `num_produce` in `vi`.
"""
increment_num_produce!!(vi::AbstractVarInfo) =
    map_accumulator!!(increment, vi, Val(:VariableOrder))

"""
    reset_num_produce!!(vi::AbstractVarInfo)

Reset the value of `num_produce` in `vi` to 0.
"""
reset_num_produce!!(vi::AbstractVarInfo) = set_num_produce!!(vi, zero(get_num_produce(vi)))

"""
    from_internal_transform(varinfo::AbstractVarInfo, vn::VarName[, dist])

Return a transformation that transforms from the internal representation of `vn` with `dist`
in `varinfo` to a representation compatible with `dist`.

If `dist` is not present, then it is assumed that `varinfo` knows the correct output for `vn`.
"""
function from_internal_transform end

"""
    from_linked_internal_transform(varinfo::AbstractVarInfo, vn::VarName[, dist])

Return a transformation that transforms from the linked internal representation of `vn` with `dist`
in `varinfo` to a representation compatible with `dist`.

If `dist` is not present, then it is assumed that `varinfo` knows the correct output for `vn`.
"""
function from_linked_internal_transform end

"""
    from_maybe_linked_internal_transform(varinfo::AbstractVarInfo, vn::VarName[, dist])

Return a transformation that transforms from the possibly linked internal representation of `vn` with `dist`n
in `varinfo` to a representation compatible with `dist`.

If `dist` is not present, then it is assumed that `varinfo` knows the correct output for `vn`.
"""
function from_maybe_linked_internal_transform(varinfo::AbstractVarInfo, vn::VarName, dist)
    return if istrans(varinfo, vn)
        from_linked_internal_transform(varinfo, vn, dist)
    else
        from_internal_transform(varinfo, vn, dist)
    end
end
function from_maybe_linked_internal_transform(varinfo::AbstractVarInfo, vn::VarName)
    return if istrans(varinfo, vn)
        from_linked_internal_transform(varinfo, vn)
    else
        from_internal_transform(varinfo, vn)
    end
end

"""
    to_internal_transform(varinfo::AbstractVarInfo, vn::VarName[, dist])

Return a transformation that transforms from a representation compatible with `dist` to the
internal representation of `vn` with `dist` in `varinfo`.

If `dist` is not present, then it is assumed that `varinfo` knows the correct output for `vn`.
"""
function to_internal_transform(varinfo::AbstractVarInfo, vn::VarName, dist)
    return inverse(from_internal_transform(varinfo, vn, dist))
end
function to_internal_transform(varinfo::AbstractVarInfo, vn::VarName)
    return inverse(from_internal_transform(varinfo, vn))
end

"""
    to_linked_internal_transform(varinfo::AbstractVarInfo, vn::VarName[, dist])

Return a transformation that transforms from a representation compatible with `dist` to the
linked internal representation of `vn` with `dist` in `varinfo`.

If `dist` is not present, then it is assumed that `varinfo` knows the correct output for `vn`.
"""
function to_linked_internal_transform(varinfo::AbstractVarInfo, vn::VarName, dist)
    return inverse(from_linked_internal_transform(varinfo, vn, dist))
end
function to_linked_internal_transform(varinfo::AbstractVarInfo, vn::VarName)
    return inverse(from_linked_internal_transform(varinfo, vn))
end

"""
    to_maybe_linked_internal_transform(varinfo::AbstractVarInfo, vn::VarName[, dist])

Return a transformation that transforms from a representation compatible with `dist` to a
possibly linked internal representation of `vn` with `dist` in `varinfo`.

If `dist` is not present, then it is assumed that `varinfo` knows the correct output for `vn`.
"""
function to_maybe_linked_internal_transform(varinfo::AbstractVarInfo, vn::VarName, dist)
    return inverse(from_maybe_linked_internal_transform(varinfo, vn, dist))
end
function to_maybe_linked_internal_transform(varinfo::AbstractVarInfo, vn::VarName)
    return inverse(from_maybe_linked_internal_transform(varinfo, vn))
end

"""
    internal_to_linked_internal_transform(varinfo::AbstractVarInfo, vn::VarName, dist)

Return a transformation that transforms from the internal representation of `vn` with `dist`
in `varinfo` to a _linked_ internal representation of `vn` with `dist` in `varinfo`.

If `dist` is not present, then it is assumed that `varinfo` knows the correct output for `vn`.
"""
function internal_to_linked_internal_transform(varinfo::AbstractVarInfo, vn::VarName, dist)
    f_from_internal = from_internal_transform(varinfo, vn, dist)
    f_to_linked_internal = to_linked_internal_transform(varinfo, vn, dist)
    return f_to_linked_internal ∘ f_from_internal
end
function internal_to_linked_internal_transform(varinfo::AbstractVarInfo, vn::VarName)
    f_from_internal = from_internal_transform(varinfo, vn)
    f_to_linked_internal = to_linked_internal_transform(varinfo, vn)
    return f_to_linked_internal ∘ f_from_internal
end

"""
    linked_internal_to_internal_transform(varinfo::AbstractVarInfo, vn::VarName[, dist])

Return a transformation that transforms from a _linked_ internal representation of `vn` with `dist`
in `varinfo` to the internal representation of `vn` with `dist` in `varinfo`.

If `dist` is not present, then it is assumed that `varinfo` knows the correct output for `vn`.
"""
function linked_internal_to_internal_transform(varinfo::AbstractVarInfo, vn::VarName, dist)
    f_from_linked_internal = from_linked_internal_transform(varinfo, vn, dist)
    f_to_internal = to_internal_transform(varinfo, vn, dist)
    return f_to_internal ∘ f_from_linked_internal
end

function linked_internal_to_internal_transform(varinfo::AbstractVarInfo, vn::VarName)
    f_from_linked_internal = from_linked_internal_transform(varinfo, vn)
    f_to_internal = to_internal_transform(varinfo, vn)
    return f_to_internal ∘ f_from_linked_internal
end<|MERGE_RESOLUTION|>--- conflicted
+++ resolved
@@ -204,11 +204,7 @@
 
 See also: [`setlogjac!!`](@ref).
 """
-<<<<<<< HEAD
-getlogjac(vi::AbstractVarInfo) = getacc(vi, Val(:LogJacobian)).logJ
-=======
 getlogjac(vi::AbstractVarInfo) = getacc(vi, Val(:LogJacobian)).logjac
->>>>>>> bd99d4f4
 
 """
     getloglikelihood(vi::AbstractVarInfo)
@@ -243,22 +239,14 @@
 setlogprior!!(vi::AbstractVarInfo, logp) = setacc!!(vi, LogPriorAccumulator(logp))
 
 """
-<<<<<<< HEAD
-    setlogjac!!(vi::AbstractVarInfo, logJ)
-=======
     setlogjac!!(vi::AbstractVarInfo, logjac)
->>>>>>> bd99d4f4
 
 Set the accumulated log-Jacobian term for any linked parameters in `vi`. The
 Jacobian here is taken with respect to the forward (link) transform.
 
 See also: [`getlogjac`](@ref), [`acclogjac!!`](@ref).
 """
-<<<<<<< HEAD
-setlogjac!!(vi::AbstractVarInfo, logJ) = setacc!!(vi, LogJacobianAccumulator(logJ))
-=======
 setlogjac!!(vi::AbstractVarInfo, logjac) = setacc!!(vi, LogJacobianAccumulator(logjac))
->>>>>>> bd99d4f4
 
 """
     setloglikelihood!!(vi::AbstractVarInfo, logp)
@@ -928,21 +916,12 @@
     x = vi[:]
     y, logjac = with_logabsdet_jacobian(b, x)
 
-<<<<<<< HEAD
-    # Set parameters
-    vi_new = unflatten(vi, y)
-    # Update logjac. We can overwrite any old value since there is only
-    # a single logjac term to worry about.
-    vi_new = setlogjac!!(vi_new, logjac)
-    return settrans!!(vi_new, t)
-=======
     # Set parameters and add the logjac term.
     vi = unflatten(vi, y)
     if hasacc(vi, Val(:LogJacobian))
         vi = acclogjac!!(vi, logjac)
     end
     return settrans!!(vi, t)
->>>>>>> bd99d4f4
 end
 
 function invlink!!(
@@ -950,17 +929,6 @@
 )
     b = t.bijector
     y = vi[:]
-<<<<<<< HEAD
-    x = b(y)
-
-    # Set parameters
-    vi_new = unflatten(vi, x)
-    # Reset logjac to 0.
-    if hasacc(vi_new, Val(:LogJacobian))
-        vi_new = map_accumulator!!(zero, vi_new, Val(:LogJacobian))
-    end
-    return settrans!!(vi_new, NoTransformation())
-=======
     x, inv_logjac = with_logabsdet_jacobian(b, y)
 
     # Mildly confusing: we need to _add_ the logjac of the inverse transform,
@@ -971,7 +939,6 @@
         vi = acclogjac!!(vi, inv_logjac)
     end
     return settrans!!(vi, NoTransformation())
->>>>>>> bd99d4f4
 end
 
 """
