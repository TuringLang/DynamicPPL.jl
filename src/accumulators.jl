"""
    AbstractAccumulator

An abstract type for accumulators.

An accumulator is an object that may change its value at every tilde_assume!! or
tilde_observe!! call based on the random variable in question. The obvious examples of
accumulators are the log prior and log likelihood. Other examples might be a variable that
counts the number of observations in a trace, or a list of the names of random variables
seen so far.

An accumulator type `T <: AbstractAccumulator` must implement the following methods:
- `accumulator_name(acc::T)` or `accumulator_name(::Type{T})`
- `accumulate_observe!!(acc::T, dist, val, vn)`
- `accumulate_assume!!(acc::T, val, logjac, vn, dist)`
- `Base.copy(acc::T)`

In these functions:
<<<<<<< HEAD
- `val` is the new value of the random variable sampled from a new distribution (always
  in the original unlinked space), or the value on the left-hand side of an observe
=======
- `val` is the new value of the random variable sampled from a distribution (always in
  the original unlinked space), or the value on the left-hand side of an observe
>>>>>>> bd99d4f4
  statement.
- `dist` is the distribution on the RHS of the tilde statement.
- `vn` is the `VarName` that is on the left-hand side of the tilde-statement. If the
  tilde-statement is a literal observation like `0.0 ~ Normal()`, then `vn` is `nothing`.
- `logjac` is the log determinant of the Jacobian of the link transformation, _if_ the
  variable is stored as a linked value in the VarInfo. If the variable is stored in its
  original, unlinked form, then `logjac` is zero.

To be able to work with multi-threading, it should also implement:
- `split(acc::T)`
- `combine(acc::T, acc2::T)`

If two accumulators of the same type should be merged in some non-trivial way, other than
always keeping the second one over the first, `merge(acc1::T, acc2::T)` should be defined.

If limiting the accumulator to a subset of `VarName`s is a meaningful operation and should
do something other than copy the original accumulator, then
`subset(acc::T, vns::AbstractVector{<:VarnName})` should be defined.`

See the documentation for each of these functions for more details.
"""
abstract type AbstractAccumulator end

"""
    accumulator_name(acc::AbstractAccumulator)

Return a Symbol which can be used as a name for `acc`.

The name has to be unique in the sense that a `VarInfo` can only have one accumulator for
each name. The most typical case, and the default implementation, is that the name only
depends on the type of `acc`, not on its value.
"""
accumulator_name(acc::AbstractAccumulator) = accumulator_name(typeof(acc))

"""
    accumulate_observe!!(acc::AbstractAccumulator, right, left, vn)

Update `acc` in a `tilde_observe!!` call. Returns the updated `acc`.

`vn` is the name of the variable being observed, `left` is the value of the variable, and
`right` is the distribution on the RHS of the tilde statement. `vn` is `nothing` in the case
of literal observations like `0.0 ~ Normal()`.

`accumulate_observe!!` may mutate `acc`, but not any of the other arguments.

See also: [`accumulate_assume!!`](@ref)
"""
function accumulate_observe!! end

"""
    accumulate_assume!!(acc::AbstractAccumulator, val, logjac, vn, right)

Update `acc` in a `tilde_assume!!` call. Returns the updated `acc`.

`vn` is the name of the variable being assumed, `val` is the value of the variable (in the
original, unlinked space), and `right` is the distribution on the RHS of the tilde
statement. `logjac` is the log determinant of the Jacobian of the transformation that was
done to convert the value of `vn` as it was given to `val`: for example, if the sampler is
operating in linked (Euclidean) space, then logjac will be nonzero.

`accumulate_assume!!` may mutate `acc`, but not any of the other arguments.

See also: [`accumulate_observe!!`](@ref)
"""
function accumulate_assume!! end

"""
    split(acc::AbstractAccumulator)

Return a new accumulator like `acc` but empty.

The precise meaning of "empty" is that that the returned value should be such that
`combine(acc, split(acc))` is equal to `acc`. This is used in the context of multi-threading
where different threads may accumulate independently and the results are then combined.

See also: [`combine`](@ref)
"""
function split end

"""
    combine(acc::AbstractAccumulator, acc2::AbstractAccumulator)

Combine two accumulators which have the same type (but may, in general, have different type
parameters). Returns a new accumulator of the same type.

See also: [`split`](@ref)
"""
function combine end

# TODO(mhauru) The existence of this function makes me sad. See comment in unflatten in
# src/varinfo.jl.
"""
    convert_eltype(::Type{T}, acc::AbstractAccumulator)

Convert `acc` to use element type `T`.

What "element type" means depends on the type of `acc`. By default this function does
nothing. Accumulator types that need to hold differentiable values, such as dual numbers
used by various AD backends, should implement a method for this function.
"""
convert_eltype(::Type, acc::AbstractAccumulator) = acc

"""
    subset(acc::AbstractAccumulator, vns::AbstractVector{<:VarName})

Return a new accumulator that only contains the information for the `VarName`s in `vns`.

By default returns a copy of `acc`. Subtypes should override this behaviour as needed.
"""
subset(acc::AbstractAccumulator, ::AbstractVector{<:VarName}) = copy(acc)

"""
    merge(acc1::AbstractAccumulator, acc2::AbstractAccumulator)

Merge two accumulators of the same type. Returns a new accumulator of the same type.

By default returns a copy of `acc2`. Subtypes should override this behaviour as needed.
"""
Base.merge(acc1::AbstractAccumulator, acc2::AbstractAccumulator) = copy(acc2)

"""
    AccumulatorTuple{N,T<:NamedTuple}

A collection of accumulators, stored as a `NamedTuple` of length `N`

This is defined as a separate type to be able to dispatch on it cleanly and without method
ambiguities or conflicts with other `NamedTuple` types. We also use this type to enforce the
constraint that the name in the tuple for each accumulator `acc` must be
`accumulator_name(acc)`, and these names must be unique.

The constructor can be called with a tuple or a `VarArgs` of `AbstractAccumulators`. The
names will be generated automatically. One can also call the constructor with a `NamedTuple`
but the names in the argument will be discarded in favour of the generated ones.
"""
struct AccumulatorTuple{N,T<:NamedTuple}
    nt::T

    function AccumulatorTuple(t::T) where {N,T<:NTuple{N,AbstractAccumulator}}
        names = map(accumulator_name, t)
        nt = NamedTuple{names}(t)
        return new{N,typeof(nt)}(nt)
    end
end

AccumulatorTuple(accs::Vararg{AbstractAccumulator}) = AccumulatorTuple(accs)
AccumulatorTuple(nt::NamedTuple) = AccumulatorTuple(tuple(nt...))

# When showing with text/plain, leave out information about the wrapper AccumulatorTuple.
Base.show(io::IO, mime::MIME"text/plain", at::AccumulatorTuple) = show(io, mime, at.nt)
Base.getindex(at::AccumulatorTuple, idx) = at.nt[idx]
Base.length(::AccumulatorTuple{N}) where {N} = N
Base.iterate(at::AccumulatorTuple, args...) = iterate(at.nt, args...)
function Base.haskey(at::AccumulatorTuple, ::Val{accname}) where {accname}
    # @inline to ensure constant propagation can resolve this to a compile-time constant.
    @inline return haskey(at.nt, accname)
end
Base.keys(at::AccumulatorTuple) = keys(at.nt)
Base.:(==)(at1::AccumulatorTuple, at2::AccumulatorTuple) = at1.nt == at2.nt
Base.hash(at::AccumulatorTuple, h::UInt) = Base.hash((AccumulatorTuple, at.nt), h)
Base.copy(at::AccumulatorTuple) = AccumulatorTuple(map(copy, at.nt))

function Base.convert(::Type{AccumulatorTuple{N,T}}, accs::AccumulatorTuple{N}) where {N,T}
    return AccumulatorTuple(convert(T, accs.nt))
end

"""
    subset(at::AccumulatorTuple, vns::AbstractVector{<:VarName})

Replace each accumulator `acc` in `at` with `subset(acc, vns)`.
"""
function subset(at::AccumulatorTuple, vns::AbstractVector{<:VarName})
    return AccumulatorTuple(map(Base.Fix2(subset, vns), at.nt))
end

"""
    _joint_keys(nt1::NamedTuple, nt2::NamedTuple)

A helper function that returns three tuples of keys given two `NamedTuple`s:
The keys only in `nt1`, only in `nt2`, and in both, and in that order.

Implemented as a generated function to enable constant propagation of the result in `merge`.
"""
@generated function _joint_keys(
    nt1::NamedTuple{names1}, nt2::NamedTuple{names2}
) where {names1,names2}
    only_in_nt1 = tuple(setdiff(names1, names2)...)
    only_in_nt2 = tuple(setdiff(names2, names1)...)
    in_both = tuple(intersect(names1, names2)...)
    return :($only_in_nt1, $only_in_nt2, $in_both)
end

"""
    merge(at1::AccumulatorTuple, at2::AccumulatorTuple)

Merge two `AccumulatorTuple`s.

For any `accumulator_name` that exists in both `at1` and `at2`, we call `merge` on the two
accumulators themselves. Other accumulators are copied.
"""
function Base.merge(at1::AccumulatorTuple, at2::AccumulatorTuple)
    keys_in_at1, keys_in_at2, keys_in_both = _joint_keys(at1.nt, at2.nt)
    accs_in_at1 = (getfield(at1.nt, key) for key in keys_in_at1)
    accs_in_at2 = (getfield(at2.nt, key) for key in keys_in_at2)
    accs_in_both = (
        merge(getfield(at1.nt, key), getfield(at2.nt, key)) for key in keys_in_both
    )
    return AccumulatorTuple(accs_in_at1..., accs_in_both..., accs_in_at2...)
end

"""
    setacc!!(at::AccumulatorTuple, acc::AbstractAccumulator)

Add `acc` to `at`. Returns a new `AccumulatorTuple`.

If an `AbstractAccumulator` with the same `accumulator_name` already exists in `at` it is
replaced. `at` will never be mutated, but the name has the `!!` for consistency with the
corresponding function for `AbstractVarInfo`.
"""
function setacc!!(at::AccumulatorTuple, acc::AbstractAccumulator)
    accname = accumulator_name(acc)
    new_nt = merge(at.nt, NamedTuple{(accname,)}((acc,)))
    return AccumulatorTuple(new_nt)
end

"""
    getacc(at::AccumulatorTuple, ::Val{accname})

Get the accumulator with name `accname` from `at`.
"""
function getacc(at::AccumulatorTuple, ::Val{accname}) where {accname}
    return at[accname]
end

function Base.map(func::Function, at::AccumulatorTuple)
    return AccumulatorTuple(map(func, at.nt))
end

"""
    map_accumulator(func::Function, at::AccumulatorTuple, ::Val{accname})

Update the accumulator with name `accname` in `at` by calling `func` on it.

Returns a new `AccumulatorTuple`.
"""
function map_accumulator(
    func::Function, at::AccumulatorTuple, ::Val{accname}
) where {accname}
    # Would like to write this as
    # return Accessors.@set at.nt[accname] = func(at[accname], args...)
    # for readability, but that one isn't type stable due to
    # https://github.com/JuliaObjects/Accessors.jl/issues/198
    new_val = func(at[accname])
    new_nt = merge(at.nt, NamedTuple{(accname,)}((new_val,)))
    return AccumulatorTuple(new_nt)
end<|MERGE_RESOLUTION|>--- conflicted
+++ resolved
@@ -16,13 +16,8 @@
 - `Base.copy(acc::T)`
 
 In these functions:
-<<<<<<< HEAD
-- `val` is the new value of the random variable sampled from a new distribution (always
-  in the original unlinked space), or the value on the left-hand side of an observe
-=======
 - `val` is the new value of the random variable sampled from a distribution (always in
   the original unlinked space), or the value on the left-hand side of an observe
->>>>>>> bd99d4f4
   statement.
 - `dist` is the distribution on the RHS of the tilde statement.
 - `vn` is the `VarName` that is on the left-hand side of the tilde-statement. If the
