--- conflicted
+++ resolved
@@ -156,13 +156,9 @@
     return sym in vars
 end
 
-<<<<<<< HEAD
-function Base.haskey(context::ConditionContext{vars}, vn::AbstractArray{<:VarName{sym}}) where {vars,sym}
-=======
 function Base.haskey(
     context::ConditionContext{vars}, vn::AbstractArray{<:VarName{sym}}
 ) where {vars,sym}
->>>>>>> d3b6485a
     # TODO: Add possibility of indexed variables, e.g. `x[1]`, etc.
     return sym in vars
 end
