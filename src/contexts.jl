--- conflicted
+++ resolved
@@ -121,13 +121,8 @@
     context::PrefixContext{PrefixOuter}
 ) where {PrefixInner,PrefixOuter}
     if @generated
-<<<<<<< HEAD
-        :(PrefixContext{$(QuoteNode(Symbol(PrefixOuter, _prefix_seperator, PrefixInner)))}(
+        :(PrefixContext{$(QuoteNode(Symbol(PrefixOuter, PREFIX_SEPARATOR, PrefixInner)))}(
             context.context
-=======
-        :(PrefixContext{$(QuoteNode(Symbol(PrefixOuter, PREFIX_SEPARATOR, PrefixInner)))}(
-            ctx.ctx
->>>>>>> 2fa9258d
         ))
     else
         PrefixContext{Symbol(PrefixOuter, PREFIX_SEPARATOR, PrefixInner)}(context.context)
