"""
    struct DefaultContext <: AbstractContext end

The `DefaultContext` is used by default to compute log the joint probability of the data 
and parameters when running the model.
"""
struct DefaultContext <: AbstractContext end

"""
    struct PriorContext{Tvars} <: AbstractContext
        vars::Tvars
    end

The `PriorContext` enables the computation of the log prior of the parameters `vars` when 
running the model.
"""
struct PriorContext{Tvars} <: AbstractContext
    vars::Tvars
end
PriorContext() = PriorContext(nothing)

"""
    struct LikelihoodContext{Tvars} <: AbstractContext
        vars::Tvars
    end

The `LikelihoodContext` enables the computation of the log likelihood of the parameters when 
running the model. `vars` can be used to evaluate the log likelihood for specific values 
of the model's parameters. If `vars` is `nothing`, the parameter values inside the `VarInfo` will be used by default.
"""
struct LikelihoodContext{Tvars} <: AbstractContext
    vars::Tvars
end
LikelihoodContext() = LikelihoodContext(nothing)

"""
    struct MiniBatchContext{Tctx, T} <: AbstractContext
        ctx::Tctx
        loglike_scalar::T
    end

The `MiniBatchContext` enables the computation of 
`log(prior) + s * log(likelihood of a batch)` when running the model, where `s` is the 
`loglike_scalar` field, typically equal to `the number of data points / batch size`. 
This is useful in batch-based stochastic gradient descent algorithms to be optimizing 
`log(prior) + log(likelihood of all the data points)` in the expectation.
"""
struct MiniBatchContext{Tctx,T} <: AbstractContext
    ctx::Tctx
    loglike_scalar::T
end
<<<<<<< HEAD
function MiniBatchContext(ctx=DefaultContext(); batch_size, npoints)
    return MiniBatchContext(ctx, npoints / batch_size)
=======
function MiniBatchContext(ctx = DefaultContext(); batch_size, npoints)
    return MiniBatchContext(ctx, npoints/batch_size)
end


struct PrefixContext{Prefix, C} <: AbstractContext
    ctx::C
end
PrefixContext{Prefix}(ctx::AbstractContext) where {Prefix} = PrefixContext{Prefix, typeof(ctx)}(ctx)

const PREFIX_SEPARATOR = Symbol(".")

function PrefixContext{PrefixInner}(
    ctx::PrefixContext{PrefixOuter}
) where {PrefixInner, PrefixOuter}
    if @generated
        :(PrefixContext{$(QuoteNode(Symbol(PrefixOuter, _prefix_seperator, PrefixInner)))}(ctx.ctx))
    else
        PrefixContext{Symbol(PrefixOuter, PREFIX_SEPARATOR, PrefixInner)}(ctx.ctx)
    end
end

function prefix(::PrefixContext{Prefix}, vn::VarName{Sym}) where {Prefix, Sym}
    if @generated
        return :(VarName{$(QuoteNode(Symbol(Prefix, _prefix_seperator, Sym)))}(vn.indexing))
    else
        VarName{Symbol(Prefix, PREFIX_SEPARATOR, Sym)}(vn.indexing)
    end
>>>>>>> 4c659e32
end<|MERGE_RESOLUTION|>--- conflicted
+++ resolved
@@ -49,12 +49,8 @@
     ctx::Tctx
     loglike_scalar::T
 end
-<<<<<<< HEAD
 function MiniBatchContext(ctx=DefaultContext(); batch_size, npoints)
     return MiniBatchContext(ctx, npoints / batch_size)
-=======
-function MiniBatchContext(ctx = DefaultContext(); batch_size, npoints)
-    return MiniBatchContext(ctx, npoints/batch_size)
 end
 
 
@@ -81,5 +77,4 @@
     else
         VarName{Symbol(Prefix, PREFIX_SEPARATOR, Sym)}(vn.indexing)
     end
->>>>>>> 4c659e32
 end