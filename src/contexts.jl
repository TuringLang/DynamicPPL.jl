# Fallback traits
# TODO: Should this instead be `NoChildren()`, `HasChild()`, etc. so we allow plural too, e.g. `HasChildren()`?
struct IsLeaf end
struct IsParent end

"""
    NodeTrait(context)
    NodeTrait(f, context)

Specifies the role of `context` in the context-tree.

The officially supported traits are:
- `IsLeaf`: `context` does not have any decendants.
- `IsParent`: `context` has a child context to which we often defer.
  Expects the following methods to be implemented:
  - [`childcontext`](@ref)
  - [`rewrap`](@ref)
"""
NodeTrait(_, context) = NodeTrait(context)

"""
    childcontext(context)

Return the descendant context of `context`.
"""
childcontext

"""
    rewrap(parent::AbstractContext, child::AbstractContext)

Reconstruct `parent` but now using `child` is its [`childcontext`](@ref),
effectively updating the child context.

# Examples
```jldoctest
julia> ctx = SamplingContext();

julia> DynamicPPL.childcontext(ctx)
DefaultContext()

julia> ctx_prior = DynamicPPL.rewrap(ctx, PriorContext()); # only compute the logprior

julia> DynamicPPL.childcontext(ctx_prior)
PriorContext{Nothing}(nothing)
```
"""
rewrap

# Contexts
"""
    SamplingContext(rng, sampler, context)

Create a context that allows you to sample parameters with the `sampler` when running the model.
The `context` determines how the returned log density is computed when running the model.

See also: [`DefaultContext`](@ref), [`LikelihoodContext`](@ref), [`PriorContext`](@ref)
"""
struct SamplingContext{S<:AbstractSampler,C<:AbstractContext,R} <: AbstractContext
    rng::R
    sampler::S
    context::C
end
SamplingContext(sampler, context) = SamplingContext(Random.GLOBAL_RNG, sampler, context)
SamplingContext(context::AbstractContext) = SamplingContext(SampleFromPrior(), context)
SamplingContext(sampler::AbstractSampler) = SamplingContext(sampler, DefaultContext())
SamplingContext() = SamplingContext(SampleFromPrior())

NodeTrait(context::SamplingContext) = IsParent()
childcontext(context::SamplingContext) = context.context
rewrap(parent::SamplingContext, child) = SamplingContext(parent.rng, parent.sampler, child)

"""
    struct DefaultContext <: AbstractContext end

The `DefaultContext` is used by default to compute log the joint probability of the data 
and parameters when running the model.
"""
struct DefaultContext <: AbstractContext end
NodeTrait(context::DefaultContext) = IsLeaf()

"""
    struct PriorContext{Tvars} <: AbstractContext
        vars::Tvars
    end

The `PriorContext` enables the computation of the log prior of the parameters `vars` when 
running the model.
"""
struct PriorContext{Tvars} <: AbstractContext
    vars::Tvars
end
PriorContext() = PriorContext(nothing)
NodeTrait(context::PriorContext) = IsLeaf()

"""
    struct LikelihoodContext{Tvars} <: AbstractContext
        vars::Tvars
    end

The `LikelihoodContext` enables the computation of the log likelihood of the parameters when 
running the model. `vars` can be used to evaluate the log likelihood for specific values 
of the model's parameters. If `vars` is `nothing`, the parameter values inside the `VarInfo` will be used by default.
"""
struct LikelihoodContext{Tvars} <: AbstractContext
    vars::Tvars
end
LikelihoodContext() = LikelihoodContext(nothing)
NodeTrait(context::LikelihoodContext) = IsLeaf()

"""
    struct MiniBatchContext{Tctx, T} <: AbstractContext
        context::Tctx
        loglike_scalar::T
    end

The `MiniBatchContext` enables the computation of 
`log(prior) + s * log(likelihood of a batch)` when running the model, where `s` is the 
`loglike_scalar` field, typically equal to `the number of data points / batch size`. 
This is useful in batch-based stochastic gradient descent algorithms to be optimizing 
`log(prior) + log(likelihood of all the data points)` in the expectation.
"""
struct MiniBatchContext{Tctx,T} <: AbstractContext
    context::Tctx
    loglike_scalar::T
end
function MiniBatchContext(context=DefaultContext(); batch_size, npoints)
    return MiniBatchContext(context, npoints / batch_size)
end
NodeTrait(context::MiniBatchContext) = IsParent()
childcontext(context::MiniBatchContext) = context.context
rewrap(parent::MiniBatchContext, child) = MiniBatchContext(child, parent.loglike_scalar)

"""
    PrefixContext{Prefix}(context)

Create a context that allows you to use the wrapped `context` when running the model and
adds the `Prefix` to all parameters.

This context is useful in nested models to ensure that the names of the parameters are
unique.

See also: [`@submodel`](@ref)
"""
struct PrefixContext{Prefix,C} <: AbstractContext
    context::C
end
function PrefixContext{Prefix}(context::AbstractContext) where {Prefix}
    return PrefixContext{Prefix,typeof(context)}(context)
end

NodeTrait(context::PrefixContext) = IsParent()
childcontext(context::PrefixContext) = context.context
rewrap(parent::PrefixContext{Prefix}, child) where {Prefix} = PrefixContext{Prefix}(child)

const PREFIX_SEPARATOR = Symbol(".")

function PrefixContext{PrefixInner}(
    context::PrefixContext{PrefixOuter}
) where {PrefixInner,PrefixOuter}
    if @generated
        :(PrefixContext{$(QuoteNode(Symbol(PrefixOuter, PREFIX_SEPARATOR, PrefixInner)))}(
            context.context
        ))
    else
        PrefixContext{Symbol(PrefixOuter, PREFIX_SEPARATOR, PrefixInner)}(context.context)
    end
end

function prefix(::PrefixContext{Prefix}, vn::VarName{Sym}) where {Prefix,Sym}
    if @generated
        return :(VarName{$(QuoteNode(Symbol(Prefix, PREFIX_SEPARATOR, Sym)))}(vn.indexing))
    else
        VarName{Symbol(Prefix, PREFIX_SEPARATOR, Sym)}(vn.indexing)
    end
end

struct ConditionContext{Names,Values,Ctx<:AbstractContext} <: AbstractContext
    values::Values
    context::Ctx

    function ConditionContext{Values}(
        values::Values, context::AbstractContext
    ) where {names,Values<:NamedTuple{names}}
        return new{names,typeof(values),typeof(context)}(values, context)
    end
end

<<<<<<< HEAD
@generated function drop_missings(nt::NamedTuple{names,values}) where {names,values}
    names_expr = Expr(:tuple)
    values_expr = Expr(:tuple)

    for (n, v) in zip(names, values.parameters)
        if !(v <: Missing)
            push!(names_expr.args, QuoteNode(n))
            push!(values_expr.args, :(nt.$n))
        end
    end

    return :(NamedTuple{$names_expr}($values_expr))
end

function ConditionContext(context=DefaultContext(); values...)
    return ConditionContext((; values...), context)
=======
function ConditionContext(context::ConditionContext, child_context::AbstractContext)
    return ConditionContext(context.values, child_context)
>>>>>>> 4e566f78
end
function ConditionContext(values::NamedTuple)
    return ConditionContext(values, DefaultContext())
end
function ConditionContext(values::NamedTuple, context::AbstractContext)
    return ConditionContext{typeof(values)}(values, context)
end

# Try to avoid nested `ConditionContext`.
function ConditionContext(
    values::NamedTuple{Names}, context::ConditionContext
) where {Names}
    # Note that this potentially overrides values from `context`, thus giving
    # precedence to the outmost `ConditionContext`.
    return ConditionContext(merge(context.values, values), childcontext(context))
end

NodeTrait(context::ConditionContext) = IsParent()
childcontext(context::ConditionContext) = context.context
rewrap(parent::ConditionContext, child) = ConditionContext(parent.values, child)

"""
    getvalue(context, vn)

Return the value of the parameter corresponding to `vn` from `context`.
If `context` does not contain the value for `vn`, then `nothing` is returned,
e.g. [`DefaultContext`](@ref) will always return `nothing`.
"""
getvalue(::IsLeaf, context, vn) = nothing
getvalue(::IsParent, context, vn) = getvalue(childcontext(context), vn)
getvalue(context::AbstractContext, vn) = getvalue(NodeTrait(getvalue, context), context, vn)
getvalue(context::PrefixContext, vn) = getvalue(childcontext(context), prefix(context, vn))
function getvalue(context::ConditionContext, vn)
    return if haskey(context, vn)
        _getvalue(context.values, vn)
    else
        getvalue(childcontext(context), vn)
    end
end

# General implementations of `haskey`.
Base.haskey(::IsLeaf, context, vn) = false
Base.haskey(::IsParent, context, vn) = Base.haskey(childcontext(context), vn)
Base.haskey(context::AbstractContext, vn) = Base.haskey(NodeTrait(context), context, vn)

# Specific to `ConditionContext`.
function Base.haskey(context::ConditionContext{vars}, vn::VarName{sym}) where {vars,sym}
    # TODO: Add possibility of indexed variables, e.g. `x[1]`, etc.
    return sym in vars
end

function Base.haskey(
    context::ConditionContext{vars}, vn::AbstractArray{<:VarName{sym}}
) where {vars,sym}
    # TODO: Add possibility of indexed variables, e.g. `x[1]`, etc.
    return sym in vars
end

"""
    context([context::AbstractContext,] values::NamedTuple)
    context([context::AbstractContext]; values...)

Return `ConditionContext` with `values` and `context` if `values` is non-empty,
otherwise return `context` which is [`DefaultContext`](@ref) by default.

See also: [`decondition`](@ref)
"""
condition() = decondition(ConditionContext())
condition(values::NamedTuple) = condition(DefaultContext(), values)
condition(context::AbstractContext, values::NamedTuple{()}) = context
condition(context::AbstractContext, values::NamedTuple) = ConditionContext(values, context)
function condition(context::AbstractContext=DefaultContext(); values...)
    return ConditionContext(context; values...)
end

"""
    decondition(context::AbstractContext, syms...)

Return `context` but with `syms` no longer conditioned on.

Note that this recursively traverses contexts, deconditioning all along the way.

See also: [`condition`](@ref)

# Examples
```jldoctest
julia> ctx = DefaultContext();

julia> decondition(ctx) === ctx # this is a no-op
true

julia> ctx = ConditionContext(x = 1.0);

julia> decondition(ctx)
DefaultContext()

julia> ctx_nested = ConditionContext(SamplingContext(ConditionContext(y=2.0)), x=1.0);

julia> decondition(ctx_nested)
SamplingContext{SampleFromPrior, DefaultContext, Random._GLOBAL_RNG}(Random._GLOBAL_RNG(), SampleFromPrior(), DefaultContext())
```
"""
decondition(::IsLeaf, context, args...) = context
function decondition(::IsParent, context, args...)
    return rewrap(context, decondition(childcontext(context), args...))
end
decondition(context, args...) = decondition(NodeTrait(context), context, args...)
function decondition(context::ConditionContext)
    return decondition(childcontext(context))
end
function decondition(context::ConditionContext, sym)
    return condition(
        decondition(childcontext(context), sym), BangBang.delete!!(context.values, sym)
    )
end
function decondition(context::ConditionContext, sym, syms...)
    return decondition(
        condition(
            decondition(childcontext(context), syms...),
            BangBang.delete!!(context.values, sym),
        ),
        syms...,
    )
end<|MERGE_RESOLUTION|>--- conflicted
+++ resolved
@@ -185,27 +185,8 @@
     end
 end
 
-<<<<<<< HEAD
-@generated function drop_missings(nt::NamedTuple{names,values}) where {names,values}
-    names_expr = Expr(:tuple)
-    values_expr = Expr(:tuple)
-
-    for (n, v) in zip(names, values.parameters)
-        if !(v <: Missing)
-            push!(names_expr.args, QuoteNode(n))
-            push!(values_expr.args, :(nt.$n))
-        end
-    end
-
-    return :(NamedTuple{$names_expr}($values_expr))
-end
-
-function ConditionContext(context=DefaultContext(); values...)
-    return ConditionContext((; values...), context)
-=======
 function ConditionContext(context::ConditionContext, child_context::AbstractContext)
     return ConditionContext(context.values, child_context)
->>>>>>> 4e566f78
 end
 function ConditionContext(values::NamedTuple)
     return ConditionContext(values, DefaultContext())
