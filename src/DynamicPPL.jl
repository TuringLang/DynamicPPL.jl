module DynamicPPL

using AbstractMCMC: AbstractSampler, AbstractChains
using AbstractPPL
using Bijectors
using Compat
using Distributions
using OrderedCollections: OrderedDict

using AbstractMCMC: AbstractMCMC
using ADTypes: ADTypes
using BangBang: BangBang, push!!, empty!!, setindex!!
using MacroTools: MacroTools
using ConstructionBase: ConstructionBase
using Accessors: Accessors
using LogDensityProblems: LogDensityProblems
using LogDensityProblemsAD: LogDensityProblemsAD

using LinearAlgebra: LinearAlgebra, Cholesky

using DocStringExtensions

using Random: Random

# TODO: Remove these when it's possible.
import Bijectors: link, invlink

import Base:
    Symbol,
    ==,
    hash,
    getindex,
    setindex!,
    push!,
    show,
    isempty,
    empty!,
    getproperty,
    setproperty!,
    keys,
    haskey

# VarInfo
export AbstractVarInfo,
    VarInfo,
    UntypedVarInfo,
    TypedVarInfo,
    SimpleVarInfo,
    push!!,
    empty!!,
    subset,
    getlogp,
    setlogp!!,
    acclogp!!,
    resetlogp!!,
    get_num_produce,
    set_num_produce!,
    reset_num_produce!,
    increment_num_produce!,
    set_retained_vns_del_by_spl!,
    is_flagged,
    set_flag!,
    unset_flag!,
    setgid!,
    updategid!,
    setorder!,
    istrans,
    link,
    link!,
    link!!,
    invlink,
    invlink!,
    invlink!!,
    values_as,
    # VarName (reexport from AbstractPPL)
    VarName,
    inspace,
    subsumes,
    @varname,
    # Compiler
    @model,
    # Utilities
    init,
    OrderedDict,
    # Model
    Model,
    getmissings,
    getargnames,
    extract_priors,
    values_as_in_model,
    # Samplers
    Sampler,
    SampleFromPrior,
    SampleFromUniform,
    # Contexts
    SamplingContext,
    DefaultContext,
    LikelihoodContext,
    PriorContext,
    MiniBatchContext,
    PrefixContext,
    ConditionContext,
    assume,
    dot_assume,
    observe,
    dot_observe,
    tilde_assume,
    tilde_observe,
    dot_tilde_assume,
    dot_tilde_observe,
    # Pseudo distributions
    NamedDist,
    NoDist,
    # Convenience functions
    logprior,
    logjoint,
    pointwise_prior_logdensities,
    pointwise_logdensities,
    pointwise_loglikelihoods,
    condition,
    decondition,
    fix,
    unfix,
    prefix,
    returned,
    to_submodel,
    # Convenience macros
    @addlogprob!,
    @submodel,
    value_iterator_from_chain,
    check_model,
    check_model_and_trace,
    # Deprecated.
    @logprob_str,
    @prob_str,
    generated_quantities

# Reexport
using Distributions: loglikelihood
export loglikelihood

# TODO: Remove once we feel comfortable people aren't using it anymore.
macro logprob_str(str)
    return :(error(
        "The `@logprob_str` macro is no longer supported. See https://turinglang.org/dev/docs/using-turing/guide/#querying-probabilities-from-model-or-chain for information on how to query probabilities, and https://github.com/TuringLang/DynamicPPL.jl/issues/356 for information regarding its removal.",
    ))
end

macro prob_str(str)
    return :(error(
        "The `@prob_str` macro is no longer supported. See https://turinglang.org/dev/docs/using-turing/guide/#querying-probabilities-from-model-or-chain for information on how to query probabilities, and https://github.com/TuringLang/DynamicPPL.jl/issues/356 for information regarding its removal.",
    ))
end

# Used here and overloaded in Turing
function getspace end

"""
    AbstractVarInfo

Abstract supertype for data structures that capture random variables when executing a
probabilistic model and accumulate log densities such as the log likelihood or the
log joint probability of the model.

See also: [`VarInfo`](@ref), [`SimpleVarInfo`](@ref).
"""
abstract type AbstractVarInfo <: AbstractModelTrace end

const LEGACY_WARNING = """
!!! warning
    This method is considered legacy, and is likely to be deprecated in the future.
"""

# Necessary forward declarations
include("utils.jl")
include("selector.jl")
include("chains.jl")
include("model.jl")
include("sampler.jl")
include("varname.jl")
include("distribution_wrappers.jl")
include("contexts.jl")
include("varnamedvector.jl")
include("abstract_varinfo.jl")
include("threadsafe.jl")
include("varinfo.jl")
include("simple_varinfo.jl")
include("context_implementations.jl")
include("compiler.jl")
include("pointwise_logdensities.jl")
include("submodel_macro.jl")
include("test_utils.jl")
include("transforming.jl")
include("logdensityfunction.jl")
include("model_utils.jl")
include("extract_priors.jl")
include("values_as_in_model.jl")

include("debug_utils.jl")
using .DebugUtils

<<<<<<< HEAD
include("experimental.jl")
=======
include("deprecated.jl")

if !isdefined(Base, :get_extension)
    using Requires
end
>>>>>>> 2252a9b6

# Better error message if users forget to load the AD package
if isdefined(Base.Experimental, :register_error_hint)
    function __init__()
        Base.Experimental.register_error_hint(MethodError) do io, exc, argtypes, _
            requires_jet =
                exc.f === DynamicPPL.Experimental._determine_varinfo_jet &&
                length(argtypes) >= 2 &&
                argtypes[1] <: Model &&
                argtypes[2] <: AbstractContext
            requires_jet |=
                exc.f === DynamicPPL.Experimental.is_suitable_varinfo &&
                length(argtypes) >= 3 &&
                argtypes[1] <: Model &&
                argtypes[2] <: AbstractContext &&
                argtypes[3] <: AbstractVarInfo
            if requires_jet
                print(
                    io,
                    "\n$(exc.f) requires JET.jl to be loaded. Please run `using JET` before calling $(exc.f).",
                )
            end
        end
    end
end

# Standard tag: Improves stacktraces
# Ref: https://www.stochasticlifestyle.com/improved-forwarddiff-jl-stacktraces-with-package-tags/
struct DynamicPPLTag end

end # module<|MERGE_RESOLUTION|>--- conflicted
+++ resolved
@@ -199,15 +199,12 @@
 include("debug_utils.jl")
 using .DebugUtils
 
-<<<<<<< HEAD
 include("experimental.jl")
-=======
 include("deprecated.jl")
 
 if !isdefined(Base, :get_extension)
     using Requires
 end
->>>>>>> 2252a9b6
 
 # Better error message if users forget to load the AD package
 if isdefined(Base.Experimental, :register_error_hint)
