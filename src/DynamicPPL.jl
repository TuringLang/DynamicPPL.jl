module DynamicPPL

using AbstractMCMC: AbstractSampler, AbstractChains
using AbstractPPL
using Bijectors
using Compat
using Distributions
using OrderedCollections: OrderedDict

using AbstractMCMC: AbstractMCMC
using ADTypes: ADTypes
using BangBang: BangBang, push!!, empty!!, setindex!!
using MacroTools: MacroTools
using ConstructionBase: ConstructionBase
using Accessors: Accessors
using LogDensityProblems: LogDensityProblems
using LogDensityProblemsAD: LogDensityProblemsAD

using LinearAlgebra: LinearAlgebra, Cholesky

using DocStringExtensions

using Random: Random

# TODO: Remove these when it's possible.
import Bijectors: link, invlink

import Base:
    Symbol,
    ==,
    hash,
    getindex,
    setindex!,
    push!,
    show,
    isempty,
    empty!,
    getproperty,
    setproperty!,
    keys,
    haskey

# VarInfo
export AbstractVarInfo,
    VarInfo,
    UntypedVarInfo,
    TypedVarInfo,
    SimpleVarInfo,
    push!!,
    empty!!,
    subset,
    getlogp,
    setlogp!!,
    acclogp!!,
    resetlogp!!,
    get_num_produce,
    set_num_produce!,
    reset_num_produce!,
    increment_num_produce!,
    set_retained_vns_del_by_spl!,
    is_flagged,
    set_flag!,
    unset_flag!,
    setgid!,
    updategid!,
    setorder!,
    istrans,
    link,
    link!,
    link!!,
    invlink,
    invlink!,
    invlink!!,
    values_as,
    # VarName (reexport from AbstractPPL)
    VarName,
    inspace,
    subsumes,
    @varname,
    # Compiler
    @model,
    # Utilities
<<<<<<< HEAD
=======
    vectorize,
    reconstruct,
    reconstruct!,
>>>>>>> d384da21
    init,
    vectorize,
    OrderedDict,
    # Model
    Model,
    getmissings,
    getargnames,
    generated_quantities,
    extract_priors,
    values_as_in_model,
    # Samplers
    Sampler,
    SampleFromPrior,
    SampleFromUniform,
    # Contexts
    SamplingContext,
    DefaultContext,
    LikelihoodContext,
    PriorContext,
    MiniBatchContext,
    PrefixContext,
    ConditionContext,
    assume,
    dot_assume,
    observe,
    dot_observe,
    tilde_assume,
    tilde_observe,
    dot_tilde_assume,
    dot_tilde_observe,
    # Pseudo distributions
    NamedDist,
    NoDist,
    # Convenience functions
    logprior,
    logjoint,
    pointwise_loglikelihoods,
    condition,
    decondition,
    fix,
    unfix,
    # Convenience macros
    @addlogprob!,
    @submodel,
    value_iterator_from_chain,
    check_model,
    check_model_and_trace,
    # Deprecated.
    @logprob_str,
    @prob_str

# Reexport
using Distributions: loglikelihood
export loglikelihood

# TODO: Remove once we feel comfortable people aren't using it anymore.
macro logprob_str(str)
    return :(error(
        "The `@logprob_str` macro is no longer supported. See https://turinglang.org/dev/docs/using-turing/guide/#querying-probabilities-from-model-or-chain for information on how to query probabilities, and https://github.com/TuringLang/DynamicPPL.jl/issues/356 for information regarding its removal.",
    ))
end

macro prob_str(str)
    return :(error(
        "The `@prob_str` macro is no longer supported. See https://turinglang.org/dev/docs/using-turing/guide/#querying-probabilities-from-model-or-chain for information on how to query probabilities, and https://github.com/TuringLang/DynamicPPL.jl/issues/356 for information regarding its removal.",
    ))
end

# Used here and overloaded in Turing
function getspace end

"""
    AbstractVarInfo

Abstract supertype for data structures that capture random variables when executing a
probabilistic model and accumulate log densities such as the log likelihood or the
log joint probability of the model.

See also: [`VarInfo`](@ref), [`SimpleVarInfo`](@ref).
"""
abstract type AbstractVarInfo <: AbstractModelTrace end

const LEGACY_WARNING = """
!!! warning
    This method is considered legacy, and is likely to be deprecated in the future.
"""

# Necessary forward declarations
include("utils.jl")
include("selector.jl")
include("chains.jl")
include("model.jl")
include("sampler.jl")
include("varname.jl")
include("distribution_wrappers.jl")
include("contexts.jl")
include("abstract_varinfo.jl")
include("threadsafe.jl")
include("varinfo.jl")
include("simple_varinfo.jl")
include("context_implementations.jl")
include("compiler.jl")
include("loglikelihoods.jl")
include("submodel_macro.jl")
include("test_utils.jl")
include("transforming.jl")
include("logdensityfunction.jl")
include("model_utils.jl")
include("extract_priors.jl")
include("values_as_in_model.jl")

include("debug_utils.jl")
using .DebugUtils

if !isdefined(Base, :get_extension)
    using Requires
end

@static if !isdefined(Base, :get_extension)
    function __init__()
        @require ChainRulesCore = "d360d2e6-b24c-11e9-a2a3-2a2ae2dbcce4" include(
            "../ext/DynamicPPLChainRulesCoreExt.jl"
        )
        @require EnzymeCore = "f151be2c-9106-41f4-ab19-57ee4f262869" include(
            "../ext/DynamicPPLEnzymeCoreExt.jl"
        )
        @require ForwardDiff = "f6369f11-7733-5829-9624-2563aa707210" include(
            "../ext/DynamicPPLForwardDiffExt.jl"
        )
        @require MCMCChains = "c7f686f2-ff18-58e9-bc7b-31028e88f75d" include(
            "../ext/DynamicPPLMCMCChainsExt.jl"
        )
        @require ReverseDiff = "37e2e3b7-166d-5795-8a7a-e32c996b4267" include(
            "../ext/DynamicPPLReverseDiffExt.jl"
        )
        @require ZygoteRules = "700de1a5-db45-46bc-99cf-38207098b444" include(
            "../ext/DynamicPPLZygoteRulesExt.jl"
        )
    end
end

# Standard tag: Improves stacktraces
# Ref: https://www.stochasticlifestyle.com/improved-forwarddiff-jl-stacktraces-with-package-tags/
struct DynamicPPLTag end

end # module<|MERGE_RESOLUTION|>--- conflicted
+++ resolved
@@ -80,12 +80,6 @@
     # Compiler
     @model,
     # Utilities
-<<<<<<< HEAD
-=======
-    vectorize,
-    reconstruct,
-    reconstruct!,
->>>>>>> d384da21
     init,
     vectorize,
     OrderedDict,
