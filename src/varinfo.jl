--- conflicted
+++ resolved
@@ -1592,12 +1592,6 @@
 """
     values_as(varinfo[, Type])
 
-<<<<<<< HEAD
-"""
-    values_as(vi::AbstractVarInfo, ::Type{NamedTuple})
-    values_as(vi::AbstractVarInfo, ::Type{Dict})
-    values_as(vi::AbstractVarInfo, ::Type{Vector})
-=======
 Return the values/realizations in `varinfo` as `Type`, if implemented.
 
 If no `Type` is provided, return values as stored in `varinfo`.
@@ -1660,7 +1654,6 @@
   s => 1.0
   m => 2.0
 ```
->>>>>>> ee7fcd6c
 
 `UntypedVarInfo`:
 
@@ -1683,11 +1676,7 @@
   m => 2.0
 ```
 """
-<<<<<<< HEAD
-values_as(vi::VarInfo, ::Type{Vector}) = copy(getall(vi))
-=======
 values_as(vi::VarInfo) = vi.metadata
->>>>>>> ee7fcd6c
 function values_as(vi::UntypedVarInfo, ::Type{NamedTuple})
     iter = values_from_metadata(vi.metadata)
     return NamedTuple(map(p -> Symbol(p.first) => p.second, iter))
