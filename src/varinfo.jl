####
#### Types for typed and untyped VarInfo
####

####################
# VarInfo metadata #
####################

"""
The `Metadata` struct stores some metadata about the parameters of the model. This helps
query certain information about a variable, such as its distribution, which samplers
sample this variable, its value and whether this value is transformed to real space or
not.

Let `md` be an instance of `Metadata`:
- `md.vns` is the vector of all `VarName` instances.
- `md.idcs` is the dictionary that maps each `VarName` instance to its index in
 `md.vns`, `md.ranges` `md.dists`, `md.orders` and `md.flags`.
- `md.vns[md.idcs[vn]] == vn`.
- `md.dists[md.idcs[vn]]` is the distribution of `vn`.
- `md.gids[md.idcs[vn]]` is the set of algorithms used to sample `vn`. This is used in
 the Gibbs sampling process.
- `md.orders[md.idcs[vn]]` is the number of `observe` statements before `vn` is sampled.
- `md.ranges[md.idcs[vn]]` is the index range of `vn` in `md.vals`.
- `md.vals[md.ranges[md.idcs[vn]]]` is the vector of values of corresponding to `vn`.
- `md.flags` is a dictionary of true/false flags. `md.flags[flag][md.idcs[vn]]` is the
 value of `flag` corresponding to `vn`.

To make `md::Metadata` type stable, all the `md.vns` must have the same symbol
and distribution type. However, one can have a Julia variable, say `x`, that is a
matrix or a hierarchical array sampled in partitions, e.g.
`x[1][:] ~ MvNormal(zeros(2), I); x[2][:] ~ MvNormal(ones(2), I)`, and is managed by
a single `md::Metadata` so long as all the distributions on the RHS of `~` are of the
same type. Type unstable `Metadata` will still work but will have inferior performance.
When sampling, the first iteration uses a type unstable `Metadata` for all the
variables then a specialized `Metadata` is used for each symbol along with a function
barrier to make the rest of the sampling type stable.
"""
struct Metadata{
    TIdcs<:Dict{<:VarName,Int},
    TDists<:AbstractVector{<:Distribution},
    TVN<:AbstractVector{<:VarName},
    TVal<:AbstractVector{<:Real},
    TGIds<:AbstractVector{Set{Selector}},
}
    # Mapping from the `VarName` to its integer index in `vns`, `ranges` and `dists`
    idcs::TIdcs # Dict{<:VarName,Int}

    # Vector of identifiers for the random variables, where `vns[idcs[vn]] == vn`
    vns::TVN # AbstractVector{<:VarName}

    # Vector of index ranges in `vals` corresponding to `vns`
    # Each `VarName` `vn` has a single index or a set of contiguous indices in `vals`
    ranges::Vector{UnitRange{Int}}

    # Vector of values of all the univariate, multivariate and matrix variables
    # The value(s) of `vn` is/are `vals[ranges[idcs[vn]]]`
    vals::TVal # AbstractVector{<:Real}

    # Vector of distributions correpsonding to `vns`
    dists::TDists # AbstractVector{<:Distribution}

    # Vector of sampler ids corresponding to `vns`
    # Each random variable can be sampled using multiple samplers, e.g. in Gibbs, hence the `Set`
    gids::TGIds # AbstractVector{Set{Selector}}

    # Number of `observe` statements before each random variable is sampled
    orders::Vector{Int}

    # Each `flag` has a `BitVector` `flags[flag]`, where `flags[flag][i]` is the true/false flag value corresonding to `vns[i]`
    flags::Dict{String,BitVector}
end

###########
# VarInfo #
###########

"""
```
struct VarInfo{Tmeta, Tlogp} <: AbstractVarInfo
    metadata::Tmeta
    logp::Base.RefValue{Tlogp}
    num_produce::Base.RefValue{Int}
end
```

A light wrapper over one or more instances of `Metadata`. Let `vi` be an instance of
`VarInfo`. If `vi isa VarInfo{<:Metadata}`, then only one `Metadata` instance is used
for all the sybmols. `VarInfo{<:Metadata}` is aliased `UntypedVarInfo`. If
`vi isa VarInfo{<:NamedTuple}`, then `vi.metadata` is a `NamedTuple` that maps each
symbol used on the LHS of `~` in the model to its `Metadata` instance. The latter allows
for the type specialization of `vi` after the first sampling iteration when all the
symbols have been observed. `VarInfo{<:NamedTuple}` is aliased `TypedVarInfo`.

Note: It is the user's responsibility to ensure that each "symbol" is visited at least
once whenever the model is called, regardless of any stochastic branching. Each symbol
refers to a Julia variable and can be a hierarchical array of many random variables, e.g. `x[1] ~ ...` and `x[2] ~ ...` both have the same symbol `x`.
"""
struct VarInfo{Tmeta,Tlogp} <: AbstractVarInfo
    metadata::Tmeta
    logp::Base.RefValue{Tlogp}
    num_produce::Base.RefValue{Int}
end
const UntypedVarInfo = VarInfo{<:Metadata}
const TypedVarInfo = VarInfo{<:NamedTuple}
const VarInfoOrThreadSafeVarInfo{Tmeta} = Union{
    VarInfo{Tmeta},ThreadSafeVarInfo{<:VarInfo{Tmeta}}
}

# NOTE: This is kind of weird, but it effectively preserves the "old"
# behavior where we're allowed to call `link!` on the same `VarInfo`
# multiple times.
transformation(vi::VarInfo) = DynamicTransformation()

function VarInfo(old_vi::UntypedVarInfo, spl, x::AbstractVector)
    new_vi = deepcopy(old_vi)
    new_vi[spl] = x
    return new_vi
end

function VarInfo(old_vi::TypedVarInfo, spl, x::AbstractVector)
    md = newmetadata(old_vi.metadata, Val(getspace(spl)), x)
    return VarInfo(
        md, Base.RefValue{eltype(x)}(getlogp(old_vi)), Ref(get_num_produce(old_vi))
    )
end

function VarInfo(
    rng::Random.AbstractRNG,
    model::Model,
    sampler::AbstractSampler=SampleFromPrior(),
    context::AbstractContext=DefaultContext(),
)
    varinfo = VarInfo()
    model(rng, varinfo, sampler, context)
    return TypedVarInfo(varinfo)
end
VarInfo(model::Model, args...) = VarInfo(Random.GLOBAL_RNG, model, args...)

unflatten(vi::VarInfo, x::AbstractVector) = unflatten(vi, SampleFromPrior(), x)

# TODO: deprecate.
unflatten(vi::VarInfo, spl::AbstractSampler, x::AbstractVector) = VarInfo(vi, spl, x)

# without AbstractSampler
function VarInfo(rng::Random.AbstractRNG, model::Model, context::AbstractContext)
    return VarInfo(rng, model, SampleFromPrior(), context)
end

@generated function newmetadata(
    metadata::NamedTuple{names}, ::Val{space}, x
) where {names,space}
    exprs = []
    offset = :(0)
    for f in names
        mdf = :(metadata.$f)
        if inspace(f, space) || length(space) == 0
            len = :(length($mdf.vals))
            push!(
                exprs,
                :(
                    $f = Metadata(
                        $mdf.idcs,
                        $mdf.vns,
                        $mdf.ranges,
                        x[($offset + 1):($offset + $len)],
                        $mdf.dists,
                        $mdf.gids,
                        $mdf.orders,
                        $mdf.flags,
                    )
                ),
            )
            offset = :($offset + $len)
        else
            push!(exprs, :($f = $mdf))
        end
    end
    length(exprs) == 0 && return :(NamedTuple())
    return :($(exprs...),)
end

####
#### Internal functions
####

"""
    Metadata()

Construct an empty type unstable instance of `Metadata`.
"""
function Metadata()
    vals = Vector{Real}()
    flags = Dict{String,BitVector}()
    flags["del"] = BitVector()
    flags["trans"] = BitVector()

    return Metadata(
        Dict{VarName,Int}(),
        Vector{VarName}(),
        Vector{UnitRange{Int}}(),
        vals,
        Vector{Distribution}(),
        Vector{Set{Selector}}(),
        Vector{Int}(),
        flags,
    )
end

"""
    empty!(meta::Metadata)

Empty the fields of `meta`.

This is useful when using a sampling algorithm that assumes an empty `meta`, e.g. `SMC`.
"""
function empty!(meta::Metadata)
    empty!(meta.idcs)
    empty!(meta.vns)
    empty!(meta.ranges)
    empty!(meta.vals)
    empty!(meta.dists)
    empty!(meta.gids)
    empty!(meta.orders)
    for k in keys(meta.flags)
        empty!(meta.flags[k])
    end

    return meta
end

# Removes the first element of a NamedTuple. The pairs in a NamedTuple are ordered, so this is well-defined.
if VERSION < v"1.1"
    _tail(nt::NamedTuple{names}) where {names} = NamedTuple{Base.tail(names)}(nt)
else
    _tail(nt::NamedTuple) = Base.tail(nt)
end

const VarView = Union{Int,UnitRange,Vector{Int}}

"""
    getval(vi::UntypedVarInfo, vview::Union{Int, UnitRange, Vector{Int}})

Return a view `vi.vals[vview]`.
"""
getval(vi::UntypedVarInfo, vview::VarView) = view(vi.metadata.vals, vview)

"""
    setval!(vi::UntypedVarInfo, val, vview::Union{Int, UnitRange, Vector{Int}})

Set the value of `vi.vals[vview]` to `val`.
"""
setval!(vi::UntypedVarInfo, val, vview::VarView) = vi.metadata.vals[vview] = val
function setval!(vi::UntypedVarInfo, val, vview::Vector{UnitRange})
    if length(vview) > 0
        vi.metadata.vals[[i for arr in vview for i in arr]] = val
    end
    return val
end

"""
    getmetadata(vi::VarInfo, vn::VarName)

Return the metadata in `vi` that belongs to `vn`.
"""
getmetadata(vi::VarInfo, vn::VarName) = vi.metadata
getmetadata(vi::TypedVarInfo, vn::VarName) = getfield(vi.metadata, getsym(vn))

"""
    getidx(vi::VarInfo, vn::VarName)

Return the index of `vn` in the metadata of `vi` corresponding to `vn`.
"""
getidx(vi::VarInfo, vn::VarName) = getidx(getmetadata(vi, vn), vn)
getidx(md::Metadata, vn::VarName) = md.idcs[vn]

"""
    getrange(vi::VarInfo, vn::VarName)

Return the index range of `vn` in the metadata of `vi`.
"""
getrange(vi::VarInfo, vn::VarName) = getrange(getmetadata(vi, vn), vn)
getrange(md::Metadata, vn::VarName) = md.ranges[getidx(md, vn)]

setrange!(vi::VarInfo, vn::VarName, range) = setrange!(getmetadata(vi, vn), vn, range)
setrange!(md::Metadata, vn::VarName, range) = md.ranges[getidx(md, vn)] = range

"""
    getranges(vi::VarInfo, vns::Vector{<:VarName})

Return the indices of `vns` in the metadata of `vi` corresponding to `vn`.
"""
function getranges(vi::VarInfo, vns::Vector{<:VarName})
    return mapreduce(vn -> getrange(vi, vn), vcat, vns; init=Int[])
end

"""
    getdist(vi::VarInfo, vn::VarName)

Return the distribution from which `vn` was sampled in `vi`.
"""
getdist(vi::VarInfo, vn::VarName) = getdist(getmetadata(vi, vn), vn)
getdist(md::Metadata, vn::VarName) = md.dists[getidx(md, vn)]

"""
    getval(vi::VarInfo, vn::VarName)

Return the value(s) of `vn`.

The values may or may not be transformed to Euclidean space.
"""
getval(vi::VarInfo, vn::VarName) = getval(getmetadata(vi, vn), vn)
getval(md::Metadata, vn::VarName) = view(md.vals, getrange(md, vn))

"""
    setval!(vi::VarInfo, val, vn::VarName)

Set the value(s) of `vn` in the metadata of `vi` to `val`.

The values may or may not be transformed to Euclidean space.
"""
setval!(vi::VarInfo, val, vn::VarName) = setval!(getmetadata(vi, vn), val, vn)
setval!(md::Metadata, val, vn::VarName) = md.vals[getrange(md, vn)] = [val;]

"""
    getval(vi::VarInfo, vns::Vector{<:VarName})

Return the value(s) of `vns`.

The values may or may not be transformed to Euclidean space.
"""
getval(vi::VarInfo, vns::Vector{<:VarName}) = mapreduce(Base.Fix1(getval, vi), vcat, vns)

"""
    getall(vi::VarInfo)

Return the values of all the variables in `vi`.

The values may or may not be transformed to Euclidean space.
"""
getall(vi::UntypedVarInfo) = getall(vi.metadata)
getall(vi::TypedVarInfo) = mapreduce(getall, vcat, vi.metadata)
getall(md::Metadata) = mapreduce(Base.Fix1(getval, md), vcat, md.vns)

"""
    setall!(vi::VarInfo, val)

Set the values of all the variables in `vi` to `val`.

The values may or may not be transformed to Euclidean space.
"""
setall!(vi::UntypedVarInfo, val) = vi.metadata.vals .= val
setall!(vi::TypedVarInfo, val) = _setall!(vi.metadata, val)
@generated function _setall!(metadata::NamedTuple{names}, val, start=0) where {names}
    expr = Expr(:block)
    start = :(1)
    for f in names
        length = :(length(metadata.$f.vals))
        finish = :($start + $length - 1)
        push!(expr.args, :(metadata.$f.vals .= val[($start):($finish)]))
        start = :($start + $length)
    end
    return expr
end

"""
    getgid(vi::VarInfo, vn::VarName)

Return the set of sampler selectors associated with `vn` in `vi`.
"""
getgid(vi::VarInfo, vn::VarName) = getmetadata(vi, vn).gids[getidx(vi, vn)]

function settrans!!(vi::VarInfo, trans::Bool, vn::VarName)
    if trans
        set_flag!(vi, vn, "trans")
    else
        unset_flag!(vi, vn, "trans")
    end

    return vi
end

function settrans!!(vi::VarInfo, trans::Bool)
    for vn in keys(vi)
        settrans!!(vi, trans, vn)
    end

    return vi
end

settrans!!(vi::VarInfo, trans::NoTransformation) = settrans!!(vi, false)
# HACK: This is necessary to make something like `link!!(transformation, vi, model)`
# work properly, which will transform the variables according to `transformation`
# and then call `settrans!!(vi, transformation)`. An alternative would be to add
# the `transformation` to the `VarInfo` object, but at the moment doesn't seem
# worth it as `VarInfo` has its own way of handling transformations.
settrans!!(vi::VarInfo, trans::AbstractTransformation) = settrans!!(vi, true)

"""
    syms(vi::VarInfo)

Returns a tuple of the unique symbols of random variables sampled in `vi`.
"""
syms(vi::UntypedVarInfo) = Tuple(unique!(map(getsym, vi.metadata.vns)))  # get all symbols
syms(vi::TypedVarInfo) = keys(vi.metadata)

# Get all indices of variables belonging to SampleFromPrior:
#   if the gid/selector of a var is an empty Set, then that var is assumed to be assigned to
#   the SampleFromPrior sampler
@inline function _getidcs(vi::UntypedVarInfo, ::SampleFromPrior)
    return filter(i -> isempty(vi.metadata.gids[i]), 1:length(vi.metadata.gids))
end
# Get a NamedTuple of all the indices belonging to SampleFromPrior, one for each symbol
@inline function _getidcs(vi::TypedVarInfo, ::SampleFromPrior)
    return _getidcs(vi.metadata)
end
@generated function _getidcs(metadata::NamedTuple{names}) where {names}
    exprs = []
    for f in names
        push!(exprs, :($f = findinds(metadata.$f)))
    end
    length(exprs) == 0 && return :(NamedTuple())
    return :($(exprs...),)
end

# Get all indices of variables belonging to a given sampler
@inline function _getidcs(vi::VarInfo, spl::Sampler)
    # NOTE: 0b00 is the sanity flag for
    #         |\____ getidcs   (mask = 0b10)
    #         \_____ getranges (mask = 0b01)
    #if ~haskey(spl.info, :cache_updated) spl.info[:cache_updated] = CACHERESET end
    # Checks if cache is valid, i.e. no new pushes were made, to return the cached idcs
    # Otherwise, it recomputes the idcs and caches it
    #if haskey(spl.info, :idcs) && (spl.info[:cache_updated] & CACHEIDCS) > 0
    #    spl.info[:idcs]
    #else
    #spl.info[:cache_updated] = spl.info[:cache_updated] | CACHEIDCS
    idcs = _getidcs(vi, spl.selector, Val(getspace(spl)))
    #spl.info[:idcs] = idcs
    #end
    return idcs
end
@inline _getidcs(vi::UntypedVarInfo, s::Selector, space) = findinds(vi.metadata, s, space)
@inline _getidcs(vi::TypedVarInfo, s::Selector, space) = _getidcs(vi.metadata, s, space)
# Get a NamedTuple for all the indices belonging to a given selector for each symbol
@generated function _getidcs(
    metadata::NamedTuple{names}, s::Selector, ::Val{space}
) where {names,space}
    exprs = []
    # Iterate through each varname in metadata.
    for f in names
        # If the varname is in the sampler space
        # or the sample space is empty (all variables)
        # then return the indices for that variable.
        if inspace(f, space) || length(space) == 0
            push!(exprs, :($f = findinds(metadata.$f, s, Val($space))))
        end
    end
    length(exprs) == 0 && return :(NamedTuple())
    return :($(exprs...),)
end
@inline function findinds(f_meta, s, ::Val{space}) where {space}
    # Get all the idcs of the vns in `space` and that belong to the selector `s`
    return filter(
        (i) ->
            (s in f_meta.gids[i] || isempty(f_meta.gids[i])) &&
                (isempty(space) || inspace(f_meta.vns[i], space)),
        1:length(f_meta.gids),
    )
end
@inline function findinds(f_meta)
    # Get all the idcs of the vns
    return filter((i) -> isempty(f_meta.gids[i]), 1:length(f_meta.gids))
end

# Get all vns of variables belonging to spl
_getvns(vi::VarInfo, spl::Sampler) = _getvns(vi, spl.selector, Val(getspace(spl)))
function _getvns(vi::VarInfo, spl::Union{SampleFromPrior,SampleFromUniform})
    return _getvns(vi, Selector(), Val(()))
end
function _getvns(vi::UntypedVarInfo, s::Selector, space)
    return view(vi.metadata.vns, _getidcs(vi, s, space))
end
function _getvns(vi::TypedVarInfo, s::Selector, space)
    return _getvns(vi.metadata, _getidcs(vi, s, space))
end
# Get a NamedTuple for all the `vns` of indices `idcs`, one entry for each symbol
@generated function _getvns(metadata, idcs::NamedTuple{names}) where {names}
    exprs = []
    for f in names
        push!(exprs, :($f = metadata.$f.vns[idcs.$f]))
    end
    length(exprs) == 0 && return :(NamedTuple())
    return :($(exprs...),)
end

# Get the index (in vals) ranges of all the vns of variables belonging to spl
@inline function _getranges(vi::VarInfo, spl::Sampler)
    ## Uncomment the spl.info stuff when it is concretely typed, not Dict{Symbol, Any}
    #if ~haskey(spl.info, :cache_updated) spl.info[:cache_updated] = CACHERESET end
    #if haskey(spl.info, :ranges) && (spl.info[:cache_updated] & CACHERANGES) > 0
    #    spl.info[:ranges]
    #else
    #spl.info[:cache_updated] = spl.info[:cache_updated] | CACHERANGES
    ranges = _getranges(vi, spl.selector, Val(getspace(spl)))
    #spl.info[:ranges] = ranges
    return ranges
    #end
end
# Get the index (in vals) ranges of all the vns of variables belonging to selector `s` in `space`
@inline function _getranges(vi::VarInfo, s::Selector, space)
    return _getranges(vi, _getidcs(vi, s, space))
end
@inline function _getranges(vi::UntypedVarInfo, idcs::Vector{Int})
    return mapreduce(i -> vi.metadata.ranges[i], vcat, idcs; init=Int[])
end
@inline _getranges(vi::TypedVarInfo, idcs::NamedTuple) = _getranges(vi.metadata, idcs)

@generated function _getranges(metadata::NamedTuple, idcs::NamedTuple{names}) where {names}
    exprs = []
    for f in names
        push!(exprs, :($f = findranges(metadata.$f.ranges, idcs.$f)))
    end
    length(exprs) == 0 && return :(NamedTuple())
    return :($(exprs...),)
end

@inline function findranges(f_ranges, f_idcs)
    # Old implementation was using `mapreduce` but turned out
    # to be type-unstable.
    results = Int[]
    for i in f_idcs
        append!(results, f_ranges[i])
    end
    return results
end

"""
    set_flag!(vi::VarInfo, vn::VarName, flag::String)

Set `vn`'s value for `flag` to `true` in `vi`.
"""
function set_flag!(vi::VarInfo, vn::VarName, flag::String)
    return getmetadata(vi, vn).flags[flag][getidx(vi, vn)] = true
end

####
#### APIs for typed and untyped VarInfo
####

# VarInfo

VarInfo(meta=Metadata()) = VarInfo(meta, Ref{Float64}(0.0), Ref(0))

"""
    TypedVarInfo(vi::UntypedVarInfo)

This function finds all the unique `sym`s from the instances of `VarName{sym}` found in
`vi.metadata.vns`. It then extracts the metadata associated with each symbol from the
global `vi.metadata` field. Finally, a new `VarInfo` is created with a new `metadata` as
a `NamedTuple` mapping from symbols to type-stable `Metadata` instances, one for each
symbol.
"""
function TypedVarInfo(vi::UntypedVarInfo)
    meta = vi.metadata
    new_metas = Metadata[]
    # Symbols of all instances of `VarName{sym}` in `vi.vns`
    syms_tuple = Tuple(syms(vi))
    for s in syms_tuple
        # Find all indices in `vns` with symbol `s`
        inds = findall(vn -> getsym(vn) === s, meta.vns)
        n = length(inds)
        # New `vns`
        sym_vns = getindex.((meta.vns,), inds)
        # New idcs
        sym_idcs = Dict(a => i for (i, a) in enumerate(sym_vns))
        # New dists
        sym_dists = getindex.((meta.dists,), inds)
        # New gids, can make a resizeable FillArray
        sym_gids = getindex.((meta.gids,), inds)
        @assert length(sym_gids) <= 1 || all(x -> x == sym_gids[1], @view sym_gids[2:end])
        # New orders
        sym_orders = getindex.((meta.orders,), inds)
        # New flags
        sym_flags = Dict(a => meta.flags[a][inds] for a in keys(meta.flags))

        # Extract new ranges and vals
        _ranges = getindex.((meta.ranges,), inds)
        # `copy.()` is a workaround to reduce the eltype from Real to Int or Float64
        _vals = [copy.(meta.vals[_ranges[i]]) for i in 1:n]
        sym_ranges = Vector{eltype(_ranges)}(undef, n)
        start = 0
        for i in 1:n
            sym_ranges[i] = (start + 1):(start + length(_vals[i]))
            start += length(_vals[i])
        end
        sym_vals = foldl(vcat, _vals)

        push!(
            new_metas,
            Metadata(
                sym_idcs,
                sym_vns,
                sym_ranges,
                sym_vals,
                sym_dists,
                sym_gids,
                sym_orders,
                sym_flags,
            ),
        )
    end
    logp = getlogp(vi)
    num_produce = get_num_produce(vi)
    nt = NamedTuple{syms_tuple}(Tuple(new_metas))
    return VarInfo(nt, Ref(logp), Ref(num_produce))
end
TypedVarInfo(vi::TypedVarInfo) = vi

function BangBang.empty!!(vi::VarInfo)
    _empty!(vi.metadata)
    resetlogp!!(vi)
    reset_num_produce!(vi)
    return vi
end
@inline _empty!(metadata::Metadata) = empty!(metadata)
@generated function _empty!(metadata::NamedTuple{names}) where {names}
    expr = Expr(:block)
    for f in names
        push!(expr.args, :(empty!(metadata.$f)))
    end
    return expr
end

# Functions defined only for UntypedVarInfo
Base.keys(vi::UntypedVarInfo) = keys(vi.metadata.idcs)

# HACK: Necessary to avoid returning `Any[]` which won't dispatch correctly
# on other methods in the codebase which requires `Vector{<:VarName}`.
Base.keys(vi::TypedVarInfo{<:NamedTuple{()}}) = VarName[]
@generated function Base.keys(vi::TypedVarInfo{<:NamedTuple{names}}) where {names}
    expr = Expr(:call)
    push!(expr.args, :vcat)

    for n in names
        push!(expr.args, :(vi.metadata.$n.vns))
    end

    return expr
end

"""
    setgid!(vi::VarInfo, gid::Selector, vn::VarName)

Add `gid` to the set of sampler selectors associated with `vn` in `vi`.
"""
function setgid!(vi::VarInfo, gid::Selector, vn::VarName)
    return push!(getmetadata(vi, vn).gids[getidx(vi, vn)], gid)
end

istrans(vi::VarInfo, vn::VarName) = is_flagged(vi, vn, "trans")

getlogp(vi::VarInfo) = vi.logp[]

function setlogp!!(vi::VarInfo, logp)
    vi.logp[] = logp
    return vi
end

function acclogp!!(vi::VarInfo, logp)
    vi.logp[] += logp
    return vi
end

"""
    get_num_produce(vi::VarInfo)

Return the `num_produce` of `vi`.
"""
get_num_produce(vi::VarInfo) = vi.num_produce[]

"""
    set_num_produce!(vi::VarInfo, n::Int)

Set the `num_produce` field of `vi` to `n`.
"""
set_num_produce!(vi::VarInfo, n::Int) = vi.num_produce[] = n

"""
    increment_num_produce!(vi::VarInfo)

Add 1 to `num_produce` in `vi`.
"""
increment_num_produce!(vi::VarInfo) = vi.num_produce[] += 1

"""
    reset_num_produce!(vi::VarInfo)

Reset the value of `num_produce` the log of the joint probability of the observed data
and parameters sampled in `vi` to 0.
"""
reset_num_produce!(vi::VarInfo) = set_num_produce!(vi, 0)

isempty(vi::UntypedVarInfo) = isempty(vi.metadata.idcs)
isempty(vi::TypedVarInfo) = _isempty(vi.metadata)
@generated function _isempty(metadata::NamedTuple{names}) where {names}
    expr = Expr(:&&, :true)
    for f in names
        push!(expr.args, :(isempty(metadata.$f.idcs)))
    end
    return expr
end

# X -> R for all variables associated with given sampler
function link!!(t::DynamicTransformation, vi::VarInfo, spl::AbstractSampler, model::Model)
    # Call `_link!` instead of `link!` to avoid deprecation warning.
    _link!(vi, spl)
    return vi
end

"""
    link!(vi::VarInfo, spl::Sampler)

Transform the values of the random variables sampled by `spl` in `vi` from the support
of their distributions to the Euclidean space and set their corresponding `"trans"`
flag values to `true`.
"""
function link!(vi::VarInfo, spl::AbstractSampler)
    Base.depwarn(
        "`link!(varinfo, sampler)` is deprecated, use `link!!(varinfo, sampler, model)` instead.",
        :link!,
    )
    return _link!(vi, spl)
end
function link!(vi::VarInfo, spl::AbstractSampler, spaceval::Val)
    Base.depwarn(
        "`link!(varinfo, sampler, spaceval)` is deprecated, use `link!!(varinfo, sampler, model)` instead.",
        :link!,
    )
    return _link!(vi, spl, spaceval)
end
function _link!(vi::UntypedVarInfo, spl::Sampler)
    # TODO: Change to a lazy iterator over `vns`
    vns = _getvns(vi, spl)
    if ~istrans(vi, vns[1])
        for vn in vns
            dist = getdist(vi, vn)
            _inner_transform!(vi, vn, dist, bijector(dist))
        end
    else
        @warn("[DynamicPPL] attempt to link a linked vi")
    end
end
function _link!(vi::TypedVarInfo, spl::AbstractSampler)
    return _link!(vi, spl, Val(getspace(spl)))
end
function _link!(vi::TypedVarInfo, spl::AbstractSampler, spaceval::Val)
    vns = _getvns(vi, spl)
    return _link!(vi.metadata, vi, vns, spaceval)
end
@generated function _link!(
    metadata::NamedTuple{names}, vi, vns, ::Val{space}
) where {names,space}
    expr = Expr(:block)
    for f in names
        if inspace(f, space) || length(space) == 0
            push!(
                expr.args,
                quote
                    f_vns = vi.metadata.$f.vns
                    if ~istrans(vi, f_vns[1])
                        # Iterate over all `f_vns` and transform
                        for vn in f_vns
                            dist = getdist(vi, vn)
                            _inner_transform!(vi, vn, dist, bijector(dist))
                        end
                    else
                        @warn("[DynamicPPL] attempt to link a linked vi")
                    end
                end,
            )
        end
    end
    return expr
end

# R -> X for all variables associated with given sampler
function invlink!!(::DynamicTransformation, vi::VarInfo, spl::AbstractSampler, model::Model)
    # Call `_invlink!` instead of `invlink!` to avoid deprecation warning.
    _invlink!(vi, spl)
    return vi
end

function maybe_invlink_before_eval!!(vi::VarInfo, context::AbstractContext, model::Model)
    # Because `VarInfo` does not contain any information about what the transformation
    # other than whether or not it has actually been transformed, the best we can do
    # is just assume that `default_transformation` is the correct one if `istrans(vi)`.
    t = istrans(vi) ? default_transformation(model, vi) : NoTransformation()
    return maybe_invlink_before_eval!!(t, vi, context, model)
end

"""
    invlink!(vi::VarInfo, spl::AbstractSampler)

Transform the values of the random variables sampled by `spl` in `vi` from the
Euclidean space back to the support of their distributions and sets their corresponding
`"trans"` flag values to `false`.
"""
function invlink!(vi::VarInfo, spl::AbstractSampler)
    Base.depwarn(
        "`invlink!(varinfo, sampler)` is deprecated, use `invlink!!(varinfo, sampler, model)` instead.",
        :invlink!,
    )
    return _invlink!(vi, spl)
end

function invlink!(vi::VarInfo, spl::AbstractSampler, spaceval::Val)
    Base.depwarn(
        "`invlink!(varinfo, sampler, spaceval)` is deprecated, use `invlink!!(varinfo, sampler, model)` instead.",
        :invlink!,
    )
    return _invlink!(vi, spl, spaceval)
end

function _invlink!(vi::UntypedVarInfo, spl::AbstractSampler)
    vns = _getvns(vi, spl)
    if istrans(vi, vns[1])
        for vn in vns
            dist = getdist(vi, vn)
            _inner_transform!(vi, vn, dist, inverse(bijector(dist)))
        end
    else
        @warn("[DynamicPPL] attempt to invlink an invlinked vi")
    end
end
function _invlink!(vi::TypedVarInfo, spl::AbstractSampler)
    return _invlink!(vi, spl, Val(getspace(spl)))
end
function _invlink!(vi::TypedVarInfo, spl::AbstractSampler, spaceval::Val)
    vns = _getvns(vi, spl)
    return _invlink!(vi.metadata, vi, vns, spaceval)
end
@generated function _invlink!(
    metadata::NamedTuple{names}, vi, vns, ::Val{space}
) where {names,space}
    expr = Expr(:block)
    for f in names
        if inspace(f, space) || length(space) == 0
            push!(
                expr.args,
                quote
                    f_vns = vi.metadata.$f.vns
                    if istrans(vi, f_vns[1])
                        # Iterate over all `f_vns` and transform
                        for vn in f_vns
                            dist = getdist(vi, vn)
                            _inner_transform!(vi, vn, dist, inverse(bijector(dist)))
                        end
                    else
                        @warn("[DynamicPPL] attempt to invlink an invlinked vi")
                    end
                end,
            )
        end
    end
    return expr
end

function _inner_transform!(vi::VarInfo, vn::VarName, dist, f)
    @debug "X -> ℝ for $(vn)..."
    # TODO: Use inplace versions to avoid allocations
    y, logjac = with_logabsdet_jacobian_and_reconstruct(dist, f, getval(vi, vn))
    yvec = vectorize(dist, y)
    # Determine the new range.
    start = first(getrange(vi, vn))
    # NOTE: `length(yvec)` should never be longer than `getrange(vi, vn)`.
    setrange!(vi, vn, start:(start + length(yvec) - 1))
    # Set the new value.
    setval!(vi, yvec, vn)
    acclogp!!(vi, -logjac)
    settrans!!(vi, true, vn)
    return vi
end

# TODO: Clean up all this linking stuff once and for all!
function with_logabsdet_jacobian_and_reconstruct(dist, f, x)
    x_recon = reconstruct(dist, x)
    return with_logabsdet_jacobian(f, x_recon)
end

function with_logabsdet_jacobian_and_reconstruct(
    ::LKJ, f::Bijectors.Inverse{Bijectors.VecCorrBijector}, x::AbstractVector
)
    # "Reconstruction" occurs in the `LKJ` bijector.
    return with_logabsdet_jacobian(f, x)
end

# NOTE: `reconstruct` is no-op if `val` is already of correct shape.
link(dist, val) = Bijectors.link(dist, reconstruct(dist, val))
link(vi, vn, dist, val) = link(dist, val)

invlink(dist, val) = Bijectors.invlink(dist, reconstruct(dist, val))
invlink(vi, vn, dist, val) = invlink(dist, val)
<<<<<<< HEAD

maybe_link(vi, vn, dist, val) = istrans(vi, vn) ? link(vi, vn, dist, val) : reconstruct(dist, val)
maybe_invlink(vi, vn, dist, val) = istrans(vi, vn) ? invlink(vi, vn, dist, val) : reconstruct(dist, val)

# Special cases.
=======
function maybe_link(vi, vn, dist, val)
    return istrans(vi, vn) ? link(vi, vn, dist, val) : reconstruct(dist, val)
end
function maybe_invlink(vi, vn, dist, val)
    return istrans(vi, vn) ? invlink(vi, vn, dist, val) : reconstruct(dist, val)
end

# Assumes we're receiving the raw value from the varinfo
function link(vi::VarInfo, vn, dist, val::AbstractVector{<:Real})
    return link(dist, reconstruct(dist, val))
end

# Assumes we're receiving the raw value from the varinfo
function invlink(dist, val::AbstractVector{<:Real})
    linked_val = Bijectors.invlink(dist, reconstruct(dist, val))
    return linked_val
end

>>>>>>> 6070e3f5
function invlink(dist::LKJ, val::AbstractVector{<:Real})
    # Reconstruction already occurs in `invlink` here.
    return Bijectors.invlink(dist, val)
end

"""
    islinked(vi::VarInfo, spl::Union{Sampler, SampleFromPrior})

Check whether `vi` is in the transformed space for a particular sampler `spl`.

Turing's Hamiltonian samplers use the `link` and `invlink` functions from 
[Bijectors.jl](https://github.com/TuringLang/Bijectors.jl) to map a constrained variable
(for example, one bounded to the space `[0, 1]`) from its constrained space to the set of 
real numbers. `islinked` checks if the number is in the constrained space or the real space.
"""
function islinked(vi::UntypedVarInfo, spl::Union{Sampler,SampleFromPrior})
    vns = _getvns(vi, spl)
    return istrans(vi, vns[1])
end
function islinked(vi::TypedVarInfo, spl::Union{Sampler,SampleFromPrior})
    vns = _getvns(vi, spl)
    return _islinked(vi, vns)
end
@generated function _islinked(vi, vns::NamedTuple{names}) where {names}
    out = []
    for f in names
        push!(out, :(length(vns.$f) == 0 ? false : istrans(vi, vns.$f[1])))
    end
    return Expr(:||, false, out...)
end

# The default getindex & setindex!() for get & set values
# NOTE: vi[vn] will always transform the variable to its original space and Julia type
getindex(vi::VarInfo, vn::VarName) = getindex(vi, vn, getdist(vi, vn))
function getindex(vi::VarInfo, vn::VarName, dist::Distribution)
    @assert haskey(vi, vn) "[DynamicPPL] attempted to replay unexisting variables in VarInfo"
    val = getval(vi, vn)
    return maybe_invlink(vi, vn, dist, val)
end
function getindex(vi::VarInfo, vns::Vector{<:VarName})
    # FIXME(torfjelde): Using `getdist(vi, first(vns))` won't be correct in cases
    # such as `x .~ [Normal(), Exponential()]`.
    # BUT we also can't fix this here because this will lead to "incorrect"
    # behavior if `vns` arose from something like `x .~ MvNormal(zeros(2), I)`,
    # where by "incorrect" we mean there exists pieces of code expecting this behavior.
    return getindex(vi, vns, getdist(vi, first(vns)))
end
function getindex(vi::VarInfo, vns::Vector{<:VarName}, dist::Distribution)
    @assert haskey(vi, vns[1]) "[DynamicPPL] attempted to replay unexisting variables in VarInfo"
    vals_linked = mapreduce(vcat, vns) do vn
        getindex(vi, vn, dist)
    end
    return reconstruct(dist, vals_linked, length(vns))
end

getindex_raw(vi::VarInfo, vn::VarName) = getindex_raw(vi, vn, getdist(vi, vn))
function getindex_raw(vi::VarInfo, vn::VarName, dist::Distribution)
    return reconstruct(dist, getval(vi, vn))
end
function getindex_raw(vi::VarInfo, vns::Vector{<:VarName})
    return getindex_raw(vi, vns, getdist(vi, first(vns)))
end
function getindex_raw(vi::VarInfo, vns::Vector{<:VarName}, dist::Distribution)
    return reconstruct(dist, getval(vi, vns), length(vns))
end

"""
    getindex(vi::VarInfo, spl::Union{SampleFromPrior, Sampler})

Return the current value(s) of the random variables sampled by `spl` in `vi`.

The value(s) may or may not be transformed to Euclidean space.
"""
getindex(vi::UntypedVarInfo, spl::Sampler) = copy(getval(vi, _getranges(vi, spl)))
function getindex(vi::TypedVarInfo, spl::Sampler)
    # Gets the ranges as a NamedTuple
    ranges = _getranges(vi, spl)
    # Calling getfield(ranges, f) gives all the indices in `vals` of the `vn`s with symbol `f` sampled by `spl` in `vi`
    return vcat(_getindex(vi.metadata, ranges)...)
end
# Recursively builds a tuple of the `vals` of all the symbols
@generated function _getindex(metadata, ranges::NamedTuple{names}) where {names}
    expr = Expr(:tuple)
    for f in names
        push!(expr.args, :(metadata.$f.vals[ranges.$f]))
    end
    return expr
end

"""
    setindex!(vi::VarInfo, val, vn::VarName)

Set the current value(s) of the random variable `vn` in `vi` to `val`.

The value(s) may or may not be transformed to Euclidean space.
"""
setindex!(vi::VarInfo, val, vn::VarName) = (setval!(vi, val, vn); return vi)
function BangBang.setindex!!(vi::VarInfo, val, vn::VarName)
    return (setindex!(vi, val, vn); return vi)
end

"""
    setindex!(vi::VarInfo, val, spl::Union{SampleFromPrior, Sampler})

Set the current value(s) of the random variables sampled by `spl` in `vi` to `val`.

The value(s) may or may not be transformed to Euclidean space.
"""
setindex!(vi::VarInfo, val, spl::SampleFromPrior) = setall!(vi, val)
setindex!(vi::UntypedVarInfo, val, spl::Sampler) = setval!(vi, val, _getranges(vi, spl))
function setindex!(vi::TypedVarInfo, val, spl::Sampler)
    # Gets a `NamedTuple` mapping each symbol to the indices in the symbol's `vals` field sampled from the sampler `spl`
    ranges = _getranges(vi, spl)
    _setindex!(vi.metadata, val, ranges)
    return nothing
end

function BangBang.setindex!!(vi::VarInfo, val, spl::AbstractSampler)
    setindex!(vi, val, spl)
    return vi
end

# Recursively writes the entries of `val` to the `vals` fields of all the symbols as if they were a contiguous vector.
@generated function _setindex!(metadata, val, ranges::NamedTuple{names}) where {names}
    expr = Expr(:block)
    offset = :(0)
    for f in names
        f_vals = :(metadata.$f.vals)
        f_range = :(ranges.$f)
        start = :($offset + 1)
        len = :(length($f_range))
        finish = :($offset + $len)
        push!(expr.args, :(@views $f_vals[$f_range] .= val[($start):($finish)]))
        offset = :($offset + $len)
    end
    return expr
end

function tonamedtuple(vi::VarInfo)
    return tonamedtuple(vi.metadata, vi)
end
@generated function tonamedtuple(metadata::NamedTuple{names}, vi::VarInfo) where {names}
    length(names) === 0 && return :(NamedTuple())
    expr = Expr(:tuple)
    map(names) do f
        push!(
            expr.args,
            Expr(:(=), f, :(getindex.(Ref(vi), metadata.$f.vns), string.(metadata.$f.vns))),
        )
    end
    return expr
end

@inline function findvns(vi, f_vns)
    if length(f_vns) == 0
        throw("Unidentified error, please report this error in an issue.")
    end
    return map(vn -> vi[vn], f_vns)
end

"""
    haskey(vi::VarInfo, vn::VarName)

Check whether `vn` has been sampled in `vi`.
"""
haskey(vi::VarInfo, vn::VarName) = haskey(getmetadata(vi, vn).idcs, vn)
function haskey(vi::TypedVarInfo, vn::VarName)
    metadata = vi.metadata
    Tmeta = typeof(metadata)
    return getsym(vn) in fieldnames(Tmeta) && haskey(getmetadata(vi, vn).idcs, vn)
end

function Base.show(io::IO, ::MIME"text/plain", vi::UntypedVarInfo)
    vi_str = """
    /=======================================================================
    | VarInfo
    |-----------------------------------------------------------------------
    | Varnames  :   $(string(vi.metadata.vns))
    | Range     :   $(vi.metadata.ranges)
    | Vals      :   $(vi.metadata.vals)
    | GIDs      :   $(vi.metadata.gids)
    | Orders    :   $(vi.metadata.orders)
    | Logp      :   $(getlogp(vi))
    | #produce  :   $(get_num_produce(vi))
    | flags     :   $(vi.metadata.flags)
    \\=======================================================================
    """
    return print(io, vi_str)
end

const _MAX_VARS_SHOWN = 4

function _show_varnames(io::IO, vi)
    md = vi.metadata
    vns = md.vns

    vns_by_name = Dict{Symbol,Vector{VarName}}()
    for vn in vns
        group = get!(() -> Vector{VarName}(), vns_by_name, getsym(vn))
        push!(group, vn)
    end

    L = length(vns_by_name)
    if L == 0
        print(io, "0 variables, dimension 0")
    else
        (L == 1) ? print(io, "1 variable (") : print(io, L, " variables (")
        join(io, Iterators.take(keys(vns_by_name), _MAX_VARS_SHOWN), ", ")
        (L > _MAX_VARS_SHOWN) && print(io, ", ...")
        print(io, "), dimension ", length(md.vals))
    end
end

function Base.show(io::IO, vi::UntypedVarInfo)
    print(io, "VarInfo (")
    _show_varnames(io, vi)
    print(io, "; logp: ", round(getlogp(vi); digits=3))
    return print(io, ")")
end

function BangBang.push!!(
    vi::VarInfo, vn::VarName, r, dist::Distribution, gidset::Set{Selector}
)
    if vi isa UntypedVarInfo
        @assert ~(vn in keys(vi)) "[push!!] attempt to add an exisitng variable $(getsym(vn)) ($(vn)) to VarInfo (keys=$(keys(vi))) with dist=$dist, gid=$gidset"
    elseif vi isa TypedVarInfo
        @assert ~(haskey(vi, vn)) "[push!!] attempt to add an exisitng variable $(getsym(vn)) ($(vn)) to TypedVarInfo of syms $(syms(vi)) with dist=$dist, gid=$gidset"
    end

    val = vectorize(dist, r)

    meta = getmetadata(vi, vn)
    meta.idcs[vn] = length(meta.idcs) + 1
    push!(meta.vns, vn)
    l = length(meta.vals)
    n = length(val)
    push!(meta.ranges, (l + 1):(l + n))
    append!(meta.vals, val)
    push!(meta.dists, dist)
    push!(meta.gids, gidset)
    push!(meta.orders, get_num_produce(vi))
    push!(meta.flags["del"], false)
    push!(meta.flags["trans"], false)

    return vi
end

"""
    setorder!(vi::VarInfo, vn::VarName, index::Int)

Set the `order` of `vn` in `vi` to `index`, where `order` is the number of `observe
statements run before sampling `vn`.
"""
function setorder!(vi::VarInfo, vn::VarName, index::Int)
    metadata = getmetadata(vi, vn)
    if metadata.orders[metadata.idcs[vn]] != index
        metadata.orders[metadata.idcs[vn]] = index
    end
    return vi
end

#######################################
# Rand & replaying method for VarInfo #
#######################################

"""
    is_flagged(vi::VarInfo, vn::VarName, flag::String)

Check whether `vn` has a true value for `flag` in `vi`.
"""
function is_flagged(vi::VarInfo, vn::VarName, flag::String)
    return getmetadata(vi, vn).flags[flag][getidx(vi, vn)]
end

"""
    unset_flag!(vi::VarInfo, vn::VarName, flag::String)

Set `vn`'s value for `flag` to `false` in `vi`.
"""
function unset_flag!(vi::VarInfo, vn::VarName, flag::String)
    getmetadata(vi, vn).flags[flag][getidx(vi, vn)] = false
    return vi
end

"""
    set_retained_vns_del_by_spl!(vi::VarInfo, spl::Sampler)

Set the `"del"` flag of variables in `vi` with `order > vi.num_produce[]` to `true`.
"""
function set_retained_vns_del_by_spl!(vi::UntypedVarInfo, spl::Sampler)
    # Get the indices of `vns` that belong to `spl` as a vector
    gidcs = _getidcs(vi, spl)
    if get_num_produce(vi) == 0
        for i in length(gidcs):-1:1
            vi.metadata.flags["del"][gidcs[i]] = true
        end
    else
        for i in 1:length(vi.orders)
            if i in gidcs && vi.orders[i] > get_num_produce(vi)
                vi.metadata.flags["del"][i] = true
            end
        end
    end
    return nothing
end
function set_retained_vns_del_by_spl!(vi::TypedVarInfo, spl::Sampler)
    # Get the indices of `vns` that belong to `spl` as a NamedTuple, one entry for each symbol
    gidcs = _getidcs(vi, spl)
    return _set_retained_vns_del_by_spl!(vi.metadata, gidcs, get_num_produce(vi))
end
@generated function _set_retained_vns_del_by_spl!(
    metadata, gidcs::NamedTuple{names}, num_produce
) where {names}
    expr = Expr(:block)
    for f in names
        f_gidcs = :(gidcs.$f)
        f_orders = :(metadata.$f.orders)
        f_flags = :(metadata.$f.flags)
        push!(
            expr.args,
            quote
                # Set the flag for variables with symbol `f`
                if num_produce == 0
                    for i in length($f_gidcs):-1:1
                        $f_flags["del"][$f_gidcs[i]] = true
                    end
                else
                    for i in 1:length($f_orders)
                        if i in $f_gidcs && $f_orders[i] > num_produce
                            $f_flags["del"][i] = true
                        end
                    end
                end
            end,
        )
    end
    return expr
end

"""
    updategid!(vi::VarInfo, vn::VarName, spl::Sampler)

Set `vn`'s `gid` to `Set([spl.selector])`, if `vn` does not have a sampler selector linked
and `vn`'s symbol is in the space of `spl`.
"""
function updategid!(vi::VarInfoOrThreadSafeVarInfo, vn::VarName, spl::Sampler)
    if inspace(vn, getspace(spl))
        setgid!(vi, spl.selector, vn)
    end
end

# TODO: Maybe rename or something?
"""
    _apply!(kernel!, vi::VarInfo, values, keys)

Calls `kernel!(vi, vn, values, keys)` for every `vn` in `vi`.
"""
function _apply!(kernel!, vi::VarInfoOrThreadSafeVarInfo, values, keys)
    keys_strings = map(string, collectmaybe(keys))
    num_indices_seen = 0

    for vn in Base.keys(vi)
        indices_found = kernel!(vi, vn, values, keys_strings)
        if indices_found !== nothing
            num_indices_seen += length(indices_found)
        end
    end

    if length(keys) > num_indices_seen
        # Some keys have not been seen, i.e. attempted to set variables which
        # we were not able to locate in `vi`.
        # Find the ones we missed so we can warn the user.
        unused_keys = _find_missing_keys(vi, keys_strings)
        @warn "the following keys were not found in `vi`, and thus `kernel!` was not applied to these: $(unused_keys)"
    end

    return vi
end

function _apply!(kernel!, vi::TypedVarInfo, values, keys)
    return _typed_apply!(kernel!, vi, vi.metadata, values, collectmaybe(keys))
end

@generated function _typed_apply!(
    kernel!, vi::TypedVarInfo, metadata::NamedTuple{names}, values, keys
) where {names}
    updates = map(names) do n
        quote
            for vn in metadata.$n.vns
                indices_found = kernel!(vi, vn, values, keys_strings)
                if indices_found !== nothing
                    num_indices_seen += length(indices_found)
                end
            end
        end
    end

    return quote
        keys_strings = map(string, keys)
        num_indices_seen = 0

        $(updates...)

        if length(keys) > num_indices_seen
            # Some keys have not been seen, i.e. attempted to set variables which
            # we were not able to locate in `vi`.
            # Find the ones we missed so we can warn the user.
            unused_keys = _find_missing_keys(vi, keys_strings)
            @warn "the following keys were not found in `vi`, and thus `kernel!` was not applied to these: $(unused_keys)"
        end

        return vi
    end
end

function _find_missing_keys(vi::VarInfoOrThreadSafeVarInfo, keys)
    string_vns = map(string, collectmaybe(Base.keys(vi)))
    # If `key` isn't subsumed by any element of `string_vns`, it is not present in `vi`.
    missing_keys = filter(keys) do key
        !any(Base.Fix2(subsumes_string, key), string_vns)
    end

    return missing_keys
end

"""
    setval!(vi::VarInfo, x)
    setval!(vi::VarInfo, values, keys)
    setval!(vi::VarInfo, chains::AbstractChains, sample_idx::Int, chain_idx::Int)

Set the values in `vi` to the provided values and leave those which are not present in
`x` or `chains` unchanged.

## Notes
This is rather limited for two reasons:
1. It uses `subsumes_string(string(vn), map(string, keys))` under the hood,
   and therefore suffers from the same limitations as [`subsumes_string`](@ref).
2. It will set every `vn` present in `keys`. It will NOT however
   set every `k` present in `keys`. This means that if `vn == [m[1], m[2]]`,
   representing some variable `m`, calling `setval!(vi, (m = [1.0, 2.0]))` will
   be a no-op since it will try to find `m[1]` and `m[2]` in `keys((m = [1.0, 2.0]))`.

## Example
```jldoctest
julia> using DynamicPPL, Distributions, StableRNGs

julia> @model function demo(x)
           m ~ Normal()
           for i in eachindex(x)
               x[i] ~ Normal(m, 1)
           end
       end;

julia> rng = StableRNG(42);

julia> m = demo([missing]);

julia> var_info = DynamicPPL.VarInfo(rng, m);

julia> var_info[@varname(m)]
-0.6702516921145671

julia> var_info[@varname(x[1])]
-0.22312984965118443

julia> DynamicPPL.setval!(var_info, (m = 100.0, )); # set `m` and and keep `x[1]`

julia> var_info[@varname(m)] # [✓] changed
100.0

julia> var_info[@varname(x[1])] # [✓] unchanged
-0.22312984965118443

julia> m(rng, var_info); # rerun model

julia> var_info[@varname(m)] # [✓] unchanged
100.0

julia> var_info[@varname(x[1])] # [✓] unchanged
-0.22312984965118443
```
"""
setval!(vi::VarInfo, x) = setval!(vi, values(x), keys(x))
setval!(vi::VarInfo, values, keys) = _apply!(_setval_kernel!, vi, values, keys)
function setval!(vi::VarInfo, chains::AbstractChains, sample_idx::Int, chain_idx::Int)
    return setval!(vi, chains.value[sample_idx, :, chain_idx], keys(chains))
end

function _setval_kernel!(vi::VarInfoOrThreadSafeVarInfo, vn::VarName, values, keys)
    indices = findall(Base.Fix1(subsumes_string, string(vn)), keys)
    if !isempty(indices)
        val = reduce(vcat, values[indices])
        setval!(vi, val, vn)
        settrans!!(vi, false, vn)
    end

    return indices
end

"""
    setval_and_resample!(vi::VarInfo, x)
    setval_and_resample!(vi::VarInfo, values, keys)
    setval_and_resample!(vi::VarInfo, chains::AbstractChains, sample_idx, chain_idx)

Set the values in `vi` to the provided values and those which are not present
in `x` or `chains` to *be* resampled.

Note that this does *not* resample the values not provided! It will call `setflag!(vi, vn, "del")`
for variables `vn` for which no values are provided, which means that the next time we call `model(vi)` these
variables will be resampled.

## Note
- This suffers from the same limitations as [`setval!`](@ref). See `setval!` for more info.

## Example
```jldoctest
julia> using DynamicPPL, Distributions, StableRNGs

julia> @model function demo(x)
           m ~ Normal()
           for i in eachindex(x)
               x[i] ~ Normal(m, 1)
           end
       end;

julia> rng = StableRNG(42);

julia> m = demo([missing]);

julia> var_info = DynamicPPL.VarInfo(rng, m);

julia> var_info[@varname(m)]
-0.6702516921145671

julia> var_info[@varname(x[1])]
-0.22312984965118443

julia> DynamicPPL.setval_and_resample!(var_info, (m = 100.0, )); # set `m` and ready `x[1]` for resampling

julia> var_info[@varname(m)] # [✓] changed
100.0

julia> var_info[@varname(x[1])] # [✓] unchanged
-0.22312984965118443

julia> m(rng, var_info); # sample `x[1]` conditioned on `m = 100.0`

julia> var_info[@varname(m)] # [✓] unchanged
100.0

julia> var_info[@varname(x[1])] # [✓] changed
101.37363069798343
```

## See also
- [`setval!`](@ref)
"""
function setval_and_resample!(vi::VarInfoOrThreadSafeVarInfo, x)
    return setval_and_resample!(vi, values(x), keys(x))
end
function setval_and_resample!(vi::VarInfoOrThreadSafeVarInfo, values, keys)
    return _apply!(_setval_and_resample_kernel!, vi, values, keys)
end
function setval_and_resample!(
    vi::VarInfoOrThreadSafeVarInfo, chains::AbstractChains, sample_idx::Int, chain_idx::Int
)
    return setval_and_resample!(vi, chains.value[sample_idx, :, chain_idx], keys(chains))
end

function _setval_and_resample_kernel!(
    vi::VarInfoOrThreadSafeVarInfo, vn::VarName, values, keys
)
    indices = findall(Base.Fix1(subsumes_string, string(vn)), keys)
    if !isempty(indices)
        val = reduce(vcat, values[indices])
        setval!(vi, val, vn)
        settrans!!(vi, false, vn)
    else
        # Ensures that we'll resample the variable corresponding to `vn` if we run
        # the model on `vi` again.
        set_flag!(vi, vn, "del")
    end

    return indices
end

values_as(vi::VarInfo) = vi.metadata
values_as(vi::VarInfo, ::Type{Vector}) = copy(getall(vi))
function values_as(vi::UntypedVarInfo, ::Type{NamedTuple})
    iter = values_from_metadata(vi.metadata)
    return NamedTuple(map(p -> Symbol(p.first) => p.second, iter))
end
function values_as(vi::UntypedVarInfo, ::Type{D}) where {D<:AbstractDict}
    return ConstructionBase.constructorof(D)(values_from_metadata(vi.metadata))
end

function values_as(vi::VarInfo{<:NamedTuple{names}}, ::Type{NamedTuple}) where {names}
    iter = Iterators.flatten(values_from_metadata(getfield(vi.metadata, n)) for n in names)
    return NamedTuple(map(p -> Symbol(p.first) => p.second, iter))
end

function values_as(
    vi::VarInfo{<:NamedTuple{names}}, ::Type{D}
) where {names,D<:AbstractDict}
    iter = Iterators.flatten(values_from_metadata(getfield(vi.metadata, n)) for n in names)
    return ConstructionBase.constructorof(D)(iter)
end

function values_from_metadata(md::Metadata)
    return (
        vn => reconstruct(md.dists[md.idcs[vn]], md.vals[md.ranges[md.idcs[vn]]]) for
        vn in md.vns
    )
end<|MERGE_RESOLUTION|>--- conflicted
+++ resolved
@@ -901,32 +901,11 @@
 
 invlink(dist, val) = Bijectors.invlink(dist, reconstruct(dist, val))
 invlink(vi, vn, dist, val) = invlink(dist, val)
-<<<<<<< HEAD
 
 maybe_link(vi, vn, dist, val) = istrans(vi, vn) ? link(vi, vn, dist, val) : reconstruct(dist, val)
 maybe_invlink(vi, vn, dist, val) = istrans(vi, vn) ? invlink(vi, vn, dist, val) : reconstruct(dist, val)
 
 # Special cases.
-=======
-function maybe_link(vi, vn, dist, val)
-    return istrans(vi, vn) ? link(vi, vn, dist, val) : reconstruct(dist, val)
-end
-function maybe_invlink(vi, vn, dist, val)
-    return istrans(vi, vn) ? invlink(vi, vn, dist, val) : reconstruct(dist, val)
-end
-
-# Assumes we're receiving the raw value from the varinfo
-function link(vi::VarInfo, vn, dist, val::AbstractVector{<:Real})
-    return link(dist, reconstruct(dist, val))
-end
-
-# Assumes we're receiving the raw value from the varinfo
-function invlink(dist, val::AbstractVector{<:Real})
-    linked_val = Bijectors.invlink(dist, reconstruct(dist, val))
-    return linked_val
-end
-
->>>>>>> 6070e3f5
 function invlink(dist::LKJ, val::AbstractVector{<:Real})
     # Reconstruction already occurs in `invlink` here.
     return Bijectors.invlink(dist, val)
