####
#### Types for typed and untyped VarInfo
####

####################
# VarInfo metadata #
####################

"""
The `Metadata` struct stores some metadata about the parameters of the model. This helps
query certain information about a variable, such as its distribution, which samplers
sample this variable, its value and whether this value is transformed to real space or
not.

Let `md` be an instance of `Metadata`:
- `md.vns` is the vector of all `VarName` instances.
- `md.idcs` is the dictionary that maps each `VarName` instance to its index in
 `md.vns`, `md.ranges` `md.dists`, `md.orders` and `md.flags`.
- `md.vns[md.idcs[vn]] == vn`.
- `md.dists[md.idcs[vn]]` is the distribution of `vn`.
- `md.gids[md.idcs[vn]]` is the set of algorithms used to sample `vn`. This is used in
 the Gibbs sampling process.
- `md.orders[md.idcs[vn]]` is the number of `observe` statements before `vn` is sampled.
- `md.ranges[md.idcs[vn]]` is the index range of `vn` in `md.vals`.
- `md.vals[md.ranges[md.idcs[vn]]]` is the vector of values of corresponding to `vn`.
- `md.flags` is a dictionary of true/false flags. `md.flags[flag][md.idcs[vn]]` is the
 value of `flag` corresponding to `vn`.

To make `md::Metadata` type stable, all the `md.vns` must have the same symbol
and distribution type. However, one can have a Julia variable, say `x`, that is a
matrix or a hierarchical array sampled in partitions, e.g.
`x[1][:] ~ MvNormal(zeros(2), I); x[2][:] ~ MvNormal(ones(2), I)`, and is managed by
a single `md::Metadata` so long as all the distributions on the RHS of `~` are of the
same type. Type unstable `Metadata` will still work but will have inferior performance.
When sampling, the first iteration uses a type unstable `Metadata` for all the
variables then a specialized `Metadata` is used for each symbol along with a function
barrier to make the rest of the sampling type stable.
"""
struct Metadata{
    TIdcs<:Dict{<:VarName,Int},
    TDists<:AbstractVector{<:Distribution},
    TVN<:AbstractVector{<:VarName},
    TVal<:AbstractVector{<:Real},
    TGIds<:AbstractVector{Set{Selector}},
}
    # Mapping from the `VarName` to its integer index in `vns`, `ranges` and `dists`
    idcs::TIdcs # Dict{<:VarName,Int}

    # Vector of identifiers for the random variables, where `vns[idcs[vn]] == vn`
    vns::TVN # AbstractVector{<:VarName}

    # Vector of index ranges in `vals` corresponding to `vns`
    # Each `VarName` `vn` has a single index or a set of contiguous indices in `vals`
    ranges::Vector{UnitRange{Int}}

    # Vector of values of all the univariate, multivariate and matrix variables
    # The value(s) of `vn` is/are `vals[ranges[idcs[vn]]]`
    vals::TVal # AbstractVector{<:Real}

    # Vector of distributions correpsonding to `vns`
    dists::TDists # AbstractVector{<:Distribution}

    # Vector of sampler ids corresponding to `vns`
    # Each random variable can be sampled using multiple samplers, e.g. in Gibbs, hence the `Set`
    gids::TGIds # AbstractVector{Set{Selector}}

    # Number of `observe` statements before each random variable is sampled
    orders::Vector{Int}

    # Each `flag` has a `BitVector` `flags[flag]`, where `flags[flag][i]` is the true/false flag value corresonding to `vns[i]`
    flags::Dict{String,BitVector}
end

###########
# VarInfo #
###########

"""
```
struct VarInfo{Tmeta, Tlogp} <: AbstractVarInfo
    metadata::Tmeta
    logp::Base.RefValue{Tlogp}
    num_produce::Base.RefValue{Int}
end
```

A light wrapper over one or more instances of `Metadata`. Let `vi` be an instance of
`VarInfo`. If `vi isa VarInfo{<:Metadata}`, then only one `Metadata` instance is used
for all the sybmols. `VarInfo{<:Metadata}` is aliased `UntypedVarInfo`. If
`vi isa VarInfo{<:NamedTuple}`, then `vi.metadata` is a `NamedTuple` that maps each
symbol used on the LHS of `~` in the model to its `Metadata` instance. The latter allows
for the type specialization of `vi` after the first sampling iteration when all the
symbols have been observed. `VarInfo{<:NamedTuple}` is aliased `TypedVarInfo`.

Note: It is the user's responsibility to ensure that each "symbol" is visited at least
once whenever the model is called, regardless of any stochastic branching. Each symbol
refers to a Julia variable and can be a hierarchical array of many random variables, e.g. `x[1] ~ ...` and `x[2] ~ ...` both have the same symbol `x`.
"""
struct VarInfo{Tmeta,Tlogp} <: AbstractVarInfo
    metadata::Tmeta
    logp::Base.RefValue{Tlogp}
    num_produce::Base.RefValue{Int}
end
const UntypedVarInfo = VarInfo{<:Metadata}
const TypedVarInfo = VarInfo{<:NamedTuple}
const VarInfoOrThreadSafeVarInfo{Tmeta} = Union{
    VarInfo{Tmeta},ThreadSafeVarInfo{<:VarInfo{Tmeta}}
}

# NOTE: This is kind of weird, but it effectively preserves the "old"
# behavior where we're allowed to call `link!` on the same `VarInfo`
# multiple times.
transformation(vi::VarInfo) = DynamicTransformation()

function VarInfo(old_vi::VarInfo, spl, x::AbstractVector)
    md = newmetadata(old_vi.metadata, Val(getspace(spl)), x)
    return VarInfo(
        md, Base.RefValue{eltype(x)}(getlogp(old_vi)), Ref(get_num_produce(old_vi))
    )
end

function untyped_varinfo(
    rng::Random.AbstractRNG,
    model::Model,
    sampler::AbstractSampler=SampleFromPrior(),
    context::AbstractContext=DefaultContext(),
)
    varinfo = VarInfo()
    return last(evaluate!!(model, varinfo, SamplingContext(rng, sampler, context)))
end
function untyped_varinfo(model::Model, args...)
    return untyped_varinfo(Random.default_rng(), model, args...)
end

typed_varinfo(args...) = TypedVarInfo(untyped_varinfo(args...))

function VarInfo(
    rng::Random.AbstractRNG,
    model::Model,
    sampler::AbstractSampler=SampleFromPrior(),
    context::AbstractContext=DefaultContext(),
)
    return typed_varinfo(rng, model, sampler, context)
end
VarInfo(model::Model, args...) = VarInfo(Random.default_rng(), model, args...)

unflatten(vi::VarInfo, x::AbstractVector) = unflatten(vi, SampleFromPrior(), x)

# TODO: deprecate.
unflatten(vi::VarInfo, spl::AbstractSampler, x::AbstractVector) = VarInfo(vi, spl, x)

# without AbstractSampler
function VarInfo(rng::Random.AbstractRNG, model::Model, context::AbstractContext)
    return VarInfo(rng, model, SampleFromPrior(), context)
end

<<<<<<< HEAD
function replace_values(md::Metadata, vals)
=======
# TODO: Remove `space` argument when no longer needed. Ref: https://github.com/TuringLang/DynamicPPL.jl/issues/573
function replace_values(metadata::Metadata, space, x)
>>>>>>> 55c80988
    return Metadata(
        md.idcs, md.vns, md.ranges, vals, md.dists, md.gids, md.orders, md.flags
    )
end

@generated function newmetadata(
    metadata::NamedTuple{names}, ::Val{space}, x
) where {names,space}
    exprs = []
    offset = :(0)
    for f in names
        mdf = :(metadata.$f)
        if inspace(f, space) || length(space) == 0
            len = :(sum(length, $mdf.ranges))
            push!(exprs, :($f = replace_values($mdf, x[($offset + 1):($offset + $len)])))
            offset = :($offset + $len)
        else
            push!(exprs, :($f = $mdf))
        end
    end
    length(exprs) == 0 && return :(NamedTuple())
    return :($(exprs...),)
end

####
#### Internal functions
####

"""
    Metadata()

Construct an empty type unstable instance of `Metadata`.
"""
function Metadata()
    vals = Vector{Real}()
    flags = Dict{String,BitVector}()
    flags["del"] = BitVector()
    flags["trans"] = BitVector()

    return Metadata(
        Dict{VarName,Int}(),
        Vector{VarName}(),
        Vector{UnitRange{Int}}(),
        vals,
        Vector{Distribution}(),
        Vector{Set{Selector}}(),
        Vector{Int}(),
        flags,
    )
end

"""
    empty!(meta::Metadata)

Empty the fields of `meta`.

This is useful when using a sampling algorithm that assumes an empty `meta`, e.g. `SMC`.
"""
function empty!(meta::Metadata)
    empty!(meta.idcs)
    empty!(meta.vns)
    empty!(meta.ranges)
    empty!(meta.vals)
    empty!(meta.dists)
    empty!(meta.gids)
    empty!(meta.orders)
    for k in keys(meta.flags)
        empty!(meta.flags[k])
    end

    return meta
end

# Removes the first element of a NamedTuple. The pairs in a NamedTuple are ordered, so this is well-defined.
if VERSION < v"1.1"
    _tail(nt::NamedTuple{names}) where {names} = NamedTuple{Base.tail(names)}(nt)
else
    _tail(nt::NamedTuple) = Base.tail(nt)
end

function subset(varinfo::UntypedVarInfo, vns::AbstractVector{<:VarName})
    metadata = subset(varinfo.metadata, vns)
    return VarInfo(metadata, varinfo.logp, varinfo.num_produce)
end

function subset(varinfo::TypedVarInfo, vns::AbstractVector{<:VarName{sym}}) where {sym}
    # If all the variables are using the same symbol, then we can just extract that field from the metadata.
    metadata = subset(getfield(varinfo.metadata, sym), vns)
    return VarInfo(NamedTuple{(sym,)}(tuple(metadata)), varinfo.logp, varinfo.num_produce)
end

function subset(varinfo::TypedVarInfo, vns::AbstractVector{<:VarName})
    syms = Tuple(unique(map(getsym, vns)))
    metadatas = map(syms) do sym
        subset(getfield(varinfo.metadata, sym), filter(==(sym) ∘ getsym, vns))
    end

    return VarInfo(NamedTuple{syms}(metadatas), varinfo.logp, varinfo.num_produce)
end

function subset(metadata::Metadata, vns_given::AbstractVector{<:VarName})
    # TODO: Should we error if `vns` contains a variable that is not in `metadata`?
    # For each `vn` in `vns`, get the variables subsumed by `vn`.
    vns = mapreduce(vcat, vns_given) do vn
        filter(Base.Fix1(subsumes, vn), metadata.vns)
    end
    indices_for_vns = map(Base.Fix1(getindex, metadata.idcs), vns)
    indices = Dict(vn => i for (i, vn) in enumerate(vns))
    # Construct new `vals` and `ranges`.
    vals_original = metadata.vals
    ranges_original = metadata.ranges
    # Allocate the new `vals`. and `ranges`.
    vals = similar(metadata.vals, sum(length, ranges_original[indices_for_vns]))
    ranges = similar(ranges_original)
    # The new range `r` for `vns[i]` is offset by `offset` and
    # has the same length as the original range `r_original`.
    # The new `indices` (from above) ensures ordering according to `vns`.
    # NOTE: This means that the order of the variables in `vns` defines the order
    # in the resulting `varinfo`! This can have performance implications, e.g.
    # if in the model we have something like
    #
    #     for i = 1:N
    #         x[i] ~ Normal()
    #     end
    #
    # and we then we do
    #
    #    subset(varinfo, [@varname(x[i]) for i in shuffle(keys(varinfo))])
    #
    # the resulting `varinfo` will have `vals` ordered differently from the
    # original `varinfo`, which can have performance implications.
    offset = 0
    for (idx, idx_original) in enumerate(indices_for_vns)
        r_original = ranges_original[idx_original]
        r = (offset + 1):(offset + length(r_original))
        vals[r] = vals_original[r_original]
        ranges[idx] = r
        offset = r[end]
    end

    flags = Dict(k => v[indices_for_vns] for (k, v) in metadata.flags)
    return Metadata(
        indices,
        vns,
        ranges,
        vals,
        metadata.dists[indices_for_vns],
        metadata.gids,
        metadata.orders[indices_for_vns],
        flags,
    )
end

function Base.merge(varinfo_left::VarInfo, varinfo_right::VarInfo)
    return _merge(varinfo_left, varinfo_right)
end

function _merge(varinfo_left::VarInfo, varinfo_right::VarInfo)
    metadata = merge_metadata(varinfo_left.metadata, varinfo_right.metadata)
    return VarInfo(
        metadata, Ref(getlogp(varinfo_right)), Ref(get_num_produce(varinfo_right))
    )
end

@generated function merge_metadata(
    metadata_left::NamedTuple{names_left}, metadata_right::NamedTuple{names_right}
) where {names_left,names_right}
    names = Expr(:tuple)
    vals = Expr(:tuple)
    # Loop over `names_left` first because we want to preserve the order of the variables.
    for sym in names_left
        push!(names.args, QuoteNode(sym))
        if sym in names_right
            push!(vals.args, :(merge_metadata(metadata_left.$sym, metadata_right.$sym)))
        else
            push!(vals.args, :(metadata_left.$sym))
        end
    end
    # Loop over remaining variables in `names_right`.
    names_right_only = filter(∉(names_left), names_right)
    for sym in names_right_only
        push!(names.args, QuoteNode(sym))
        push!(vals.args, :(metadata_right.$sym))
    end

    return :(NamedTuple{$names}($vals))
end

function merge_metadata(metadata_left::Metadata, metadata_right::Metadata)
    # Extract the varnames.
    vns_left = metadata_left.vns
    vns_right = metadata_right.vns
    vns_both = union(vns_left, vns_right)

    # Determine `eltype` of `vals`.
    T_left = eltype(metadata_left.vals)
    T_right = eltype(metadata_right.vals)
    T = promote_type(T_left, T_right)
    # TODO: Is this necessary?
    if !(T <: Real)
        T = Real
    end

    # Determine `eltype` of `dists`.
    D_left = eltype(metadata_left.dists)
    D_right = eltype(metadata_right.dists)
    D = promote_type(D_left, D_right)
    # TODO: Is this necessary?
    if !(D <: Distribution)
        D = Distribution
    end

    # Initialize required fields for `metadata`.
    vns = VarName[]
    idcs = Dict{VarName,Int}()
    ranges = Vector{UnitRange{Int}}()
    vals = T[]
    dists = D[]
    gids = metadata_right.gids  # NOTE: giving precedence to `metadata_right`
    orders = Int[]
    flags = Dict{String,BitVector}()
    # Initialize the `flags`.
    for k in union(keys(metadata_left.flags), keys(metadata_right.flags))
        flags[k] = BitVector()
    end

    # Range offset.
    offset = 0

    for (idx, vn) in enumerate(vns_both)
        # `idcs`
        idcs[vn] = idx
        # `vns`
        push!(vns, vn)
        if vn in vns_left && vn in vns_right
            # `vals`: only valid if they're the length.
            vals_left = getindex_internal(metadata_left, vn)
            vals_right = getindex_internal(metadata_right, vn)
            @assert length(vals_left) == length(vals_right)
            append!(vals, vals_right)
            # `ranges`
            r = (offset + 1):(offset + length(vals_left))
            push!(ranges, r)
            offset = r[end]
            # `dists`: only valid if they're the same.
            dist_right = getdist(metadata_right, vn)
            # Give precedence to `metadata_right`.
            push!(dists, dist_right)
            # `orders`: giving precedence to `metadata_right`
            push!(orders, getorder(metadata_right, vn))
            # `flags`
            for k in keys(flags)
                # Using `metadata_right`; should we?
                push!(flags[k], is_flagged(metadata_right, vn, k))
            end
        elseif vn in vns_left
            # Just extract the metadata from `metadata_left`.
            # `vals`
            vals_left = getindex_internal(metadata_left, vn)
            append!(vals, vals_left)
            # `ranges`
            r = (offset + 1):(offset + length(vals_left))
            push!(ranges, r)
            offset = r[end]
            # `dists`
            dist_left = getdist(metadata_left, vn)
            push!(dists, dist_left)
            # `orders`
            push!(orders, getorder(metadata_left, vn))
            # `flags`
            for k in keys(flags)
                push!(flags[k], is_flagged(metadata_left, vn, k))
            end
        else
            # Just extract the metadata from `metadata_right`.
            # `vals`
            vals_right = getindex_internal(metadata_right, vn)
            append!(vals, vals_right)
            # `ranges`
            r = (offset + 1):(offset + length(vals_right))
            push!(ranges, r)
            offset = r[end]
            # `dists`
            dist_right = getdist(metadata_right, vn)
            push!(dists, dist_right)
            # `orders`
            push!(orders, getorder(metadata_right, vn))
            # `flags`
            for k in keys(flags)
                push!(flags[k], is_flagged(metadata_right, vn, k))
            end
        end
    end

    return Metadata(idcs, vns, ranges, vals, dists, gids, orders, flags)
end

const VarView = Union{Int,UnitRange,Vector{Int}}

getindex_internal(vi::UntypedVarInfo, vview::VarView) = view(vi.metadata.vals, vview)

"""
    setval!(vi::UntypedVarInfo, val, vview::Union{Int, UnitRange, Vector{Int}})

Set the value of `vi.vals[vview]` to `val`.
"""
setval!(vi::UntypedVarInfo, val, vview::VarView) = vi.metadata.vals[vview] = val

"""
    getmetadata(vi::VarInfo, vn::VarName)

Return the metadata in `vi` that belongs to `vn`.
"""
getmetadata(vi::VarInfo, vn::VarName) = vi.metadata
getmetadata(vi::TypedVarInfo, vn::VarName) = getfield(vi.metadata, getsym(vn))

"""
    getidx(vi::VarInfo, vn::VarName)

Return the index of `vn` in the metadata of `vi` corresponding to `vn`.
"""
getidx(vi::VarInfo, vn::VarName) = getidx(getmetadata(vi, vn), vn)
getidx(md::Metadata, vn::VarName) = md.idcs[vn]

"""
    getrange(vi::VarInfo, vn::VarName)

Return the index range of `vn` in the metadata of `vi`.
"""
getrange(vi::VarInfo, vn::VarName) = getrange(getmetadata(vi, vn), vn)
getrange(md::Metadata, vn::VarName) = md.ranges[getidx(md, vn)]

"""
    setrange!(vi::VarInfo, vn::VarName, range)

Set the index range of `vn` in the metadata of `vi` to `range`.
"""
setrange!(vi::VarInfo, vn::VarName, range) = setrange!(getmetadata(vi, vn), vn, range)
setrange!(md::Metadata, vn::VarName, range) = md.ranges[getidx(md, vn)] = range

"""
    getranges(vi::VarInfo, vns::Vector{<:VarName})

Return the indices of `vns` in the metadata of `vi` corresponding to `vn`.
"""
function getranges(vi::VarInfo, vns::Vector{<:VarName})
    return mapreduce(vn -> getrange(vi, vn), vcat, vns; init=Int[])
end

"""
    getdist(vi::VarInfo, vn::VarName)

Return the distribution from which `vn` was sampled in `vi`.
"""
getdist(vi::VarInfo, vn::VarName) = getdist(getmetadata(vi, vn), vn)
getdist(md::Metadata, vn::VarName) = md.dists[getidx(md, vn)]

getindex_internal(vi::VarInfo, vn::VarName) = getindex_internal(getmetadata(vi, vn), vn)
getindex_internal(md::Metadata, vn::VarName) = view(md.vals, getrange(md, vn))

function getindex_internal(vi::VarInfo, vns::Vector{<:VarName})
    return mapreduce(Base.Fix1(getindex_internal, vi), vcat, vns)
end

"""
    setval!(vi::VarInfo, val, vn::VarName)

Set the value(s) of `vn` in the metadata of `vi` to `val`.

The values may or may not be transformed to Euclidean space.
"""
setval!(vi::VarInfo, val, vn::VarName) = setval!(getmetadata(vi, vn), val, vn)
function setval!(md::Metadata, val::AbstractVector, vn::VarName)
    return md.vals[getrange(md, vn)] = val
end
function setval!(md::Metadata, val, vn::VarName)
    return md.vals[getrange(md, vn)] = vectorize(getdist(md, vn), val)
end

"""
    getall(vi::VarInfo)

Return the values of all the variables in `vi`.

The values may or may not be transformed to Euclidean space.
"""
getall(vi::VarInfo) = getall(vi.metadata)
# NOTE: `mapreduce` over `NamedTuple` results in worse type-inference.
# See for example https://github.com/JuliaLang/julia/pull/46381.
getall(vi::TypedVarInfo) = reduce(vcat, map(getall, vi.metadata))
function getall(md::Metadata)
    return mapreduce(
        Base.Fix1(getindex_internal, md), vcat, md.vns; init=similar(md.vals, 0)
    )
end

"""
    setall!(vi::VarInfo, val)

Set the values of all the variables in `vi` to `val`.

The values may or may not be transformed to Euclidean space.
"""
setall!(vi::VarInfo, val) = _setall!(vi.metadata, val)

function _setall!(metadata::Metadata, val)
    for r in metadata.ranges
        metadata.vals[r] .= val[r]
    end
end
@generated function _setall!(metadata::NamedTuple{names}, val) where {names}
    expr = Expr(:block)
    start = :(1)
    for f in names
        length = :(sum(length, metadata.$f.ranges))
        finish = :($start + $length - 1)
        push!(expr.args, :(copyto!(metadata.$f.vals, 1, val, $start, $length)))
        start = :($start + $length)
    end
    return expr
end

"""
    getgid(vi::VarInfo, vn::VarName)

Return the set of sampler selectors associated with `vn` in `vi`.
"""
getgid(vi::VarInfo, vn::VarName) = getmetadata(vi, vn).gids[getidx(vi, vn)]

function settrans!!(vi::VarInfo, trans::Bool, vn::VarName)
    settrans!!(getmetadata(vi, vn), trans, vn)
    return vi
end
function settrans!!(metadata::Metadata, trans::Bool, vn::VarName)
    if trans
        set_flag!(metadata, vn, "trans")
    else
        unset_flag!(metadata, vn, "trans")
    end

    return metadata
end

function settrans!!(vi::VarInfo, trans::Bool)
    for vn in keys(vi)
        settrans!!(vi, trans, vn)
    end

    return vi
end

settrans!!(vi::VarInfo, trans::NoTransformation) = settrans!!(vi, false)
# HACK: This is necessary to make something like `link!!(transformation, vi, model)`
# work properly, which will transform the variables according to `transformation`
# and then call `settrans!!(vi, transformation)`. An alternative would be to add
# the `transformation` to the `VarInfo` object, but at the moment doesn't seem
# worth it as `VarInfo` has its own way of handling transformations.
settrans!!(vi::VarInfo, trans::AbstractTransformation) = settrans!!(vi, true)

"""
    syms(vi::VarInfo)

Returns a tuple of the unique symbols of random variables sampled in `vi`.
"""
syms(vi::UntypedVarInfo) = Tuple(unique!(map(getsym, vi.metadata.vns)))  # get all symbols
syms(vi::TypedVarInfo) = keys(vi.metadata)

# Get all indices of variables belonging to SampleFromPrior:
#   if the gid/selector of a var is an empty Set, then that var is assumed to be assigned to
#   the SampleFromPrior sampler
@inline function _getidcs(vi::UntypedVarInfo, ::SampleFromPrior)
    return filter(i -> isempty(vi.metadata.gids[i]), 1:length(vi.metadata.gids))
end
# Get a NamedTuple of all the indices belonging to SampleFromPrior, one for each symbol
@inline function _getidcs(vi::TypedVarInfo, ::SampleFromPrior)
    return _getidcs(vi.metadata)
end
@generated function _getidcs(metadata::NamedTuple{names}) where {names}
    exprs = []
    for f in names
        push!(exprs, :($f = findinds(metadata.$f)))
    end
    length(exprs) == 0 && return :(NamedTuple())
    return :($(exprs...),)
end

# Get all indices of variables belonging to a given sampler
@inline function _getidcs(vi::VarInfo, spl::Sampler)
    # NOTE: 0b00 is the sanity flag for
    #         |\____ getidcs   (mask = 0b10)
    #         \_____ getranges (mask = 0b01)
    #if ~haskey(spl.info, :cache_updated) spl.info[:cache_updated] = CACHERESET end
    # Checks if cache is valid, i.e. no new pushes were made, to return the cached idcs
    # Otherwise, it recomputes the idcs and caches it
    #if haskey(spl.info, :idcs) && (spl.info[:cache_updated] & CACHEIDCS) > 0
    #    spl.info[:idcs]
    #else
    #spl.info[:cache_updated] = spl.info[:cache_updated] | CACHEIDCS
    idcs = _getidcs(vi, spl.selector, Val(getspace(spl)))
    #spl.info[:idcs] = idcs
    #end
    return idcs
end
@inline _getidcs(vi::UntypedVarInfo, s::Selector, space) = findinds(vi.metadata, s, space)
@inline _getidcs(vi::TypedVarInfo, s::Selector, space) = _getidcs(vi.metadata, s, space)
# Get a NamedTuple for all the indices belonging to a given selector for each symbol
@generated function _getidcs(
    metadata::NamedTuple{names}, s::Selector, ::Val{space}
) where {names,space}
    exprs = []
    # Iterate through each varname in metadata.
    for f in names
        # If the varname is in the sampler space
        # or the sample space is empty (all variables)
        # then return the indices for that variable.
        if inspace(f, space) || length(space) == 0
            push!(exprs, :($f = findinds(metadata.$f, s, Val($space))))
        end
    end
    length(exprs) == 0 && return :(NamedTuple())
    return :($(exprs...),)
end
@inline function findinds(f_meta, s, ::Val{space}) where {space}
    # Get all the idcs of the vns in `space` and that belong to the selector `s`
    return filter(
        (i) ->
            (s in f_meta.gids[i] || isempty(f_meta.gids[i])) &&
                (isempty(space) || inspace(f_meta.vns[i], space)),
        1:length(f_meta.gids),
    )
end
@inline function findinds(f_meta)
    # Get all the idcs of the vns
    return filter((i) -> isempty(f_meta.gids[i]), 1:length(f_meta.gids))
end

# Get all vns of variables belonging to spl
_getvns(vi::VarInfo, spl::Sampler) = _getvns(vi, spl.selector, Val(getspace(spl)))
function _getvns(vi::VarInfo, spl::Union{SampleFromPrior,SampleFromUniform})
    return _getvns(vi, Selector(), Val(()))
end
function _getvns(vi::UntypedVarInfo, s::Selector, space)
    return view(vi.metadata.vns, _getidcs(vi, s, space))
end
function _getvns(vi::TypedVarInfo, s::Selector, space)
    return _getvns(vi.metadata, _getidcs(vi, s, space))
end
# Get a NamedTuple for all the `vns` of indices `idcs`, one entry for each symbol
@generated function _getvns(metadata, idcs::NamedTuple{names}) where {names}
    exprs = []
    for f in names
        push!(exprs, :($f = metadata.$f.vns[idcs.$f]))
    end
    length(exprs) == 0 && return :(NamedTuple())
    return :($(exprs...),)
end

# Get the index (in vals) ranges of all the vns of variables belonging to spl
@inline function _getranges(vi::VarInfo, spl::Sampler)
    ## Uncomment the spl.info stuff when it is concretely typed, not Dict{Symbol, Any}
    #if ~haskey(spl.info, :cache_updated) spl.info[:cache_updated] = CACHERESET end
    #if haskey(spl.info, :ranges) && (spl.info[:cache_updated] & CACHERANGES) > 0
    #    spl.info[:ranges]
    #else
    #spl.info[:cache_updated] = spl.info[:cache_updated] | CACHERANGES
    ranges = _getranges(vi, spl.selector, Val(getspace(spl)))
    #spl.info[:ranges] = ranges
    return ranges
    #end
end
# Get the index (in vals) ranges of all the vns of variables belonging to selector `s` in `space`
@inline function _getranges(vi::VarInfo, s::Selector, space)
    return _getranges(vi, _getidcs(vi, s, space))
end
@inline function _getranges(vi::VarInfo, idcs::Vector{Int})
    return mapreduce(i -> vi.metadata.ranges[i], vcat, idcs; init=Int[])
end
@inline _getranges(vi::TypedVarInfo, idcs::NamedTuple) = _getranges(vi.metadata, idcs)

@generated function _getranges(metadata::NamedTuple, idcs::NamedTuple{names}) where {names}
    exprs = []
    for f in names
        push!(exprs, :($f = findranges(metadata.$f.ranges, idcs.$f)))
    end
    length(exprs) == 0 && return :(NamedTuple())
    return :($(exprs...),)
end

@inline function findranges(f_ranges, f_idcs)
    # Old implementation was using `mapreduce` but turned out
    # to be type-unstable.
    results = Int[]
    for i in f_idcs
        append!(results, f_ranges[i])
    end
    return results
end

"""
    set_flag!(vi::VarInfo, vn::VarName, flag::String)

Set `vn`'s value for `flag` to `true` in `vi`.
"""
function set_flag!(vi::VarInfo, vn::VarName, flag::String)
    set_flag!(getmetadata(vi, vn), vn, flag)
    return vi
end
function set_flag!(md::Metadata, vn::VarName, flag::String)
    return md.flags[flag][getidx(md, vn)] = true
end

####
#### APIs for typed and untyped VarInfo
####

# VarInfo

VarInfo(meta=Metadata()) = VarInfo(meta, Ref{Float64}(0.0), Ref(0))

"""
    TypedVarInfo(vi::UntypedVarInfo)

This function finds all the unique `sym`s from the instances of `VarName{sym}` found in
`vi.metadata.vns`. It then extracts the metadata associated with each symbol from the
global `vi.metadata` field. Finally, a new `VarInfo` is created with a new `metadata` as
a `NamedTuple` mapping from symbols to type-stable `Metadata` instances, one for each
symbol.
"""
function TypedVarInfo(vi::UntypedVarInfo)
    meta = vi.metadata
    new_metas = Metadata[]
    # Symbols of all instances of `VarName{sym}` in `vi.vns`
    syms_tuple = Tuple(syms(vi))
    for s in syms_tuple
        # Find all indices in `vns` with symbol `s`
        inds = findall(vn -> getsym(vn) === s, meta.vns)
        n = length(inds)
        # New `vns`
        sym_vns = getindex.((meta.vns,), inds)
        # New idcs
        sym_idcs = Dict(a => i for (i, a) in enumerate(sym_vns))
        # New dists
        sym_dists = getindex.((meta.dists,), inds)
        # New gids, can make a resizeable FillArray
        sym_gids = getindex.((meta.gids,), inds)
        @assert length(sym_gids) <= 1 || all(x -> x == sym_gids[1], @view sym_gids[2:end])
        # New orders
        sym_orders = getindex.((meta.orders,), inds)
        # New flags
        sym_flags = Dict(a => meta.flags[a][inds] for a in keys(meta.flags))

        # Extract new ranges and vals
        _ranges = getindex.((meta.ranges,), inds)
        # `copy.()` is a workaround to reduce the eltype from Real to Int or Float64
        _vals = [copy.(meta.vals[_ranges[i]]) for i in 1:n]
        sym_ranges = Vector{eltype(_ranges)}(undef, n)
        start = 0
        for i in 1:n
            sym_ranges[i] = (start + 1):(start + length(_vals[i]))
            start += length(_vals[i])
        end
        sym_vals = foldl(vcat, _vals)

        push!(
            new_metas,
            Metadata(
                sym_idcs,
                sym_vns,
                sym_ranges,
                sym_vals,
                sym_dists,
                sym_gids,
                sym_orders,
                sym_flags,
            ),
        )
    end
    logp = getlogp(vi)
    num_produce = get_num_produce(vi)
    nt = NamedTuple{syms_tuple}(Tuple(new_metas))
    return VarInfo(nt, Ref(logp), Ref(num_produce))
end
TypedVarInfo(vi::TypedVarInfo) = vi

function BangBang.empty!!(vi::VarInfo)
    _empty!(vi.metadata)
    resetlogp!!(vi)
    reset_num_produce!(vi)
    return vi
end

_empty!(metadata) = empty!(metadata)
@generated function _empty!(metadata::NamedTuple{names}) where {names}
    expr = Expr(:block)
    for f in names
        push!(expr.args, :(empty!(metadata.$f)))
    end
    return expr
end

# `keys`
Base.keys(md::Metadata) = md.vns
Base.keys(vi::VarInfo) = keys(vi.metadata)

# HACK: Necessary to avoid returning `Any[]` which won't dispatch correctly
# on other methods in the codebase which requires `Vector{<:VarName}`.
Base.keys(vi::TypedVarInfo{<:NamedTuple{()}}) = VarName[]
@generated function Base.keys(vi::TypedVarInfo{<:NamedTuple{names}}) where {names}
    expr = Expr(:call)
    push!(expr.args, :vcat)

    for n in names
        push!(expr.args, :(keys(vi.metadata.$n)))
    end

    return expr
end

"""
    setgid!(vi::VarInfo, gid::Selector, vn::VarName)

Add `gid` to the set of sampler selectors associated with `vn` in `vi`.
"""
function setgid!(vi::VarInfo, gid::Selector, vn::VarName)
    return push!(getmetadata(vi, vn).gids[getidx(vi, vn)], gid)
end

istrans(vi::VarInfo, vn::VarName) = istrans(getmetadata(vi, vn), vn)
istrans(md::Metadata, vn::VarName) = is_flagged(md, vn, "trans")

getlogp(vi::VarInfo) = vi.logp[]

function setlogp!!(vi::VarInfo, logp)
    vi.logp[] = logp
    return vi
end

function acclogp!!(vi::VarInfo, logp)
    vi.logp[] += logp
    return vi
end

"""
    get_num_produce(vi::VarInfo)

Return the `num_produce` of `vi`.
"""
get_num_produce(vi::VarInfo) = vi.num_produce[]

"""
    set_num_produce!(vi::VarInfo, n::Int)

Set the `num_produce` field of `vi` to `n`.
"""
set_num_produce!(vi::VarInfo, n::Int) = vi.num_produce[] = n

"""
    increment_num_produce!(vi::VarInfo)

Add 1 to `num_produce` in `vi`.
"""
increment_num_produce!(vi::VarInfo) = vi.num_produce[] += 1

"""
    reset_num_produce!(vi::VarInfo)

Reset the value of `num_produce` the log of the joint probability of the observed data
and parameters sampled in `vi` to 0.
"""
reset_num_produce!(vi::VarInfo) = set_num_produce!(vi, 0)

isempty(vi::UntypedVarInfo) = isempty(vi.metadata.idcs)
isempty(vi::TypedVarInfo) = _isempty(vi.metadata)
@generated function _isempty(metadata::NamedTuple{names}) where {names}
    expr = Expr(:&&, :true)
    for f in names
        push!(expr.args, :(isempty(metadata.$f.idcs)))
    end
    return expr
end

# X -> R for all variables associated with given sampler
function link!!(t::DynamicTransformation, vi::VarInfo, spl::AbstractSampler, model::Model)
    # Call `_link!` instead of `link!` to avoid deprecation warning.
    _link!(vi, spl)
    return vi
end

function link!!(
    t::DynamicTransformation,
    vi::ThreadSafeVarInfo{<:VarInfo},
    spl::AbstractSampler,
    model::Model,
)
    # By default this will simply evaluate the model with `DynamicTransformationContext`, and so
    # we need to specialize to avoid this.
    return Accessors.@set vi.varinfo = DynamicPPL.link!!(t, vi.varinfo, spl, model)
end

"""
    link!(vi::VarInfo, spl::Sampler)

Transform the values of the random variables sampled by `spl` in `vi` from the support
of their distributions to the Euclidean space and set their corresponding `"trans"`
flag values to `true`.
"""
function link!(vi::VarInfo, spl::AbstractSampler)
    Base.depwarn(
        "`link!(varinfo, sampler)` is deprecated, use `link!!(varinfo, sampler, model)` instead.",
        :link!,
    )
    return _link!(vi, spl)
end
function link!(vi::VarInfo, spl::AbstractSampler, spaceval::Val)
    Base.depwarn(
        "`link!(varinfo, sampler, spaceval)` is deprecated, use `link!!(varinfo, sampler, model)` instead.",
        :link!,
    )
    return _link!(vi, spl, spaceval)
end
function _link!(vi::UntypedVarInfo, spl::AbstractSampler)
    # TODO: Change to a lazy iterator over `vns`
    vns = _getvns(vi, spl)
    if ~istrans(vi, vns[1])
        for vn in vns
            dist = getdist(vi, vn)
            _inner_transform!(
                vi, vn, dist, internal_to_linked_internal_transform(vi, vn, dist)
            )
            settrans!!(vi, true, vn)
        end
    else
        @warn("[DynamicPPL] attempt to link a linked vi")
    end
end
function _link!(vi::TypedVarInfo, spl::AbstractSampler)
    return _link!(vi, spl, Val(getspace(spl)))
end
function _link!(vi::TypedVarInfo, spl::AbstractSampler, spaceval::Val)
    vns = _getvns(vi, spl)
    return _link!(vi.metadata, vi, vns, spaceval)
end
@generated function _link!(
    metadata::NamedTuple{names}, vi, vns, ::Val{space}
) where {names,space}
    expr = Expr(:block)
    for f in names
        if inspace(f, space) || length(space) == 0
            push!(
                expr.args,
                quote
                    f_vns = vi.metadata.$f.vns
                    if ~istrans(vi, f_vns[1])
                        # Iterate over all `f_vns` and transform
                        for vn in f_vns
                            dist = getdist(vi, vn)
                            _inner_transform!(
                                vi,
                                vn,
                                dist,
                                internal_to_linked_internal_transform(vi, vn, dist),
                            )
                            settrans!!(vi, true, vn)
                        end
                    else
                        @warn("[DynamicPPL] attempt to link a linked vi")
                    end
                end,
            )
        end
    end
    return expr
end

# R -> X for all variables associated with given sampler
function invlink!!(
    t::DynamicTransformation, vi::VarInfo, spl::AbstractSampler, model::Model
)
    # Call `_invlink!` instead of `invlink!` to avoid deprecation warning.
    _invlink!(vi, spl)
    return vi
end

function invlink!!(
    ::DynamicTransformation,
    vi::ThreadSafeVarInfo{<:VarInfo},
    spl::AbstractSampler,
    model::Model,
)
    # By default this will simply evaluate the model with `DynamicTransformationContext`, and so
    # we need to specialize to avoid this.
    return Accessors.@set vi.varinfo = DynamicPPL.invlink!!(vi.varinfo, spl, model)
end

function maybe_invlink_before_eval!!(vi::VarInfo, context::AbstractContext, model::Model)
    # Because `VarInfo` does not contain any information about what the transformation
    # other than whether or not it has actually been transformed, the best we can do
    # is just assume that `default_transformation` is the correct one if `istrans(vi)`.
    t = istrans(vi) ? default_transformation(model, vi) : NoTransformation()
    return maybe_invlink_before_eval!!(t, vi, context, model)
end

"""
    invlink!(vi::VarInfo, spl::AbstractSampler)

Transform the values of the random variables sampled by `spl` in `vi` from the
Euclidean space back to the support of their distributions and sets their corresponding
`"trans"` flag values to `false`.
"""
function invlink!(vi::VarInfo, spl::AbstractSampler)
    Base.depwarn(
        "`invlink!(varinfo, sampler)` is deprecated, use `invlink!!(varinfo, sampler, model)` instead.",
        :invlink!,
    )
    return _invlink!(vi, spl)
end

function invlink!(vi::VarInfo, spl::AbstractSampler, spaceval::Val)
    Base.depwarn(
        "`invlink!(varinfo, sampler, spaceval)` is deprecated, use `invlink!!(varinfo, sampler, model)` instead.",
        :invlink!,
    )
    return _invlink!(vi, spl, spaceval)
end

function _invlink!(vi::UntypedVarInfo, spl::AbstractSampler)
    vns = _getvns(vi, spl)
    if istrans(vi, vns[1])
        for vn in vns
            dist = getdist(vi, vn)
            _inner_transform!(
                vi, vn, dist, linked_internal_to_internal_transform(vi, vn, dist)
            )
            settrans!!(vi, false, vn)
        end
    else
        @warn("[DynamicPPL] attempt to invlink an invlinked vi")
    end
end
function _invlink!(vi::TypedVarInfo, spl::AbstractSampler)
    return _invlink!(vi, spl, Val(getspace(spl)))
end
function _invlink!(vi::TypedVarInfo, spl::AbstractSampler, spaceval::Val)
    vns = _getvns(vi, spl)
    return _invlink!(vi.metadata, vi, vns, spaceval)
end
@generated function _invlink!(
    metadata::NamedTuple{names}, vi, vns, ::Val{space}
) where {names,space}
    expr = Expr(:block)
    for f in names
        if inspace(f, space) || length(space) == 0
            push!(
                expr.args,
                quote
                    f_vns = vi.metadata.$f.vns
                    if istrans(vi, f_vns[1])
                        # Iterate over all `f_vns` and transform
                        for vn in f_vns
                            dist = getdist(vi, vn)
                            _inner_transform!(
                                vi,
                                vn,
                                dist,
                                linked_internal_to_internal_transform(vi, vn, dist),
                            )
                            settrans!!(vi, false, vn)
                        end
                    else
                        @warn("[DynamicPPL] attempt to invlink an invlinked vi")
                    end
                end,
            )
        end
    end
    return expr
end

function _inner_transform!(vi::VarInfo, vn::VarName, dist, f)
    return _inner_transform!(getmetadata(vi, vn), vi, vn, dist, f)
end

function _inner_transform!(md::Metadata, vi::VarInfo, vn::VarName, dist, f)
    # TODO: Use inplace versions to avoid allocations
    yvec, logjac = with_logabsdet_jacobian(f, getindex_internal(vi, vn))
    # Determine the new range.
    start = first(getrange(vi, vn))
    # NOTE: `length(yvec)` should never be longer than `getrange(vi, vn)`.
    setrange!(vi, vn, start:(start + length(yvec) - 1))
    # Set the new value.
    setval!(vi, yvec, vn)
    acclogp!!(vi, -logjac)
    return vi
end

# HACK: We need `SampleFromPrior` to result in ALL values which are in need
# of a transformation to be transformed. `_getvns` will by default return
# an empty iterable for `SampleFromPrior`, so we need to override it here.
# This is quite hacky, but seems safer than changing the behavior of `_getvns`.
_getvns_link(varinfo::VarInfo, spl::AbstractSampler) = _getvns(varinfo, spl)
_getvns_link(varinfo::VarInfo, spl::SampleFromPrior) = nothing
function _getvns_link(varinfo::TypedVarInfo, spl::SampleFromPrior)
    return map(Returns(nothing), varinfo.metadata)
end

function link(::DynamicTransformation, varinfo::VarInfo, spl::AbstractSampler, model::Model)
    return _link(model, varinfo, spl)
end

function link(
    ::DynamicTransformation,
    varinfo::ThreadSafeVarInfo{<:VarInfo},
    spl::AbstractSampler,
    model::Model,
)
    # By default this will simply evaluate the model with `DynamicTransformationContext`, and so
    # we need to specialize to avoid this.
    return Accessors.@set varinfo.varinfo = link(varinfo.varinfo, spl, model)
end

function _link(model::Model, varinfo::UntypedVarInfo, spl::AbstractSampler)
    varinfo = deepcopy(varinfo)
    return VarInfo(
        _link_metadata!(model, varinfo, varinfo.metadata, _getvns_link(varinfo, spl)),
        Base.Ref(getlogp(varinfo)),
        Ref(get_num_produce(varinfo)),
    )
end

function _link(model::Model, varinfo::TypedVarInfo, spl::AbstractSampler)
    varinfo = deepcopy(varinfo)
    md = _link_metadata_namedtuple!(
        model, varinfo, varinfo.metadata, _getvns_link(varinfo, spl), Val(getspace(spl))
    )
    return VarInfo(md, Base.Ref(getlogp(varinfo)), Ref(get_num_produce(varinfo)))
end

@generated function _link_metadata_namedtuple!(
    model::Model,
    varinfo::VarInfo,
    metadata::NamedTuple{names},
    vns::NamedTuple,
    ::Val{space},
) where {names,space}
    vals = Expr(:tuple)
    for f in names
        if inspace(f, space) || length(space) == 0
            push!(vals.args, :(_link_metadata!(model, varinfo, metadata.$f, vns.$f)))
        else
            push!(vals.args, :(metadata.$f))
        end
    end

    return :(NamedTuple{$names}($vals))
end
function _link_metadata!(model::Model, varinfo::VarInfo, metadata::Metadata, target_vns)
    vns = metadata.vns

    # Construct the new transformed values, and keep track of their lengths.
    vals_new = map(vns) do vn
        # Return early if we're already in unconstrained space.
        # HACK: if `target_vns` is `nothing`, we ignore the `target_vns` check.
        if istrans(varinfo, vn) || (target_vns !== nothing && vn ∉ target_vns)
            return metadata.vals[getrange(metadata, vn)]
        end

        # Transform to constrained space.
        x = getindex_internal(metadata, vn)
        dist = getdist(metadata, vn)
        f = internal_to_linked_internal_transform(varinfo, vn, dist)
        y, logjac = with_logabsdet_jacobian(f, x)
        # Vectorize value.
        yvec = vectorize(dist, y)
        # Accumulate the log-abs-det jacobian correction.
        acclogp!!(varinfo, -logjac)
        # Mark as no longer transformed.
        settrans!!(varinfo, true, vn)
        # Return the vectorized transformed value.
        return yvec
    end

    # Determine new ranges.
    ranges_new = similar(metadata.ranges)
    offset = 0
    for (i, v) in enumerate(vals_new)
        r_start, r_end = offset + 1, length(v) + offset
        offset = r_end
        ranges_new[i] = r_start:r_end
    end

    # Now we just create a new metadata with the new `vals` and `ranges`.
    return Metadata(
        metadata.idcs,
        metadata.vns,
        ranges_new,
        reduce(vcat, vals_new),
        metadata.dists,
        metadata.gids,
        metadata.orders,
        metadata.flags,
    )
end

function invlink(
    ::DynamicTransformation, varinfo::VarInfo, spl::AbstractSampler, model::Model
)
    return _invlink(model, varinfo, spl)
end
function invlink(
    ::DynamicTransformation,
    varinfo::ThreadSafeVarInfo{<:VarInfo},
    spl::AbstractSampler,
    model::Model,
)
    # By default this will simply evaluate the model with `DynamicTransformationContext`, and so
    # we need to specialize to avoid this.
    return Accessors.@set varinfo.varinfo = invlink(varinfo.varinfo, spl, model)
end

function _invlink(model::Model, varinfo::VarInfo, spl::AbstractSampler)
    varinfo = deepcopy(varinfo)
    return VarInfo(
        _invlink_metadata!(model, varinfo, varinfo.metadata, _getvns_link(varinfo, spl)),
        Base.Ref(getlogp(varinfo)),
        Ref(get_num_produce(varinfo)),
    )
end

function _invlink(model::Model, varinfo::TypedVarInfo, spl::AbstractSampler)
    varinfo = deepcopy(varinfo)
    md = _invlink_metadata_namedtuple!(
        model, varinfo, varinfo.metadata, _getvns_link(varinfo, spl), Val(getspace(spl))
    )
    return VarInfo(md, Base.Ref(getlogp(varinfo)), Ref(get_num_produce(varinfo)))
end

@generated function _invlink_metadata_namedtuple!(
    model::Model,
    varinfo::VarInfo,
    metadata::NamedTuple{names},
    vns::NamedTuple,
    ::Val{space},
) where {names,space}
    vals = Expr(:tuple)
    for f in names
        if inspace(f, space) || length(space) == 0
            push!(vals.args, :(_invlink_metadata!(model, varinfo, metadata.$f, vns.$f)))
        else
            push!(vals.args, :(metadata.$f))
        end
    end

    return :(NamedTuple{$names}($vals))
end
function _invlink_metadata!(::Model, varinfo::VarInfo, metadata::Metadata, target_vns)
    vns = metadata.vns

    # Construct the new transformed values, and keep track of their lengths.
    vals_new = map(vns) do vn
        # Return early if we're already in constrained space OR if we're not
        # supposed to touch this `vn`, e.g. when `vn` does not belong to the current sampler. 
        # HACK: if `target_vns` is `nothing`, we ignore the `target_vns` check.
        if !istrans(varinfo, vn) || (target_vns !== nothing && vn ∉ target_vns)
            return metadata.vals[getrange(metadata, vn)]
        end

        # Transform to constrained space.
        y = getindex_internal(varinfo, vn)
        dist = getdist(varinfo, vn)
        f = from_linked_internal_transform(varinfo, vn, dist)
        x, logjac = with_logabsdet_jacobian(f, y)
        # Vectorize value.
        xvec = vectorize(dist, x)
        # Accumulate the log-abs-det jacobian correction.
        acclogp!!(varinfo, -logjac)
        # Mark as no longer transformed.
        settrans!!(varinfo, false, vn)
        # Return the vectorized transformed value.
        return xvec
    end

    # Determine new ranges.
    ranges_new = similar(metadata.ranges)
    offset = 0
    for (i, v) in enumerate(vals_new)
        r_start, r_end = offset + 1, length(v) + offset
        offset = r_end
        ranges_new[i] = r_start:r_end
    end

    # Now we just create a new metadata with the new `vals` and `ranges`.
    return Metadata(
        metadata.idcs,
        metadata.vns,
        ranges_new,
        reduce(vcat, vals_new),
        metadata.dists,
        metadata.gids,
        metadata.orders,
        metadata.flags,
    )
end

"""
    islinked(vi::VarInfo, spl::Union{Sampler, SampleFromPrior})

Check whether `vi` is in the transformed space for a particular sampler `spl`.

Turing's Hamiltonian samplers use the `link` and `invlink` functions from 
[Bijectors.jl](https://github.com/TuringLang/Bijectors.jl) to map a constrained variable
(for example, one bounded to the space `[0, 1]`) from its constrained space to the set of 
real numbers. `islinked` checks if the number is in the constrained space or the real space.
"""
function islinked(vi::UntypedVarInfo, spl::Union{Sampler,SampleFromPrior})
    vns = _getvns(vi, spl)
    return istrans(vi, vns[1])
end
function islinked(vi::TypedVarInfo, spl::Union{Sampler,SampleFromPrior})
    vns = _getvns(vi, spl)
    return _islinked(vi, vns)
end
@generated function _islinked(vi, vns::NamedTuple{names}) where {names}
    out = []
    for f in names
        push!(out, :(length(vns.$f) == 0 ? false : istrans(vi, vns.$f[1])))
    end
    return Expr(:||, false, out...)
end

function nested_setindex_maybe!(vi::UntypedVarInfo, val, vn::VarName)
    return _nested_setindex_maybe!(vi, getmetadata(vi, vn), val, vn)
end
function nested_setindex_maybe!(
    vi::VarInfo{<:NamedTuple{names}}, val, vn::VarName{sym}
) where {names,sym}
    return if sym in names
        _nested_setindex_maybe!(vi, getmetadata(vi, vn), val, vn)
    else
        nothing
    end
end
function _nested_setindex_maybe!(vi::VarInfo, md::Metadata, val, vn::VarName)
    # If `vn` is in `vns`, then we can just use the standard `setindex!`.
    vns = md.vns
    if vn in vns
        setindex!(vi, val, vn)
        return vn
    end

    # Otherwise, we need to check if either of the `vns` subsumes `vn`.
    i = findfirst(Base.Fix2(subsumes, vn), vns)
    i === nothing && return nothing

    vn_parent = vns[i]
    dist = getdist(md, vn_parent)
    val_parent = getindex(vi, vn_parent, dist)  # TODO: Ensure that we're working with a view here.
    # Split the varname into its tail optic.
    optic = remove_parent_optic(vn_parent, vn)
    # Update the value for the parent.
    val_parent_updated = set!!(val_parent, optic, val)
    setindex!(vi, val_parent_updated, vn_parent)
    return vn_parent
end

# The default getindex & setindex!() for get & set values
# NOTE: vi[vn] will always transform the variable to its original space and Julia type
getindex(vi::VarInfo, vn::VarName) = getindex(vi, vn, getdist(vi, vn))
function getindex(vi::VarInfo, vn::VarName, dist::Distribution)
    @assert haskey(vi, vn) "[DynamicPPL] attempted to replay unexisting variables in VarInfo"
    val = getindex_internal(vi, vn)
    return from_maybe_linked_internal(vi, vn, dist, val)
end

function getindex(vi::VarInfo, vns::Vector{<:VarName})
    vals_linked = mapreduce(vcat, vns) do vn
        getindex(vi, vn)
    end
    # HACK: I don't like this.
    dist = getdist(vi, vns[1])
    return recombine(dist, vals_linked, length(vns))
end
function getindex(vi::VarInfo, vns::Vector{<:VarName}, dist::Distribution)
    @assert haskey(vi, vns[1]) "[DynamicPPL] attempted to replay unexisting variables in VarInfo"
    vals_linked = mapreduce(vcat, vns) do vn
        getindex(vi, vn, dist)
    end
    return recombine(dist, vals_linked, length(vns))
end

"""
    getindex(vi::VarInfo, spl::Union{SampleFromPrior, Sampler})

Return the current value(s) of the random variables sampled by `spl` in `vi`.

The value(s) may or may not be transformed to Euclidean space.
"""
getindex(vi::VarInfo, spl::Sampler) = copy(getindex_internal(vi, _getranges(vi, spl)))
function getindex(vi::TypedVarInfo, spl::Sampler)
    # Gets the ranges as a NamedTuple
    ranges = _getranges(vi, spl)
    # Calling getfield(ranges, f) gives all the indices in `vals` of the `vn`s with symbol `f` sampled by `spl` in `vi`
    return reduce(vcat, _getindex(vi.metadata, ranges))
end
# Recursively builds a tuple of the `vals` of all the symbols
@generated function _getindex(metadata, ranges::NamedTuple{names}) where {names}
    expr = Expr(:tuple)
    for f in names
        push!(expr.args, :(metadata.$f.vals[ranges.$f]))
    end
    return expr
end

"""
    setindex!(vi::VarInfo, val, vn::VarName)

Set the current value(s) of the random variable `vn` in `vi` to `val`.

The value(s) may or may not be transformed to Euclidean space.
"""
setindex!(vi::VarInfo, val, vn::VarName) = (setval!(vi, val, vn); return vi)
function BangBang.setindex!!(vi::VarInfo, val, vn::VarName)
    setindex!(vi, val, vn)
    return vi
end

"""
    setindex!(vi::VarInfo, val, spl::Union{SampleFromPrior, Sampler})

Set the current value(s) of the random variables sampled by `spl` in `vi` to `val`.

The value(s) may or may not be transformed to Euclidean space.
"""
setindex!(vi::VarInfo, val, spl::SampleFromPrior) = setall!(vi, val)
setindex!(vi::UntypedVarInfo, val, spl::Sampler) = setval!(vi, val, _getranges(vi, spl))
function setindex!(vi::TypedVarInfo, val, spl::Sampler)
    # Gets a `NamedTuple` mapping each symbol to the indices in the symbol's `vals` field sampled from the sampler `spl`
    ranges = _getranges(vi, spl)
    _setindex!(vi.metadata, val, ranges)
    return nothing
end

function BangBang.setindex!!(vi::VarInfo, val, spl::AbstractSampler)
    setindex!(vi, val, spl)
    return vi
end

# Recursively writes the entries of `val` to the `vals` fields of all the symbols as if they were a contiguous vector.
@generated function _setindex!(metadata, val, ranges::NamedTuple{names}) where {names}
    expr = Expr(:block)
    offset = :(0)
    for f in names
        f_vals = :(metadata.$f.vals)
        f_range = :(ranges.$f)
        start = :($offset + 1)
        len = :(length($f_range))
        finish = :($offset + $len)
        push!(expr.args, :(@views $f_vals[$f_range] .= val[($start):($finish)]))
        offset = :($offset + $len)
    end
    return expr
end

@inline function findvns(vi, f_vns)
    if length(f_vns) == 0
        throw("Unidentified error, please report this error in an issue.")
    end
    return map(vn -> vi[vn], f_vns)
end

haskey(metadata::Metadata, vn::VarName) = haskey(metadata.idcs, vn)

"""
    haskey(vi::VarInfo, vn::VarName)

Check whether `vn` has been sampled in `vi`.
"""
haskey(vi::VarInfo, vn::VarName) = haskey(getmetadata(vi, vn), vn)
function haskey(vi::TypedVarInfo, vn::VarName)
    md_haskey = map(vi.metadata) do metadata
        haskey(metadata, vn)
    end
    return any(md_haskey)
end

function Base.show(io::IO, ::MIME"text/plain", vi::UntypedVarInfo)
    vi_str = """
    /=======================================================================
    | VarInfo
    |-----------------------------------------------------------------------
    | Varnames  :   $(string(vi.metadata.vns))
    | Range     :   $(vi.metadata.ranges)
    | Vals      :   $(vi.metadata.vals)
    | GIDs      :   $(vi.metadata.gids)
    | Orders    :   $(vi.metadata.orders)
    | Logp      :   $(getlogp(vi))
    | #produce  :   $(get_num_produce(vi))
    | flags     :   $(vi.metadata.flags)
    \\=======================================================================
    """
    return print(io, vi_str)
end

const _MAX_VARS_SHOWN = 4

function _show_varnames(io::IO, vi)
    md = vi.metadata
    vns = keys(md)

    vns_by_name = Dict{Symbol,Vector{VarName}}()
    for vn in vns
        group = get!(() -> Vector{VarName}(), vns_by_name, getsym(vn))
        push!(group, vn)
    end

    L = length(vns_by_name)
    if L == 0
        print(io, "0 variables, dimension 0")
    else
        (L == 1) ? print(io, "1 variable (") : print(io, L, " variables (")
        join(io, Iterators.take(keys(vns_by_name), _MAX_VARS_SHOWN), ", ")
        (L > _MAX_VARS_SHOWN) && print(io, ", ...")
        print(io, "), dimension ", length(md.vals))
    end
end

function Base.show(io::IO, vi::UntypedVarInfo)
    print(io, "VarInfo (")
    _show_varnames(io, vi)
    print(io, "; logp: ", round(getlogp(vi); digits=3))
    return print(io, ")")
end

function BangBang.push!!(
    vi::VarInfo, vn::VarName, r, dist::Distribution, gidset::Set{Selector}
)
    if vi isa UntypedVarInfo
        @assert ~(vn in keys(vi)) "[push!!] attempt to add an exisitng variable $(getsym(vn)) ($(vn)) to VarInfo (keys=$(keys(vi))) with dist=$dist, gid=$gidset"
    elseif vi isa TypedVarInfo
        @assert ~(haskey(vi, vn)) "[push!!] attempt to add an exisitng variable $(getsym(vn)) ($(vn)) to TypedVarInfo of syms $(syms(vi)) with dist=$dist, gid=$gidset"
    end

    meta = getmetadata(vi, vn)
    push!(meta, vn, r, dist, gidset, get_num_produce(vi))

    return vi
end

function Base.push!(meta::Metadata, vn, r, dist, gidset, num_produce)
    val = vectorize(dist, r)
    meta.idcs[vn] = length(meta.idcs) + 1
    push!(meta.vns, vn)
    l = length(meta.vals)
    n = length(val)
    push!(meta.ranges, (l + 1):(l + n))
    append!(meta.vals, val)
    push!(meta.dists, dist)
    push!(meta.gids, gidset)
    push!(meta.orders, num_produce)
    push!(meta.flags["del"], false)
    push!(meta.flags["trans"], false)

    return meta
end

"""
    setorder!(vi::VarInfo, vn::VarName, index::Int)

Set the `order` of `vn` in `vi` to `index`, where `order` is the number of `observe
statements run before sampling `vn`.
"""
function setorder!(vi::VarInfo, vn::VarName, index::Int)
    setorder!(getmetadata(vi, vn), vn, index)
    return vi
end
function setorder!(metadata::Metadata, vn::VarName, index::Int)
    metadata.orders[metadata.idcs[vn]] = index
    return metadata
end

"""
    getorder(vi::VarInfo, vn::VarName)

Get the `order` of `vn` in `vi`, where `order` is the number of `observe` statements
run before sampling `vn`.
"""
getorder(vi::VarInfo, vn::VarName) = getorder(getmetadata(vi, vn), vn)
getorder(metadata::Metadata, vn::VarName) = metadata.orders[getidx(metadata, vn)]

#######################################
# Rand & replaying method for VarInfo #
#######################################

"""
    is_flagged(vi::VarInfo, vn::VarName, flag::String)

Check whether `vn` has a true value for `flag` in `vi`.
"""
function is_flagged(vi::VarInfo, vn::VarName, flag::String)
    return is_flagged(getmetadata(vi, vn), vn, flag)
end
function is_flagged(metadata::Metadata, vn::VarName, flag::String)
    return metadata.flags[flag][getidx(metadata, vn)]
end

"""
    unset_flag!(vi::VarInfo, vn::VarName, flag::String)

Set `vn`'s value for `flag` to `false` in `vi`.
"""
function unset_flag!(vi::VarInfo, vn::VarName, flag::String)
    unset_flag!(getmetadata(vi, vn), vn, flag)
    return vi
end
function unset_flag!(metadata::Metadata, vn::VarName, flag::String)
    metadata.flags[flag][getidx(metadata, vn)] = false
    return metadata
end

"""
    set_retained_vns_del_by_spl!(vi::VarInfo, spl::Sampler)

Set the `"del"` flag of variables in `vi` with `order > vi.num_produce[]` to `true`.
"""
function set_retained_vns_del_by_spl!(vi::UntypedVarInfo, spl::Sampler)
    # Get the indices of `vns` that belong to `spl` as a vector
    gidcs = _getidcs(vi, spl)
    if get_num_produce(vi) == 0
        for i in length(gidcs):-1:1
            vi.metadata.flags["del"][gidcs[i]] = true
        end
    else
        for i in 1:length(vi.orders)
            if i in gidcs && vi.orders[i] > get_num_produce(vi)
                vi.metadata.flags["del"][i] = true
            end
        end
    end
    return nothing
end
function set_retained_vns_del_by_spl!(vi::TypedVarInfo, spl::Sampler)
    # Get the indices of `vns` that belong to `spl` as a NamedTuple, one entry for each symbol
    gidcs = _getidcs(vi, spl)
    return _set_retained_vns_del_by_spl!(vi.metadata, gidcs, get_num_produce(vi))
end
@generated function _set_retained_vns_del_by_spl!(
    metadata, gidcs::NamedTuple{names}, num_produce
) where {names}
    expr = Expr(:block)
    for f in names
        f_gidcs = :(gidcs.$f)
        f_orders = :(metadata.$f.orders)
        f_flags = :(metadata.$f.flags)
        push!(
            expr.args,
            quote
                # Set the flag for variables with symbol `f`
                if num_produce == 0
                    for i in length($f_gidcs):-1:1
                        $f_flags["del"][$f_gidcs[i]] = true
                    end
                else
                    for i in 1:length($f_orders)
                        if i in $f_gidcs && $f_orders[i] > num_produce
                            $f_flags["del"][i] = true
                        end
                    end
                end
            end,
        )
    end
    return expr
end

"""
    updategid!(vi::VarInfo, vn::VarName, spl::Sampler)

Set `vn`'s `gid` to `Set([spl.selector])`, if `vn` does not have a sampler selector linked
and `vn`'s symbol is in the space of `spl`.
"""
function updategid!(vi::VarInfoOrThreadSafeVarInfo, vn::VarName, spl::Sampler)
    if inspace(vn, getspace(spl))
        setgid!(vi, spl.selector, vn)
    end
end

# TODO: Maybe rename or something?
"""
    _apply!(kernel!, vi::VarInfo, values, keys)

Calls `kernel!(vi, vn, values, keys)` for every `vn` in `vi`.
"""
function _apply!(kernel!, vi::VarInfoOrThreadSafeVarInfo, values, keys)
    keys_strings = map(string, collect_maybe(keys))
    num_indices_seen = 0

    for vn in Base.keys(vi)
        indices_found = kernel!(vi, vn, values, keys_strings)
        if indices_found !== nothing
            num_indices_seen += length(indices_found)
        end
    end

    if length(keys) > num_indices_seen
        # Some keys have not been seen, i.e. attempted to set variables which
        # we were not able to locate in `vi`.
        # Find the ones we missed so we can warn the user.
        unused_keys = _find_missing_keys(vi, keys_strings)
        @warn "the following keys were not found in `vi`, and thus `kernel!` was not applied to these: $(unused_keys)"
    end

    return vi
end

function _apply!(kernel!, vi::TypedVarInfo, values, keys)
    return _typed_apply!(kernel!, vi, vi.metadata, values, collect_maybe(keys))
end

@generated function _typed_apply!(
    kernel!, vi::TypedVarInfo, metadata::NamedTuple{names}, values, keys
) where {names}
    updates = map(names) do n
        quote
            for vn in metadata.$n.vns
                indices_found = kernel!(vi, vn, values, keys_strings)
                if indices_found !== nothing
                    num_indices_seen += length(indices_found)
                end
            end
        end
    end

    return quote
        keys_strings = map(string, keys)
        num_indices_seen = 0

        $(updates...)

        if length(keys) > num_indices_seen
            # Some keys have not been seen, i.e. attempted to set variables which
            # we were not able to locate in `vi`.
            # Find the ones we missed so we can warn the user.
            unused_keys = _find_missing_keys(vi, keys_strings)
            @warn "the following keys were not found in `vi`, and thus `kernel!` was not applied to these: $(unused_keys)"
        end

        return vi
    end
end

function _find_missing_keys(vi::VarInfoOrThreadSafeVarInfo, keys)
    string_vns = map(string, collect_maybe(Base.keys(vi)))
    # If `key` isn't subsumed by any element of `string_vns`, it is not present in `vi`.
    missing_keys = filter(keys) do key
        !any(Base.Fix2(subsumes_string, key), string_vns)
    end

    return missing_keys
end

"""
    setval!(vi::VarInfo, x)
    setval!(vi::VarInfo, values, keys)
    setval!(vi::VarInfo, chains::AbstractChains, sample_idx::Int, chain_idx::Int)

Set the values in `vi` to the provided values and leave those which are not present in
`x` or `chains` unchanged.

## Notes
This is rather limited for two reasons:
1. It uses `subsumes_string(string(vn), map(string, keys))` under the hood,
   and therefore suffers from the same limitations as [`subsumes_string`](@ref).
2. It will set every `vn` present in `keys`. It will NOT however
   set every `k` present in `keys`. This means that if `vn == [m[1], m[2]]`,
   representing some variable `m`, calling `setval!(vi, (m = [1.0, 2.0]))` will
   be a no-op since it will try to find `m[1]` and `m[2]` in `keys((m = [1.0, 2.0]))`.

## Example
```jldoctest
julia> using DynamicPPL, Distributions, StableRNGs

julia> @model function demo(x)
           m ~ Normal()
           for i in eachindex(x)
               x[i] ~ Normal(m, 1)
           end
       end;

julia> rng = StableRNG(42);

julia> m = demo([missing]);

julia> var_info = DynamicPPL.VarInfo(rng, m);

julia> var_info[@varname(m)]
-0.6702516921145671

julia> var_info[@varname(x[1])]
-0.22312984965118443

julia> DynamicPPL.setval!(var_info, (m = 100.0, )); # set `m` and and keep `x[1]`

julia> var_info[@varname(m)] # [✓] changed
100.0

julia> var_info[@varname(x[1])] # [✓] unchanged
-0.22312984965118443

julia> m(rng, var_info); # rerun model

julia> var_info[@varname(m)] # [✓] unchanged
100.0

julia> var_info[@varname(x[1])] # [✓] unchanged
-0.22312984965118443
```
"""
setval!(vi::VarInfo, x) = setval!(vi, values(x), keys(x))
setval!(vi::VarInfo, values, keys) = _apply!(_setval_kernel!, vi, values, keys)
function setval!(vi::VarInfo, chains::AbstractChains, sample_idx::Int, chain_idx::Int)
    return setval!(vi, chains.value[sample_idx, :, chain_idx], keys(chains))
end

function _setval_kernel!(vi::VarInfoOrThreadSafeVarInfo, vn::VarName, values, keys)
    indices = findall(Base.Fix1(subsumes_string, string(vn)), keys)
    if !isempty(indices)
        val = reduce(vcat, values[indices])
        setval!(vi, val, vn)
        settrans!!(vi, false, vn)
    end

    return indices
end

"""
    setval_and_resample!(vi::VarInfo, x)
    setval_and_resample!(vi::VarInfo, values, keys)
    setval_and_resample!(vi::VarInfo, chains::AbstractChains, sample_idx, chain_idx)

Set the values in `vi` to the provided values and those which are not present
in `x` or `chains` to *be* resampled.

Note that this does *not* resample the values not provided! It will call `setflag!(vi, vn, "del")`
for variables `vn` for which no values are provided, which means that the next time we call `model(vi)` these
variables will be resampled.

## Note
- This suffers from the same limitations as [`setval!`](@ref). See `setval!` for more info.

## Example
```jldoctest
julia> using DynamicPPL, Distributions, StableRNGs

julia> @model function demo(x)
           m ~ Normal()
           for i in eachindex(x)
               x[i] ~ Normal(m, 1)
           end
       end;

julia> rng = StableRNG(42);

julia> m = demo([missing]);

julia> var_info = DynamicPPL.VarInfo(rng, m);

julia> var_info[@varname(m)]
-0.6702516921145671

julia> var_info[@varname(x[1])]
-0.22312984965118443

julia> DynamicPPL.setval_and_resample!(var_info, (m = 100.0, )); # set `m` and ready `x[1]` for resampling

julia> var_info[@varname(m)] # [✓] changed
100.0

julia> var_info[@varname(x[1])] # [✓] unchanged
-0.22312984965118443

julia> m(rng, var_info); # sample `x[1]` conditioned on `m = 100.0`

julia> var_info[@varname(m)] # [✓] unchanged
100.0

julia> var_info[@varname(x[1])] # [✓] changed
101.37363069798343
```

## See also
- [`setval!`](@ref)
"""
function setval_and_resample!(vi::VarInfoOrThreadSafeVarInfo, x)
    return setval_and_resample!(vi, values(x), keys(x))
end
function setval_and_resample!(vi::VarInfoOrThreadSafeVarInfo, values, keys)
    return _apply!(_setval_and_resample_kernel!, vi, values, keys)
end
function setval_and_resample!(
    vi::VarInfoOrThreadSafeVarInfo, chains::AbstractChains, sample_idx::Int, chain_idx::Int
)
    if supports_varname_indexing(chains)
        # First we need to set every variable to be resampled.
        for vn in keys(vi)
            set_flag!(vi, vn, "del")
        end
        # Then we set the variables in `varinfo` from `chain`.
        for vn in varnames(chains)
            vn_updated = nested_setindex_maybe!(
                vi, getindex_varname(chains, sample_idx, vn, chain_idx), vn
            )

            # Unset the `del` flag if we found something.
            if vn_updated !== nothing
                # NOTE: This will be triggered even if only a subset of a variable has been set!
                unset_flag!(vi, vn_updated, "del")
            end
        end
    else
        setval_and_resample!(vi, chains.value[sample_idx, :, chain_idx], keys(chains))
    end
end

function _setval_and_resample_kernel!(
    vi::VarInfoOrThreadSafeVarInfo, vn::VarName, values, keys
)
    indices = findall(Base.Fix1(subsumes_string, string(vn)), keys)
    if !isempty(indices)
        val = reduce(vcat, values[indices])
        setval!(vi, val, vn)
        settrans!!(vi, false, vn)
    else
        # Ensures that we'll resample the variable corresponding to `vn` if we run
        # the model on `vi` again.
        set_flag!(vi, vn, "del")
    end

    return indices
end

values_as(vi::VarInfo) = vi.metadata
values_as(vi::VarInfo, ::Type{Vector}) = copy(getall(vi))
function values_as(vi::UntypedVarInfo, ::Type{NamedTuple})
    iter = values_from_metadata(vi.metadata)
    return NamedTuple(map(p -> Symbol(p.first) => p.second, iter))
end
function values_as(vi::UntypedVarInfo, ::Type{D}) where {D<:AbstractDict}
    return ConstructionBase.constructorof(D)(values_from_metadata(vi.metadata))
end

function values_as(vi::VarInfo{<:NamedTuple{names}}, ::Type{NamedTuple}) where {names}
    iter = Iterators.flatten(values_from_metadata(getfield(vi.metadata, n)) for n in names)
    return NamedTuple(map(p -> Symbol(p.first) => p.second, iter))
end

function values_as(
    vi::VarInfo{<:NamedTuple{names}}, ::Type{D}
) where {names,D<:AbstractDict}
    iter = Iterators.flatten(values_from_metadata(getfield(vi.metadata, n)) for n in names)
    return ConstructionBase.constructorof(D)(iter)
end

function values_from_metadata(md::Metadata)
    return (
        # `copy` to avoid accidentaly mutation of internal representation.
        vn => copy(
            from_internal_transform(md, vn, getdist(md, vn))(getindex_internal(md, vn))
        ) for vn in md.vns
    )
end

# Transforming from internal representation to distribution representation.
# Without `dist` argument: base on `dist` extracted from self.
function from_internal_transform(vi::VarInfo, vn::VarName)
    return from_internal_transform(getmetadata(vi, vn), vn)
end
function from_internal_transform(md::Metadata, vn::VarName)
    return from_internal_transform(md, vn, getdist(md, vn))
end
# With both `vn` and `dist` arguments: base on provided `dist`.
function from_internal_transform(vi::VarInfo, vn::VarName, dist)
    return from_internal_transform(getmetadata(vi, vn), vn, dist)
end
from_internal_transform(::Metadata, ::VarName, dist) = from_vec_transform(dist)

# Without `dist` argument: base on `dist` extracted from self.
function from_linked_internal_transform(vi::VarInfo, vn::VarName)
    return from_linked_internal_transform(getmetadata(vi, vn), vn)
end
function from_linked_internal_transform(md::Metadata, vn::VarName)
    return from_linked_internal_transform(md, vn, getdist(md, vn))
end
# With both `vn` and `dist` arguments: base on provided `dist`.
function from_linked_internal_transform(vi::VarInfo, vn::VarName, dist)
    # Dispatch to metadata in case this alters the behavior.
    return from_linked_internal_transform(getmetadata(vi, vn), vn, dist)
end
function from_linked_internal_transform(::Metadata, ::VarName, dist)
    return from_linked_vec_transform(dist)
end<|MERGE_RESOLUTION|>--- conflicted
+++ resolved
@@ -154,14 +154,17 @@
     return VarInfo(rng, model, SampleFromPrior(), context)
 end
 
-<<<<<<< HEAD
-function replace_values(md::Metadata, vals)
-=======
 # TODO: Remove `space` argument when no longer needed. Ref: https://github.com/TuringLang/DynamicPPL.jl/issues/573
 function replace_values(metadata::Metadata, space, x)
->>>>>>> 55c80988
     return Metadata(
-        md.idcs, md.vns, md.ranges, vals, md.dists, md.gids, md.orders, md.flags
+        metadata.idcs,
+        metadata.vns,
+        metadata.ranges,
+        x,
+        metadata.dists,
+        metadata.gids,
+        metadata.orders,
+        metadata.flags,
     )
 end
 
