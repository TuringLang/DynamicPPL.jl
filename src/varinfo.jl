--- conflicted
+++ resolved
@@ -120,7 +120,6 @@
     )
 end
 
-<<<<<<< HEAD
 # No-op if we're already working with a `VarNameVector`.
 metadata_to_varnamevector(vnv::VarNameVector) = vnv
 function metadata_to_varnamevector(md::Metadata)
@@ -161,13 +160,11 @@
            (vi isa TypedVarInfo && any(Base.Fix2(isa, VarNameVector), values(vi.metadata)))
 end
 
-=======
 """
     untyped_varinfo([rng, ]model[, sampler, context])
 
 Return an untyped `VarInfo` instance for the model `model`.
 """
->>>>>>> e8d4c969
 function untyped_varinfo(
     rng::Random.AbstractRNG,
     model::Model,
@@ -580,17 +577,12 @@
 getdist(::VarNameVector, ::VarName) = nothing
 
 getindex_internal(vi::VarInfo, vn::VarName) = getindex_internal(getmetadata(vi, vn), vn)
-<<<<<<< HEAD
+# TODO(mhauru) torfjelde had previously left a comment that there might be a type stability
+# issue here, because `view` returns a `SubArray` rather than an `Array`. Is that still
+# relevant?
 getindex_internal(md::Metadata, vn::VarName) = view(md.vals, getrange(md, vn))
 # HACK: We shouldn't need this
 getindex_internal(vnv::VarNameVector, vn::VarName) = view(vnv.vals, getrange(vnv, vn))
-=======
-# TODO(torfjelde): Use `view` instead of `getindex`. Requires addressing type-stability issues though,
-# since then we might be returning a `SubArray` rather than an `Array`, which is typically
-# what a bijector would result in, even if the input is a view (`SubArray`).
-# TODO(torfjelde): An alternative is to implement `view` directly instead.
-getindex_internal(md::Metadata, vn::VarName) = getindex(md.vals, getrange(md, vn))
->>>>>>> e8d4c969
 
 function getindex_internal(vi::VarInfo, vns::Vector{<:VarName})
     return mapreduce(Base.Fix1(getindex_internal, vi), vcat, vns)
