####
#### Types for typed and untyped VarInfo
####

####################
# VarInfo metadata #
####################

"""
The `Metadata` struct stores some metadata about the parameters of the model. This helps
query certain information about a variable, such as its distribution, which samplers
sample this variable, its value and whether this value is transformed to real space or
not.

Let `md` be an instance of `Metadata`:
- `md.vns` is the vector of all `VarName` instances.
- `md.idcs` is the dictionary that maps each `VarName` instance to its index in
 `md.vns`, `md.ranges` `md.dists`, `md.orders` and `md.flags`.
- `md.vns[md.idcs[vn]] == vn`.
- `md.dists[md.idcs[vn]]` is the distribution of `vn`.
- `md.gids[md.idcs[vn]]` is the set of algorithms used to sample `vn`. This is used in
 the Gibbs sampling process.
- `md.orders[md.idcs[vn]]` is the number of `observe` statements before `vn` is sampled.
- `md.ranges[md.idcs[vn]]` is the index range of `vn` in `md.vals`.
- `md.vals[md.ranges[md.idcs[vn]]]` is the vector of values of corresponding to `vn`.
- `md.flags` is a dictionary of true/false flags. `md.flags[flag][md.idcs[vn]]` is the
 value of `flag` corresponding to `vn`.

To make `md::Metadata` type stable, all the `md.vns` must have the same symbol
and distribution type. However, one can have a Julia variable, say `x`, that is a
matrix or a hierarchical array sampled in partitions, e.g.
`x[1][:] ~ MvNormal(zeros(2), I); x[2][:] ~ MvNormal(ones(2), I)`, and is managed by
a single `md::Metadata` so long as all the distributions on the RHS of `~` are of the
same type. Type unstable `Metadata` will still work but will have inferior performance.
When sampling, the first iteration uses a type unstable `Metadata` for all the
variables then a specialized `Metadata` is used for each symbol along with a function
barrier to make the rest of the sampling type stable.
"""
struct Metadata{
    TIdcs<:Dict{<:VarName,Int},
    TDists<:AbstractVector{<:Distribution},
    TVN<:AbstractVector{<:VarName},
    TVal<:AbstractVector{<:Real},
    TGIds<:AbstractVector{Set{Selector}},
}
    # Mapping from the `VarName` to its integer index in `vns`, `ranges` and `dists`
    idcs::TIdcs # Dict{<:VarName,Int}

    # Vector of identifiers for the random variables, where `vns[idcs[vn]] == vn`
    vns::TVN # AbstractVector{<:VarName}

    # Vector of index ranges in `vals` corresponding to `vns`
    # Each `VarName` `vn` has a single index or a set of contiguous indices in `vals`
    ranges::Vector{UnitRange{Int}}

    # Vector of values of all the univariate, multivariate and matrix variables
    # The value(s) of `vn` is/are `vals[ranges[idcs[vn]]]`
    vals::TVal # AbstractVector{<:Real}

    # Vector of distributions correpsonding to `vns`
    dists::TDists # AbstractVector{<:Distribution}

    # Vector of sampler ids corresponding to `vns`
    # Each random variable can be sampled using multiple samplers, e.g. in Gibbs, hence the `Set`
    gids::TGIds # AbstractVector{Set{Selector}}

    # Number of `observe` statements before each random variable is sampled
    orders::Vector{Int}

    # Each `flag` has a `BitVector` `flags[flag]`, where `flags[flag][i]` is the true/false flag value corresonding to `vns[i]`
    flags::Dict{String,BitVector}
end

###########
# VarInfo #
###########

"""
```
struct VarInfo{Tmeta, Tlogp} <: AbstractVarInfo
    metadata::Tmeta
    logp::Base.RefValue{Tlogp}
    num_produce::Base.RefValue{Int}
end
```

A light wrapper over one or more instances of `Metadata`. Let `vi` be an instance of
`VarInfo`. If `vi isa VarInfo{<:Metadata}`, then only one `Metadata` instance is used
for all the sybmols. `VarInfo{<:Metadata}` is aliased `UntypedVarInfo`. If
`vi isa VarInfo{<:NamedTuple}`, then `vi.metadata` is a `NamedTuple` that maps each
symbol used on the LHS of `~` in the model to its `Metadata` instance. The latter allows
for the type specialization of `vi` after the first sampling iteration when all the
symbols have been observed. `VarInfo{<:NamedTuple}` is aliased `TypedVarInfo`.

Note: It is the user's responsibility to ensure that each "symbol" is visited at least
once whenever the model is called, regardless of any stochastic branching. Each symbol
refers to a Julia variable and can be a hierarchical array of many random variables, e.g. `x[1] ~ ...` and `x[2] ~ ...` both have the same symbol `x`.
"""
struct VarInfo{Tmeta,Tlogp} <: AbstractVarInfo
    metadata::Tmeta
    logp::Base.RefValue{Tlogp}
    num_produce::Base.RefValue{Int}
end
const UntypedVarInfo = VarInfo{<:Metadata}
const TypedVarInfo = VarInfo{<:NamedTuple}
const VarInfoOrThreadSafeVarInfo{Tmeta} = Union{
    VarInfo{Tmeta},ThreadSafeVarInfo{<:VarInfo{Tmeta}}
}

# NOTE: This is kind of weird, but it effectively preserves the "old"
# behavior where we're allowed to call `link!` on the same `VarInfo`
# multiple times.
transformation(vi::VarInfo) = DynamicTransformation()

function VarInfo(old_vi::VarInfo, spl, x::AbstractVector)
    md = newmetadata(old_vi.metadata, Val(getspace(spl)), x)
    return VarInfo(
        md, Base.RefValue{eltype(x)}(getlogp(old_vi)), Ref(get_num_produce(old_vi))
    )
end

function untyped_varinfo(
    rng::Random.AbstractRNG,
    model::Model,
    sampler::AbstractSampler=SampleFromPrior(),
    context::AbstractContext=DefaultContext(),
)
    varinfo = VarInfo()
    return last(evaluate!!(model, varinfo, SamplingContext(rng, sampler, context)))
end
function untyped_varinfo(model::Model, args...)
    return untyped_varinfo(Random.default_rng(), model, args...)
end

typed_varinfo(args...) = TypedVarInfo(untyped_varinfo(args...))

function VarInfo(
    rng::Random.AbstractRNG,
    model::Model,
    sampler::AbstractSampler=SampleFromPrior(),
    context::AbstractContext=DefaultContext(),
)
    return typed_varinfo(rng, model, sampler, context)
end
VarInfo(model::Model, args...) = VarInfo(Random.default_rng(), model, args...)

unflatten(vi::VarInfo, x::AbstractVector) = unflatten(vi, SampleFromPrior(), x)

# TODO: deprecate.
unflatten(vi::VarInfo, spl::AbstractSampler, x::AbstractVector) = VarInfo(vi, spl, x)

# without AbstractSampler
function VarInfo(rng::Random.AbstractRNG, model::Model, context::AbstractContext)
    return VarInfo(rng, model, SampleFromPrior(), context)
end

<<<<<<< HEAD
function replace_values(md::Metadata, vals)
    return Metadata(
        md.idcs, md.vns, md.ranges, vals, md.dists, md.gids, md.orders, md.flags
=======
# TODO: Remove `space` argument when no longer needed. Ref: https://github.com/TuringLang/DynamicPPL.jl/issues/573
function newmetadata(metadata::Metadata, space, x)
    return Metadata(
        metadata.idcs,
        metadata.vns,
        metadata.ranges,
        x,
        metadata.dists,
        metadata.gids,
        metadata.orders,
        metadata.flags,
>>>>>>> d384da21
    )
end

@generated function newmetadata(
    metadata::NamedTuple{names}, ::Val{space}, x
) where {names,space}
    exprs = []
    offset = :(0)
    for f in names
        mdf = :(metadata.$f)
        if inspace(f, space) || length(space) == 0
            len = :(sum(length, $mdf.ranges))
            push!(exprs, :($f = replace_values($mdf, x[($offset + 1):($offset + $len)])))
            offset = :($offset + $len)
        else
            push!(exprs, :($f = $mdf))
        end
    end
    length(exprs) == 0 && return :(NamedTuple())
    return :($(exprs...),)
end

####
#### Internal functions
####

"""
    Metadata()

Construct an empty type unstable instance of `Metadata`.
"""
function Metadata()
    vals = Vector{Real}()
    flags = Dict{String,BitVector}()
    flags["del"] = BitVector()
    flags["trans"] = BitVector()

    return Metadata(
        Dict{VarName,Int}(),
        Vector{VarName}(),
        Vector{UnitRange{Int}}(),
        vals,
        Vector{Distribution}(),
        Vector{Set{Selector}}(),
        Vector{Int}(),
        flags,
    )
end

"""
    empty!(meta::Metadata)

Empty the fields of `meta`.

This is useful when using a sampling algorithm that assumes an empty `meta`, e.g. `SMC`.
"""
function empty!(meta::Metadata)
    empty!(meta.idcs)
    empty!(meta.vns)
    empty!(meta.ranges)
    empty!(meta.vals)
    empty!(meta.dists)
    empty!(meta.gids)
    empty!(meta.orders)
    for k in keys(meta.flags)
        empty!(meta.flags[k])
    end

    return meta
end

# Removes the first element of a NamedTuple. The pairs in a NamedTuple are ordered, so this is well-defined.
if VERSION < v"1.1"
    _tail(nt::NamedTuple{names}) where {names} = NamedTuple{Base.tail(names)}(nt)
else
    _tail(nt::NamedTuple) = Base.tail(nt)
end

function subset(varinfo::UntypedVarInfo, vns::AbstractVector{<:VarName})
    metadata = subset(varinfo.metadata, vns)
    return VarInfo(metadata, varinfo.logp, varinfo.num_produce)
end

function subset(varinfo::TypedVarInfo, vns::AbstractVector{<:VarName{sym}}) where {sym}
    # If all the variables are using the same symbol, then we can just extract that field from the metadata.
    metadata = subset(getfield(varinfo.metadata, sym), vns)
    return VarInfo(NamedTuple{(sym,)}(tuple(metadata)), varinfo.logp, varinfo.num_produce)
end

function subset(varinfo::TypedVarInfo, vns::AbstractVector{<:VarName})
    syms = Tuple(unique(map(getsym, vns)))
    metadatas = map(syms) do sym
        subset(getfield(varinfo.metadata, sym), filter(==(sym) ∘ getsym, vns))
    end

    return VarInfo(NamedTuple{syms}(metadatas), varinfo.logp, varinfo.num_produce)
end

function subset(metadata::Metadata, vns_given::AbstractVector{<:VarName})
    # TODO: Should we error if `vns` contains a variable that is not in `metadata`?
    # For each `vn` in `vns`, get the variables subsumed by `vn`.
    vns = mapreduce(vcat, vns_given) do vn
        filter(Base.Fix1(subsumes, vn), metadata.vns)
    end
    indices_for_vns = map(Base.Fix1(getindex, metadata.idcs), vns)
    indices = Dict(vn => i for (i, vn) in enumerate(vns))
    # Construct new `vals` and `ranges`.
    vals_original = metadata.vals
    ranges_original = metadata.ranges
    # Allocate the new `vals`. and `ranges`.
    vals = similar(metadata.vals, sum(length, ranges_original[indices_for_vns]))
    ranges = similar(ranges_original)
    # The new range `r` for `vns[i]` is offset by `offset` and
    # has the same length as the original range `r_original`.
    # The new `indices` (from above) ensures ordering according to `vns`.
    # NOTE: This means that the order of the variables in `vns` defines the order
    # in the resulting `varinfo`! This can have performance implications, e.g.
    # if in the model we have something like
    #
    #     for i = 1:N
    #         x[i] ~ Normal()
    #     end
    #
    # and we then we do
    #
    #    subset(varinfo, [@varname(x[i]) for i in shuffle(keys(varinfo))])
    #
    # the resulting `varinfo` will have `vals` ordered differently from the
    # original `varinfo`, which can have performance implications.
    offset = 0
    for (idx, idx_original) in enumerate(indices_for_vns)
        r_original = ranges_original[idx_original]
        r = (offset + 1):(offset + length(r_original))
        vals[r] = vals_original[r_original]
        ranges[idx] = r
        offset = r[end]
    end

    flags = Dict(k => v[indices_for_vns] for (k, v) in metadata.flags)
    return Metadata(
        indices,
        vns,
        ranges,
        vals,
        metadata.dists[indices_for_vns],
        metadata.gids,
        metadata.orders[indices_for_vns],
        flags,
    )
end

function Base.merge(varinfo_left::VarInfo, varinfo_right::VarInfo)
    return _merge(varinfo_left, varinfo_right)
end

function _merge(varinfo_left::VarInfo, varinfo_right::VarInfo)
    metadata = merge_metadata(varinfo_left.metadata, varinfo_right.metadata)
    return VarInfo(
        metadata, Ref(getlogp(varinfo_right)), Ref(get_num_produce(varinfo_right))
    )
end

@generated function merge_metadata(
    metadata_left::NamedTuple{names_left}, metadata_right::NamedTuple{names_right}
) where {names_left,names_right}
    names = Expr(:tuple)
    vals = Expr(:tuple)
    # Loop over `names_left` first because we want to preserve the order of the variables.
    for sym in names_left
        push!(names.args, QuoteNode(sym))
        if sym in names_right
            push!(vals.args, :(merge_metadata(metadata_left.$sym, metadata_right.$sym)))
        else
            push!(vals.args, :(metadata_left.$sym))
        end
    end
    # Loop over remaining variables in `names_right`.
    names_right_only = filter(∉(names_left), names_right)
    for sym in names_right_only
        push!(names.args, QuoteNode(sym))
        push!(vals.args, :(metadata_right.$sym))
    end

    return :(NamedTuple{$names}($vals))
end

function merge_metadata(metadata_left::Metadata, metadata_right::Metadata)
    # Extract the varnames.
    vns_left = metadata_left.vns
    vns_right = metadata_right.vns
    vns_both = union(vns_left, vns_right)

    # Determine `eltype` of `vals`.
    T_left = eltype(metadata_left.vals)
    T_right = eltype(metadata_right.vals)
    T = promote_type(T_left, T_right)
    # TODO: Is this necessary?
    if !(T <: Real)
        T = Real
    end

    # Determine `eltype` of `dists`.
    D_left = eltype(metadata_left.dists)
    D_right = eltype(metadata_right.dists)
    D = promote_type(D_left, D_right)
    # TODO: Is this necessary?
    if !(D <: Distribution)
        D = Distribution
    end

    # Initialize required fields for `metadata`.
    vns = VarName[]
    idcs = Dict{VarName,Int}()
    ranges = Vector{UnitRange{Int}}()
    vals = T[]
    dists = D[]
    gids = metadata_right.gids  # NOTE: giving precedence to `metadata_right`
    orders = Int[]
    flags = Dict{String,BitVector}()
    # Initialize the `flags`.
    for k in union(keys(metadata_left.flags), keys(metadata_right.flags))
        flags[k] = BitVector()
    end

    # Range offset.
    offset = 0

    for (idx, vn) in enumerate(vns_both)
        # `idcs`
        idcs[vn] = idx
        # `vns`
        push!(vns, vn)
        if vn in vns_left && vn in vns_right
            # `vals`: only valid if they're the length.
            vals_left = getindex_internal(metadata_left, vn)
            vals_right = getindex_internal(metadata_right, vn)
            @assert length(vals_left) == length(vals_right)
            append!(vals, vals_right)
            # `ranges`
            r = (offset + 1):(offset + length(vals_left))
            push!(ranges, r)
            offset = r[end]
            # `dists`: only valid if they're the same.
            dist_right = getdist(metadata_right, vn)
            # Give precedence to `metadata_right`.
            push!(dists, dist_right)
            # `orders`: giving precedence to `metadata_right`
            push!(orders, getorder(metadata_right, vn))
            # `flags`
            for k in keys(flags)
                # Using `metadata_right`; should we?
                push!(flags[k], is_flagged(metadata_right, vn, k))
            end
        elseif vn in vns_left
            # Just extract the metadata from `metadata_left`.
            # `vals`
            vals_left = getindex_internal(metadata_left, vn)
            append!(vals, vals_left)
            # `ranges`
            r = (offset + 1):(offset + length(vals_left))
            push!(ranges, r)
            offset = r[end]
            # `dists`
            dist_left = getdist(metadata_left, vn)
            push!(dists, dist_left)
            # `orders`
            push!(orders, getorder(metadata_left, vn))
            # `flags`
            for k in keys(flags)
                push!(flags[k], is_flagged(metadata_left, vn, k))
            end
        else
            # Just extract the metadata from `metadata_right`.
            # `vals`
            vals_right = getindex_internal(metadata_right, vn)
            append!(vals, vals_right)
            # `ranges`
            r = (offset + 1):(offset + length(vals_right))
            push!(ranges, r)
            offset = r[end]
            # `dists`
            dist_right = getdist(metadata_right, vn)
            push!(dists, dist_right)
            # `orders`
            push!(orders, getorder(metadata_right, vn))
            # `flags`
            for k in keys(flags)
                push!(flags[k], is_flagged(metadata_right, vn, k))
            end
        end
    end

    return Metadata(idcs, vns, ranges, vals, dists, gids, orders, flags)
end

const VarView = Union{Int,UnitRange,Vector{Int}}

getindex_internal(vi::UntypedVarInfo, vview::VarView) = view(vi.metadata.vals, vview)

"""
    setval!(vi::UntypedVarInfo, val, vview::Union{Int, UnitRange, Vector{Int}})

Set the value of `vi.vals[vview]` to `val`.
"""
setval!(vi::UntypedVarInfo, val, vview::VarView) = vi.metadata.vals[vview] = val

"""
    getmetadata(vi::VarInfo, vn::VarName)

Return the metadata in `vi` that belongs to `vn`.
"""
getmetadata(vi::VarInfo, vn::VarName) = vi.metadata
getmetadata(vi::TypedVarInfo, vn::VarName) = getfield(vi.metadata, getsym(vn))

"""
    getidx(vi::VarInfo, vn::VarName)

Return the index of `vn` in the metadata of `vi` corresponding to `vn`.
"""
getidx(vi::VarInfo, vn::VarName) = getidx(getmetadata(vi, vn), vn)
getidx(md::Metadata, vn::VarName) = md.idcs[vn]

"""
    getrange(vi::VarInfo, vn::VarName)

Return the index range of `vn` in the metadata of `vi`.
"""
getrange(vi::VarInfo, vn::VarName) = getrange(getmetadata(vi, vn), vn)
getrange(md::Metadata, vn::VarName) = md.ranges[getidx(md, vn)]

"""
    setrange!(vi::VarInfo, vn::VarName, range)

Set the index range of `vn` in the metadata of `vi` to `range`.
"""
setrange!(vi::VarInfo, vn::VarName, range) = setrange!(getmetadata(vi, vn), vn, range)
setrange!(md::Metadata, vn::VarName, range) = md.ranges[getidx(md, vn)] = range

"""
    getranges(vi::VarInfo, vns::Vector{<:VarName})

Return the indices of `vns` in the metadata of `vi` corresponding to `vn`.
"""
function getranges(vi::VarInfo, vns::Vector{<:VarName})
    return mapreduce(vn -> getrange(vi, vn), vcat, vns; init=Int[])
end

"""
    getdist(vi::VarInfo, vn::VarName)

Return the distribution from which `vn` was sampled in `vi`.
"""
getdist(vi::VarInfo, vn::VarName) = getdist(getmetadata(vi, vn), vn)
getdist(md::Metadata, vn::VarName) = md.dists[getidx(md, vn)]

getindex_internal(vi::VarInfo, vn::VarName) = getindex_internal(getmetadata(vi, vn), vn)
getindex_internal(md::Metadata, vn::VarName) = view(md.vals, getrange(md, vn))

function getindex_internal(vi::VarInfo, vns::Vector{<:VarName})
    return mapreduce(Base.Fix1(getindex_internal, vi), vcat, vns)
end

"""
    setval!(vi::VarInfo, val, vn::VarName)

Set the value(s) of `vn` in the metadata of `vi` to `val`.

The values may or may not be transformed to Euclidean space.
"""
setval!(vi::VarInfo, val, vn::VarName) = setval!(getmetadata(vi, vn), val, vn)
function setval!(md::Metadata, val::AbstractVector, vn::VarName)
    return md.vals[getrange(md, vn)] = val
end
function setval!(md::Metadata, val, vn::VarName)
    return md.vals[getrange(md, vn)] = vectorize(getdist(md, vn), val)
end

"""
    getall(vi::VarInfo)

Return the values of all the variables in `vi`.

The values may or may not be transformed to Euclidean space.
"""
getall(vi::VarInfo) = getall(vi.metadata)
# NOTE: `mapreduce` over `NamedTuple` results in worse type-inference.
# See for example https://github.com/JuliaLang/julia/pull/46381.
getall(vi::TypedVarInfo) = reduce(vcat, map(getall, vi.metadata))
function getall(md::Metadata)
    return mapreduce(
        Base.Fix1(getindex_internal, md), vcat, md.vns; init=similar(md.vals, 0)
    )
end

"""
    setall!(vi::VarInfo, val)

Set the values of all the variables in `vi` to `val`.

The values may or may not be transformed to Euclidean space.
"""
setall!(vi::VarInfo, val) = _setall!(vi.metadata, val)

function _setall!(metadata::Metadata, val)
    for r in metadata.ranges
        metadata.vals[r] .= val[r]
    end
end
@generated function _setall!(metadata::NamedTuple{names}, val) where {names}
    expr = Expr(:block)
    start = :(1)
    for f in names
        length = :(sum(length, metadata.$f.ranges))
        finish = :($start + $length - 1)
        push!(expr.args, :(copyto!(metadata.$f.vals, 1, val, $start, $length)))
        start = :($start + $length)
    end
    return expr
end

"""
    getgid(vi::VarInfo, vn::VarName)

Return the set of sampler selectors associated with `vn` in `vi`.
"""
getgid(vi::VarInfo, vn::VarName) = getmetadata(vi, vn).gids[getidx(vi, vn)]

function settrans!!(vi::VarInfo, trans::Bool, vn::VarName)
    settrans!!(getmetadata(vi, vn), trans, vn)
    return vi
end
function settrans!!(metadata::Metadata, trans::Bool, vn::VarName)
    if trans
        set_flag!(metadata, vn, "trans")
    else
        unset_flag!(metadata, vn, "trans")
    end

    return metadata
end

function settrans!!(vi::VarInfo, trans::Bool)
    for vn in keys(vi)
        settrans!!(vi, trans, vn)
    end

    return vi
end

settrans!!(vi::VarInfo, trans::NoTransformation) = settrans!!(vi, false)
# HACK: This is necessary to make something like `link!!(transformation, vi, model)`
# work properly, which will transform the variables according to `transformation`
# and then call `settrans!!(vi, transformation)`. An alternative would be to add
# the `transformation` to the `VarInfo` object, but at the moment doesn't seem
# worth it as `VarInfo` has its own way of handling transformations.
settrans!!(vi::VarInfo, trans::AbstractTransformation) = settrans!!(vi, true)

"""
    syms(vi::VarInfo)

Returns a tuple of the unique symbols of random variables sampled in `vi`.
"""
syms(vi::UntypedVarInfo) = Tuple(unique!(map(getsym, vi.metadata.vns)))  # get all symbols
syms(vi::TypedVarInfo) = keys(vi.metadata)

# Get all indices of variables belonging to SampleFromPrior:
#   if the gid/selector of a var is an empty Set, then that var is assumed to be assigned to
#   the SampleFromPrior sampler
@inline function _getidcs(vi::UntypedVarInfo, ::SampleFromPrior)
    return filter(i -> isempty(vi.metadata.gids[i]), 1:length(vi.metadata.gids))
end
# Get a NamedTuple of all the indices belonging to SampleFromPrior, one for each symbol
@inline function _getidcs(vi::TypedVarInfo, ::SampleFromPrior)
    return _getidcs(vi.metadata)
end
@generated function _getidcs(metadata::NamedTuple{names}) where {names}
    exprs = []
    for f in names
        push!(exprs, :($f = findinds(metadata.$f)))
    end
    length(exprs) == 0 && return :(NamedTuple())
    return :($(exprs...),)
end

# Get all indices of variables belonging to a given sampler
@inline function _getidcs(vi::VarInfo, spl::Sampler)
    # NOTE: 0b00 is the sanity flag for
    #         |\____ getidcs   (mask = 0b10)
    #         \_____ getranges (mask = 0b01)
    #if ~haskey(spl.info, :cache_updated) spl.info[:cache_updated] = CACHERESET end
    # Checks if cache is valid, i.e. no new pushes were made, to return the cached idcs
    # Otherwise, it recomputes the idcs and caches it
    #if haskey(spl.info, :idcs) && (spl.info[:cache_updated] & CACHEIDCS) > 0
    #    spl.info[:idcs]
    #else
    #spl.info[:cache_updated] = spl.info[:cache_updated] | CACHEIDCS
    idcs = _getidcs(vi, spl.selector, Val(getspace(spl)))
    #spl.info[:idcs] = idcs
    #end
    return idcs
end
@inline _getidcs(vi::UntypedVarInfo, s::Selector, space) = findinds(vi.metadata, s, space)
@inline _getidcs(vi::TypedVarInfo, s::Selector, space) = _getidcs(vi.metadata, s, space)
# Get a NamedTuple for all the indices belonging to a given selector for each symbol
@generated function _getidcs(
    metadata::NamedTuple{names}, s::Selector, ::Val{space}
) where {names,space}
    exprs = []
    # Iterate through each varname in metadata.
    for f in names
        # If the varname is in the sampler space
        # or the sample space is empty (all variables)
        # then return the indices for that variable.
        if inspace(f, space) || length(space) == 0
            push!(exprs, :($f = findinds(metadata.$f, s, Val($space))))
        end
    end
    length(exprs) == 0 && return :(NamedTuple())
    return :($(exprs...),)
end
@inline function findinds(f_meta, s, ::Val{space}) where {space}
    # Get all the idcs of the vns in `space` and that belong to the selector `s`
    return filter(
        (i) ->
            (s in f_meta.gids[i] || isempty(f_meta.gids[i])) &&
                (isempty(space) || inspace(f_meta.vns[i], space)),
        1:length(f_meta.gids),
    )
end
@inline function findinds(f_meta)
    # Get all the idcs of the vns
    return filter((i) -> isempty(f_meta.gids[i]), 1:length(f_meta.gids))
end

# Get all vns of variables belonging to spl
_getvns(vi::VarInfo, spl::Sampler) = _getvns(vi, spl.selector, Val(getspace(spl)))
function _getvns(vi::VarInfo, spl::Union{SampleFromPrior,SampleFromUniform})
    return _getvns(vi, Selector(), Val(()))
end
function _getvns(vi::UntypedVarInfo, s::Selector, space)
    return view(vi.metadata.vns, _getidcs(vi, s, space))
end
function _getvns(vi::TypedVarInfo, s::Selector, space)
    return _getvns(vi.metadata, _getidcs(vi, s, space))
end
# Get a NamedTuple for all the `vns` of indices `idcs`, one entry for each symbol
@generated function _getvns(metadata, idcs::NamedTuple{names}) where {names}
    exprs = []
    for f in names
        push!(exprs, :($f = metadata.$f.vns[idcs.$f]))
    end
    length(exprs) == 0 && return :(NamedTuple())
    return :($(exprs...),)
end

# Get the index (in vals) ranges of all the vns of variables belonging to spl
@inline function _getranges(vi::VarInfo, spl::Sampler)
    ## Uncomment the spl.info stuff when it is concretely typed, not Dict{Symbol, Any}
    #if ~haskey(spl.info, :cache_updated) spl.info[:cache_updated] = CACHERESET end
    #if haskey(spl.info, :ranges) && (spl.info[:cache_updated] & CACHERANGES) > 0
    #    spl.info[:ranges]
    #else
    #spl.info[:cache_updated] = spl.info[:cache_updated] | CACHERANGES
    ranges = _getranges(vi, spl.selector, Val(getspace(spl)))
    #spl.info[:ranges] = ranges
    return ranges
    #end
end
# Get the index (in vals) ranges of all the vns of variables belonging to selector `s` in `space`
@inline function _getranges(vi::VarInfo, s::Selector, space)
    return _getranges(vi, _getidcs(vi, s, space))
end
@inline function _getranges(vi::VarInfo, idcs::Vector{Int})
    return mapreduce(i -> vi.metadata.ranges[i], vcat, idcs; init=Int[])
end
@inline _getranges(vi::TypedVarInfo, idcs::NamedTuple) = _getranges(vi.metadata, idcs)

@generated function _getranges(metadata::NamedTuple, idcs::NamedTuple{names}) where {names}
    exprs = []
    for f in names
        push!(exprs, :($f = findranges(metadata.$f.ranges, idcs.$f)))
    end
    length(exprs) == 0 && return :(NamedTuple())
    return :($(exprs...),)
end

@inline function findranges(f_ranges, f_idcs)
    # Old implementation was using `mapreduce` but turned out
    # to be type-unstable.
    results = Int[]
    for i in f_idcs
        append!(results, f_ranges[i])
    end
    return results
end

"""
    set_flag!(vi::VarInfo, vn::VarName, flag::String)

Set `vn`'s value for `flag` to `true` in `vi`.
"""
function set_flag!(vi::VarInfo, vn::VarName, flag::String)
    set_flag!(getmetadata(vi, vn), vn, flag)
    return vi
end
function set_flag!(md::Metadata, vn::VarName, flag::String)
    return md.flags[flag][getidx(md, vn)] = true
end

####
#### APIs for typed and untyped VarInfo
####

# VarInfo

VarInfo(meta=Metadata()) = VarInfo(meta, Ref{Float64}(0.0), Ref(0))

"""
    TypedVarInfo(vi::UntypedVarInfo)

This function finds all the unique `sym`s from the instances of `VarName{sym}` found in
`vi.metadata.vns`. It then extracts the metadata associated with each symbol from the
global `vi.metadata` field. Finally, a new `VarInfo` is created with a new `metadata` as
a `NamedTuple` mapping from symbols to type-stable `Metadata` instances, one for each
symbol.
"""
function TypedVarInfo(vi::UntypedVarInfo)
    meta = vi.metadata
    new_metas = Metadata[]
    # Symbols of all instances of `VarName{sym}` in `vi.vns`
    syms_tuple = Tuple(syms(vi))
    for s in syms_tuple
        # Find all indices in `vns` with symbol `s`
        inds = findall(vn -> getsym(vn) === s, meta.vns)
        n = length(inds)
        # New `vns`
        sym_vns = getindex.((meta.vns,), inds)
        # New idcs
        sym_idcs = Dict(a => i for (i, a) in enumerate(sym_vns))
        # New dists
        sym_dists = getindex.((meta.dists,), inds)
        # New gids, can make a resizeable FillArray
        sym_gids = getindex.((meta.gids,), inds)
        @assert length(sym_gids) <= 1 || all(x -> x == sym_gids[1], @view sym_gids[2:end])
        # New orders
        sym_orders = getindex.((meta.orders,), inds)
        # New flags
        sym_flags = Dict(a => meta.flags[a][inds] for a in keys(meta.flags))

        # Extract new ranges and vals
        _ranges = getindex.((meta.ranges,), inds)
        # `copy.()` is a workaround to reduce the eltype from Real to Int or Float64
        _vals = [copy.(meta.vals[_ranges[i]]) for i in 1:n]
        sym_ranges = Vector{eltype(_ranges)}(undef, n)
        start = 0
        for i in 1:n
            sym_ranges[i] = (start + 1):(start + length(_vals[i]))
            start += length(_vals[i])
        end
        sym_vals = foldl(vcat, _vals)

        push!(
            new_metas,
            Metadata(
                sym_idcs,
                sym_vns,
                sym_ranges,
                sym_vals,
                sym_dists,
                sym_gids,
                sym_orders,
                sym_flags,
            ),
        )
    end
    logp = getlogp(vi)
    num_produce = get_num_produce(vi)
    nt = NamedTuple{syms_tuple}(Tuple(new_metas))
    return VarInfo(nt, Ref(logp), Ref(num_produce))
end
TypedVarInfo(vi::TypedVarInfo) = vi

function BangBang.empty!!(vi::VarInfo)
    _empty!(vi.metadata)
    resetlogp!!(vi)
    reset_num_produce!(vi)
    return vi
end

_empty!(metadata) = empty!(metadata)
@generated function _empty!(metadata::NamedTuple{names}) where {names}
    expr = Expr(:block)
    for f in names
        push!(expr.args, :(empty!(metadata.$f)))
    end
    return expr
end

# `keys`
Base.keys(md::Metadata) = md.vns
Base.keys(vi::VarInfo) = keys(vi.metadata)

# HACK: Necessary to avoid returning `Any[]` which won't dispatch correctly
# on other methods in the codebase which requires `Vector{<:VarName}`.
Base.keys(vi::TypedVarInfo{<:NamedTuple{()}}) = VarName[]
@generated function Base.keys(vi::TypedVarInfo{<:NamedTuple{names}}) where {names}
    expr = Expr(:call)
    push!(expr.args, :vcat)

    for n in names
        push!(expr.args, :(keys(vi.metadata.$n)))
    end

    return expr
end

"""
    setgid!(vi::VarInfo, gid::Selector, vn::VarName)

Add `gid` to the set of sampler selectors associated with `vn` in `vi`.
"""
function setgid!(vi::VarInfo, gid::Selector, vn::VarName)
    return push!(getmetadata(vi, vn).gids[getidx(vi, vn)], gid)
end

istrans(vi::VarInfo, vn::VarName) = istrans(getmetadata(vi, vn), vn)
istrans(md::Metadata, vn::VarName) = is_flagged(md, vn, "trans")

getlogp(vi::VarInfo) = vi.logp[]

function setlogp!!(vi::VarInfo, logp)
    vi.logp[] = logp
    return vi
end

function acclogp!!(vi::VarInfo, logp)
    vi.logp[] += logp
    return vi
end

"""
    get_num_produce(vi::VarInfo)

Return the `num_produce` of `vi`.
"""
get_num_produce(vi::VarInfo) = vi.num_produce[]

"""
    set_num_produce!(vi::VarInfo, n::Int)

Set the `num_produce` field of `vi` to `n`.
"""
set_num_produce!(vi::VarInfo, n::Int) = vi.num_produce[] = n

"""
    increment_num_produce!(vi::VarInfo)

Add 1 to `num_produce` in `vi`.
"""
increment_num_produce!(vi::VarInfo) = vi.num_produce[] += 1

"""
    reset_num_produce!(vi::VarInfo)

Reset the value of `num_produce` the log of the joint probability of the observed data
and parameters sampled in `vi` to 0.
"""
reset_num_produce!(vi::VarInfo) = set_num_produce!(vi, 0)

isempty(vi::UntypedVarInfo) = isempty(vi.metadata.idcs)
isempty(vi::TypedVarInfo) = _isempty(vi.metadata)
@generated function _isempty(metadata::NamedTuple{names}) where {names}
    expr = Expr(:&&, :true)
    for f in names
        push!(expr.args, :(isempty(metadata.$f.idcs)))
    end
    return expr
end

# X -> R for all variables associated with given sampler
function link!!(t::DynamicTransformation, vi::VarInfo, spl::AbstractSampler, model::Model)
    # Call `_link!` instead of `link!` to avoid deprecation warning.
    _link!(vi, spl)
    return vi
end

function link!!(
    t::DynamicTransformation,
    vi::ThreadSafeVarInfo{<:VarInfo},
    spl::AbstractSampler,
    model::Model,
)
    # By default this will simply evaluate the model with `DynamicTransformationContext`, and so
    # we need to specialize to avoid this.
    return Accessors.@set vi.varinfo = DynamicPPL.link!!(t, vi.varinfo, spl, model)
end

"""
    link!(vi::VarInfo, spl::Sampler)

Transform the values of the random variables sampled by `spl` in `vi` from the support
of their distributions to the Euclidean space and set their corresponding `"trans"`
flag values to `true`.
"""
function link!(vi::VarInfo, spl::AbstractSampler)
    Base.depwarn(
        "`link!(varinfo, sampler)` is deprecated, use `link!!(varinfo, sampler, model)` instead.",
        :link!,
    )
    return _link!(vi, spl)
end
function link!(vi::VarInfo, spl::AbstractSampler, spaceval::Val)
    Base.depwarn(
        "`link!(varinfo, sampler, spaceval)` is deprecated, use `link!!(varinfo, sampler, model)` instead.",
        :link!,
    )
    return _link!(vi, spl, spaceval)
end
function _link!(vi::UntypedVarInfo, spl::AbstractSampler)
    # TODO: Change to a lazy iterator over `vns`
    vns = _getvns(vi, spl)
    if ~istrans(vi, vns[1])
        for vn in vns
            dist = getdist(vi, vn)
            _inner_transform!(
                vi, vn, dist, internal_to_linked_internal_transform(vi, vn, dist)
            )
            settrans!!(vi, true, vn)
        end
    else
        @warn("[DynamicPPL] attempt to link a linked vi")
    end
end
function _link!(vi::TypedVarInfo, spl::AbstractSampler)
    return _link!(vi, spl, Val(getspace(spl)))
end
function _link!(vi::TypedVarInfo, spl::AbstractSampler, spaceval::Val)
    vns = _getvns(vi, spl)
    return _link!(vi.metadata, vi, vns, spaceval)
end
@generated function _link!(
    metadata::NamedTuple{names}, vi, vns, ::Val{space}
) where {names,space}
    expr = Expr(:block)
    for f in names
        if inspace(f, space) || length(space) == 0
            push!(
                expr.args,
                quote
                    f_vns = vi.metadata.$f.vns
                    if ~istrans(vi, f_vns[1])
                        # Iterate over all `f_vns` and transform
                        for vn in f_vns
                            dist = getdist(vi, vn)
                            _inner_transform!(
                                vi,
                                vn,
                                dist,
                                internal_to_linked_internal_transform(vi, vn, dist),
                            )
                            settrans!!(vi, true, vn)
                        end
                    else
                        @warn("[DynamicPPL] attempt to link a linked vi")
                    end
                end,
            )
        end
    end
    return expr
end

# R -> X for all variables associated with given sampler
function invlink!!(
    t::DynamicTransformation, vi::VarInfo, spl::AbstractSampler, model::Model
)
    # Call `_invlink!` instead of `invlink!` to avoid deprecation warning.
    _invlink!(vi, spl)
    return vi
end

function invlink!!(
    ::DynamicTransformation,
    vi::ThreadSafeVarInfo{<:VarInfo},
    spl::AbstractSampler,
    model::Model,
)
    # By default this will simply evaluate the model with `DynamicTransformationContext`, and so
    # we need to specialize to avoid this.
    return Accessors.@set vi.varinfo = DynamicPPL.invlink!!(vi.varinfo, spl, model)
end

function maybe_invlink_before_eval!!(vi::VarInfo, context::AbstractContext, model::Model)
    # Because `VarInfo` does not contain any information about what the transformation
    # other than whether or not it has actually been transformed, the best we can do
    # is just assume that `default_transformation` is the correct one if `istrans(vi)`.
    t = istrans(vi) ? default_transformation(model, vi) : NoTransformation()
    return maybe_invlink_before_eval!!(t, vi, context, model)
end

"""
    invlink!(vi::VarInfo, spl::AbstractSampler)

Transform the values of the random variables sampled by `spl` in `vi` from the
Euclidean space back to the support of their distributions and sets their corresponding
`"trans"` flag values to `false`.
"""
function invlink!(vi::VarInfo, spl::AbstractSampler)
    Base.depwarn(
        "`invlink!(varinfo, sampler)` is deprecated, use `invlink!!(varinfo, sampler, model)` instead.",
        :invlink!,
    )
    return _invlink!(vi, spl)
end

function invlink!(vi::VarInfo, spl::AbstractSampler, spaceval::Val)
    Base.depwarn(
        "`invlink!(varinfo, sampler, spaceval)` is deprecated, use `invlink!!(varinfo, sampler, model)` instead.",
        :invlink!,
    )
    return _invlink!(vi, spl, spaceval)
end

function _invlink!(vi::UntypedVarInfo, spl::AbstractSampler)
    vns = _getvns(vi, spl)
    if istrans(vi, vns[1])
        for vn in vns
            dist = getdist(vi, vn)
            _inner_transform!(
                vi, vn, dist, linked_internal_to_internal_transform(vi, vn, dist)
            )
            settrans!!(vi, false, vn)
        end
    else
        @warn("[DynamicPPL] attempt to invlink an invlinked vi")
    end
end
function _invlink!(vi::TypedVarInfo, spl::AbstractSampler)
    return _invlink!(vi, spl, Val(getspace(spl)))
end
function _invlink!(vi::TypedVarInfo, spl::AbstractSampler, spaceval::Val)
    vns = _getvns(vi, spl)
    return _invlink!(vi.metadata, vi, vns, spaceval)
end
@generated function _invlink!(
    metadata::NamedTuple{names}, vi, vns, ::Val{space}
) where {names,space}
    expr = Expr(:block)
    for f in names
        if inspace(f, space) || length(space) == 0
            push!(
                expr.args,
                quote
                    f_vns = vi.metadata.$f.vns
                    if istrans(vi, f_vns[1])
                        # Iterate over all `f_vns` and transform
                        for vn in f_vns
                            dist = getdist(vi, vn)
                            _inner_transform!(
                                vi,
                                vn,
                                dist,
                                linked_internal_to_internal_transform(vi, vn, dist),
                            )
                            settrans!!(vi, false, vn)
                        end
                    else
                        @warn("[DynamicPPL] attempt to invlink an invlinked vi")
                    end
                end,
            )
        end
    end
    return expr
end

function _inner_transform!(vi::VarInfo, vn::VarName, dist, f)
    return _inner_transform!(getmetadata(vi, vn), vi, vn, dist, f)
end

function _inner_transform!(md::Metadata, vi::VarInfo, vn::VarName, dist, f)
    # TODO: Use inplace versions to avoid allocations
    yvec, logjac = with_logabsdet_jacobian(f, getindex_internal(vi, vn))
    # Determine the new range.
    start = first(getrange(vi, vn))
    # NOTE: `length(yvec)` should never be longer than `getrange(vi, vn)`.
    setrange!(vi, vn, start:(start + length(yvec) - 1))
    # Set the new value.
    setval!(vi, yvec, vn)
    acclogp!!(vi, -logjac)
    return vi
end

# HACK: We need `SampleFromPrior` to result in ALL values which are in need
# of a transformation to be transformed. `_getvns` will by default return
# an empty iterable for `SampleFromPrior`, so we need to override it here.
# This is quite hacky, but seems safer than changing the behavior of `_getvns`.
_getvns_link(varinfo::VarInfo, spl::AbstractSampler) = _getvns(varinfo, spl)
_getvns_link(varinfo::VarInfo, spl::SampleFromPrior) = nothing
function _getvns_link(varinfo::TypedVarInfo, spl::SampleFromPrior)
    return map(Returns(nothing), varinfo.metadata)
end

function link(::DynamicTransformation, varinfo::VarInfo, spl::AbstractSampler, model::Model)
    return _link(model, varinfo, spl)
end

function link(
    ::DynamicTransformation,
    varinfo::ThreadSafeVarInfo{<:VarInfo},
    spl::AbstractSampler,
    model::Model,
)
    # By default this will simply evaluate the model with `DynamicTransformationContext`, and so
    # we need to specialize to avoid this.
    return Accessors.@set varinfo.varinfo = link(varinfo.varinfo, spl, model)
end

function _link(model::Model, varinfo::UntypedVarInfo, spl::AbstractSampler)
    varinfo = deepcopy(varinfo)
    return VarInfo(
        _link_metadata!(model, varinfo, varinfo.metadata, _getvns_link(varinfo, spl)),
        Base.Ref(getlogp(varinfo)),
        Ref(get_num_produce(varinfo)),
    )
end

function _link(model::Model, varinfo::TypedVarInfo, spl::AbstractSampler)
    varinfo = deepcopy(varinfo)
    md = _link_metadata_namedtuple!(
        model, varinfo, varinfo.metadata, _getvns_link(varinfo, spl), Val(getspace(spl))
    )
    return VarInfo(md, Base.Ref(getlogp(varinfo)), Ref(get_num_produce(varinfo)))
end

@generated function _link_metadata_namedtuple!(
    model::Model,
    varinfo::VarInfo,
    metadata::NamedTuple{names},
    vns::NamedTuple,
    ::Val{space},
) where {names,space}
    vals = Expr(:tuple)
    for f in names
        if inspace(f, space) || length(space) == 0
            push!(vals.args, :(_link_metadata!(model, varinfo, metadata.$f, vns.$f)))
        else
            push!(vals.args, :(metadata.$f))
        end
    end

    return :(NamedTuple{$names}($vals))
end
function _link_metadata!(model::Model, varinfo::VarInfo, metadata::Metadata, target_vns)
    vns = metadata.vns

    # Construct the new transformed values, and keep track of their lengths.
    vals_new = map(vns) do vn
        # Return early if we're already in unconstrained space.
        # HACK: if `target_vns` is `nothing`, we ignore the `target_vns` check.
        if istrans(varinfo, vn) || (target_vns !== nothing && vn ∉ target_vns)
            return metadata.vals[getrange(metadata, vn)]
        end

        # Transform to constrained space.
        x = getindex_internal(metadata, vn)
        dist = getdist(metadata, vn)
        f = internal_to_linked_internal_transform(varinfo, vn, dist)
        y, logjac = with_logabsdet_jacobian(f, x)
        # Vectorize value.
        yvec = vectorize(dist, y)
        # Accumulate the log-abs-det jacobian correction.
        acclogp!!(varinfo, -logjac)
        # Mark as no longer transformed.
        settrans!!(varinfo, true, vn)
        # Return the vectorized transformed value.
        return yvec
    end

    # Determine new ranges.
    ranges_new = similar(metadata.ranges)
    offset = 0
    for (i, v) in enumerate(vals_new)
        r_start, r_end = offset + 1, length(v) + offset
        offset = r_end
        ranges_new[i] = r_start:r_end
    end

    # Now we just create a new metadata with the new `vals` and `ranges`.
    return Metadata(
        metadata.idcs,
        metadata.vns,
        ranges_new,
        reduce(vcat, vals_new),
        metadata.dists,
        metadata.gids,
        metadata.orders,
        metadata.flags,
    )
end

function invlink(
    ::DynamicTransformation, varinfo::VarInfo, spl::AbstractSampler, model::Model
)
    return _invlink(model, varinfo, spl)
end
function invlink(
    ::DynamicTransformation,
    varinfo::ThreadSafeVarInfo{<:VarInfo},
    spl::AbstractSampler,
    model::Model,
)
    # By default this will simply evaluate the model with `DynamicTransformationContext`, and so
    # we need to specialize to avoid this.
    return Accessors.@set varinfo.varinfo = invlink(varinfo.varinfo, spl, model)
end

function _invlink(model::Model, varinfo::VarInfo, spl::AbstractSampler)
    varinfo = deepcopy(varinfo)
    return VarInfo(
        _invlink_metadata!(model, varinfo, varinfo.metadata, _getvns_link(varinfo, spl)),
        Base.Ref(getlogp(varinfo)),
        Ref(get_num_produce(varinfo)),
    )
end

function _invlink(model::Model, varinfo::TypedVarInfo, spl::AbstractSampler)
    varinfo = deepcopy(varinfo)
    md = _invlink_metadata_namedtuple!(
        model, varinfo, varinfo.metadata, _getvns_link(varinfo, spl), Val(getspace(spl))
    )
    return VarInfo(md, Base.Ref(getlogp(varinfo)), Ref(get_num_produce(varinfo)))
end

@generated function _invlink_metadata_namedtuple!(
    model::Model,
    varinfo::VarInfo,
    metadata::NamedTuple{names},
    vns::NamedTuple,
    ::Val{space},
) where {names,space}
    vals = Expr(:tuple)
    for f in names
        if inspace(f, space) || length(space) == 0
            push!(vals.args, :(_invlink_metadata!(model, varinfo, metadata.$f, vns.$f)))
        else
            push!(vals.args, :(metadata.$f))
        end
    end

    return :(NamedTuple{$names}($vals))
end
function _invlink_metadata!(::Model, varinfo::VarInfo, metadata::Metadata, target_vns)
    vns = metadata.vns

    # Construct the new transformed values, and keep track of their lengths.
    vals_new = map(vns) do vn
        # Return early if we're already in constrained space OR if we're not
        # supposed to touch this `vn`, e.g. when `vn` does not belong to the current sampler. 
        # HACK: if `target_vns` is `nothing`, we ignore the `target_vns` check.
        if !istrans(varinfo, vn) || (target_vns !== nothing && vn ∉ target_vns)
            return metadata.vals[getrange(metadata, vn)]
        end

        # Transform to constrained space.
        y = getindex_internal(varinfo, vn)
        dist = getdist(varinfo, vn)
        f = from_linked_internal_transform(varinfo, vn, dist)
        x, logjac = with_logabsdet_jacobian(f, y)
        # Vectorize value.
        xvec = vectorize(dist, x)
        # Accumulate the log-abs-det jacobian correction.
        acclogp!!(varinfo, -logjac)
        # Mark as no longer transformed.
        settrans!!(varinfo, false, vn)
        # Return the vectorized transformed value.
        return xvec
    end

    # Determine new ranges.
    ranges_new = similar(metadata.ranges)
    offset = 0
    for (i, v) in enumerate(vals_new)
        r_start, r_end = offset + 1, length(v) + offset
        offset = r_end
        ranges_new[i] = r_start:r_end
    end

    # Now we just create a new metadata with the new `vals` and `ranges`.
    return Metadata(
        metadata.idcs,
        metadata.vns,
        ranges_new,
        reduce(vcat, vals_new),
        metadata.dists,
        metadata.gids,
        metadata.orders,
        metadata.flags,
    )
end

"""
    islinked(vi::VarInfo, spl::Union{Sampler, SampleFromPrior})

Check whether `vi` is in the transformed space for a particular sampler `spl`.

Turing's Hamiltonian samplers use the `link` and `invlink` functions from 
[Bijectors.jl](https://github.com/TuringLang/Bijectors.jl) to map a constrained variable
(for example, one bounded to the space `[0, 1]`) from its constrained space to the set of 
real numbers. `islinked` checks if the number is in the constrained space or the real space.
"""
function islinked(vi::UntypedVarInfo, spl::Union{Sampler,SampleFromPrior})
    vns = _getvns(vi, spl)
    return istrans(vi, vns[1])
end
function islinked(vi::TypedVarInfo, spl::Union{Sampler,SampleFromPrior})
    vns = _getvns(vi, spl)
    return _islinked(vi, vns)
end
@generated function _islinked(vi, vns::NamedTuple{names}) where {names}
    out = []
    for f in names
        push!(out, :(length(vns.$f) == 0 ? false : istrans(vi, vns.$f[1])))
    end
    return Expr(:||, false, out...)
end

function nested_setindex_maybe!(vi::UntypedVarInfo, val, vn::VarName)
    return _nested_setindex_maybe!(vi, getmetadata(vi, vn), val, vn)
end
function nested_setindex_maybe!(
    vi::VarInfo{<:NamedTuple{names}}, val, vn::VarName{sym}
) where {names,sym}
    return if sym in names
        _nested_setindex_maybe!(vi, getmetadata(vi, vn), val, vn)
    else
        nothing
    end
end
function _nested_setindex_maybe!(vi::VarInfo, md::Metadata, val, vn::VarName)
    # If `vn` is in `vns`, then we can just use the standard `setindex!`.
    vns = md.vns
    if vn in vns
        setindex!(vi, val, vn)
        return vn
    end

    # Otherwise, we need to check if either of the `vns` subsumes `vn`.
    i = findfirst(Base.Fix2(subsumes, vn), vns)
    i === nothing && return nothing

    vn_parent = vns[i]
    dist = getdist(md, vn_parent)
    val_parent = getindex(vi, vn_parent, dist)  # TODO: Ensure that we're working with a view here.
    # Split the varname into its tail optic.
    optic = remove_parent_optic(vn_parent, vn)
    # Update the value for the parent.
    val_parent_updated = set!!(val_parent, optic, val)
    setindex!(vi, val_parent_updated, vn_parent)
    return vn_parent
end

# The default getindex & setindex!() for get & set values
# NOTE: vi[vn] will always transform the variable to its original space and Julia type
getindex(vi::VarInfo, vn::VarName) = getindex(vi, vn, getdist(vi, vn))
function getindex(vi::VarInfo, vn::VarName, dist::Distribution)
    @assert haskey(vi, vn) "[DynamicPPL] attempted to replay unexisting variables in VarInfo"
    val = getindex_internal(vi, vn)
    return from_maybe_linked_internal(vi, vn, dist, val)
end

function getindex(vi::VarInfo, vns::Vector{<:VarName})
    vals_linked = mapreduce(vcat, vns) do vn
        getindex(vi, vn)
    end
    # HACK: I don't like this.
    dist = getdist(vi, vns[1])
    return recombine(dist, vals_linked, length(vns))
end
function getindex(vi::VarInfo, vns::Vector{<:VarName}, dist::Distribution)
    @assert haskey(vi, vns[1]) "[DynamicPPL] attempted to replay unexisting variables in VarInfo"
    vals_linked = mapreduce(vcat, vns) do vn
        getindex(vi, vn, dist)
    end
    return recombine(dist, vals_linked, length(vns))
end

"""
    getindex(vi::VarInfo, spl::Union{SampleFromPrior, Sampler})

Return the current value(s) of the random variables sampled by `spl` in `vi`.

The value(s) may or may not be transformed to Euclidean space.
"""
getindex(vi::VarInfo, spl::Sampler) = copy(getindex_internal(vi, _getranges(vi, spl)))
function getindex(vi::TypedVarInfo, spl::Sampler)
    # Gets the ranges as a NamedTuple
    ranges = _getranges(vi, spl)
    # Calling getfield(ranges, f) gives all the indices in `vals` of the `vn`s with symbol `f` sampled by `spl` in `vi`
    return reduce(vcat, _getindex(vi.metadata, ranges))
end
# Recursively builds a tuple of the `vals` of all the symbols
@generated function _getindex(metadata, ranges::NamedTuple{names}) where {names}
    expr = Expr(:tuple)
    for f in names
        push!(expr.args, :(metadata.$f.vals[ranges.$f]))
    end
    return expr
end

"""
    setindex!(vi::VarInfo, val, vn::VarName)

Set the current value(s) of the random variable `vn` in `vi` to `val`.

The value(s) may or may not be transformed to Euclidean space.
"""
setindex!(vi::VarInfo, val, vn::VarName) = (setval!(vi, val, vn); return vi)
function BangBang.setindex!!(vi::VarInfo, val, vn::VarName)
    setindex!(vi, val, vn)
    return vi
end

"""
    setindex!(vi::VarInfo, val, spl::Union{SampleFromPrior, Sampler})

Set the current value(s) of the random variables sampled by `spl` in `vi` to `val`.

The value(s) may or may not be transformed to Euclidean space.
"""
setindex!(vi::VarInfo, val, spl::SampleFromPrior) = setall!(vi, val)
setindex!(vi::UntypedVarInfo, val, spl::Sampler) = setval!(vi, val, _getranges(vi, spl))
function setindex!(vi::TypedVarInfo, val, spl::Sampler)
    # Gets a `NamedTuple` mapping each symbol to the indices in the symbol's `vals` field sampled from the sampler `spl`
    ranges = _getranges(vi, spl)
    _setindex!(vi.metadata, val, ranges)
    return nothing
end

function BangBang.setindex!!(vi::VarInfo, val, spl::AbstractSampler)
    setindex!(vi, val, spl)
    return vi
end

# Recursively writes the entries of `val` to the `vals` fields of all the symbols as if they were a contiguous vector.
@generated function _setindex!(metadata, val, ranges::NamedTuple{names}) where {names}
    expr = Expr(:block)
    offset = :(0)
    for f in names
        f_vals = :(metadata.$f.vals)
        f_range = :(ranges.$f)
        start = :($offset + 1)
        len = :(length($f_range))
        finish = :($offset + $len)
        push!(expr.args, :(@views $f_vals[$f_range] .= val[($start):($finish)]))
        offset = :($offset + $len)
    end
    return expr
end

@inline function findvns(vi, f_vns)
    if length(f_vns) == 0
        throw("Unidentified error, please report this error in an issue.")
    end
    return map(vn -> vi[vn], f_vns)
end

haskey(metadata::Metadata, vn::VarName) = haskey(metadata.idcs, vn)

"""
    haskey(vi::VarInfo, vn::VarName)

Check whether `vn` has been sampled in `vi`.
"""
haskey(vi::VarInfo, vn::VarName) = haskey(getmetadata(vi, vn), vn)
function haskey(vi::TypedVarInfo, vn::VarName)
    md_haskey = map(vi.metadata) do metadata
        haskey(metadata, vn)
    end
    return any(md_haskey)
end

function Base.show(io::IO, ::MIME"text/plain", vi::UntypedVarInfo)
    vi_str = """
    /=======================================================================
    | VarInfo
    |-----------------------------------------------------------------------
    | Varnames  :   $(string(vi.metadata.vns))
    | Range     :   $(vi.metadata.ranges)
    | Vals      :   $(vi.metadata.vals)
    | GIDs      :   $(vi.metadata.gids)
    | Orders    :   $(vi.metadata.orders)
    | Logp      :   $(getlogp(vi))
    | #produce  :   $(get_num_produce(vi))
    | flags     :   $(vi.metadata.flags)
    \\=======================================================================
    """
    return print(io, vi_str)
end

const _MAX_VARS_SHOWN = 4

function _show_varnames(io::IO, vi)
    md = vi.metadata
    vns = keys(md)

    vns_by_name = Dict{Symbol,Vector{VarName}}()
    for vn in vns
        group = get!(() -> Vector{VarName}(), vns_by_name, getsym(vn))
        push!(group, vn)
    end

    L = length(vns_by_name)
    if L == 0
        print(io, "0 variables, dimension 0")
    else
        (L == 1) ? print(io, "1 variable (") : print(io, L, " variables (")
        join(io, Iterators.take(keys(vns_by_name), _MAX_VARS_SHOWN), ", ")
        (L > _MAX_VARS_SHOWN) && print(io, ", ...")
        print(io, "), dimension ", length(md.vals))
    end
end

function Base.show(io::IO, vi::UntypedVarInfo)
    print(io, "VarInfo (")
    _show_varnames(io, vi)
    print(io, "; logp: ", round(getlogp(vi); digits=3))
    return print(io, ")")
end

function BangBang.push!!(
    vi::VarInfo, vn::VarName, r, dist::Distribution, gidset::Set{Selector}
)
    if vi isa UntypedVarInfo
        @assert ~(vn in keys(vi)) "[push!!] attempt to add an exisitng variable $(getsym(vn)) ($(vn)) to VarInfo (keys=$(keys(vi))) with dist=$dist, gid=$gidset"
    elseif vi isa TypedVarInfo
        @assert ~(haskey(vi, vn)) "[push!!] attempt to add an exisitng variable $(getsym(vn)) ($(vn)) to TypedVarInfo of syms $(syms(vi)) with dist=$dist, gid=$gidset"
    end

    meta = getmetadata(vi, vn)
    push!(meta, vn, r, dist, gidset, get_num_produce(vi))

    return vi
end

function Base.push!(meta::Metadata, vn, r, dist, gidset, num_produce)
    val = vectorize(dist, r)
    meta.idcs[vn] = length(meta.idcs) + 1
    push!(meta.vns, vn)
    l = length(meta.vals)
    n = length(val)
    push!(meta.ranges, (l + 1):(l + n))
    append!(meta.vals, val)
    push!(meta.dists, dist)
    push!(meta.gids, gidset)
    push!(meta.orders, num_produce)
    push!(meta.flags["del"], false)
    push!(meta.flags["trans"], false)

    return meta
end

"""
    setorder!(vi::VarInfo, vn::VarName, index::Int)

Set the `order` of `vn` in `vi` to `index`, where `order` is the number of `observe
statements run before sampling `vn`.
"""
function setorder!(vi::VarInfo, vn::VarName, index::Int)
    setorder!(getmetadata(vi, vn), vn, index)
    return vi
end
function setorder!(metadata::Metadata, vn::VarName, index::Int)
    metadata.orders[metadata.idcs[vn]] = index
    return metadata
end

"""
    getorder(vi::VarInfo, vn::VarName)

Get the `order` of `vn` in `vi`, where `order` is the number of `observe` statements
run before sampling `vn`.
"""
getorder(vi::VarInfo, vn::VarName) = getorder(getmetadata(vi, vn), vn)
getorder(metadata::Metadata, vn::VarName) = metadata.orders[getidx(metadata, vn)]

#######################################
# Rand & replaying method for VarInfo #
#######################################

"""
    is_flagged(vi::VarInfo, vn::VarName, flag::String)

Check whether `vn` has a true value for `flag` in `vi`.
"""
function is_flagged(vi::VarInfo, vn::VarName, flag::String)
    return is_flagged(getmetadata(vi, vn), vn, flag)
end
function is_flagged(metadata::Metadata, vn::VarName, flag::String)
    return metadata.flags[flag][getidx(metadata, vn)]
end

"""
    unset_flag!(vi::VarInfo, vn::VarName, flag::String)

Set `vn`'s value for `flag` to `false` in `vi`.
"""
function unset_flag!(vi::VarInfo, vn::VarName, flag::String)
    unset_flag!(getmetadata(vi, vn), vn, flag)
    return vi
end
function unset_flag!(metadata::Metadata, vn::VarName, flag::String)
    metadata.flags[flag][getidx(metadata, vn)] = false
    return metadata
end

"""
    set_retained_vns_del_by_spl!(vi::VarInfo, spl::Sampler)

Set the `"del"` flag of variables in `vi` with `order > vi.num_produce[]` to `true`.
"""
function set_retained_vns_del_by_spl!(vi::UntypedVarInfo, spl::Sampler)
    # Get the indices of `vns` that belong to `spl` as a vector
    gidcs = _getidcs(vi, spl)
    if get_num_produce(vi) == 0
        for i in length(gidcs):-1:1
            vi.metadata.flags["del"][gidcs[i]] = true
        end
    else
        for i in 1:length(vi.orders)
            if i in gidcs && vi.orders[i] > get_num_produce(vi)
                vi.metadata.flags["del"][i] = true
            end
        end
    end
    return nothing
end
function set_retained_vns_del_by_spl!(vi::TypedVarInfo, spl::Sampler)
    # Get the indices of `vns` that belong to `spl` as a NamedTuple, one entry for each symbol
    gidcs = _getidcs(vi, spl)
    return _set_retained_vns_del_by_spl!(vi.metadata, gidcs, get_num_produce(vi))
end
@generated function _set_retained_vns_del_by_spl!(
    metadata, gidcs::NamedTuple{names}, num_produce
) where {names}
    expr = Expr(:block)
    for f in names
        f_gidcs = :(gidcs.$f)
        f_orders = :(metadata.$f.orders)
        f_flags = :(metadata.$f.flags)
        push!(
            expr.args,
            quote
                # Set the flag for variables with symbol `f`
                if num_produce == 0
                    for i in length($f_gidcs):-1:1
                        $f_flags["del"][$f_gidcs[i]] = true
                    end
                else
                    for i in 1:length($f_orders)
                        if i in $f_gidcs && $f_orders[i] > num_produce
                            $f_flags["del"][i] = true
                        end
                    end
                end
            end,
        )
    end
    return expr
end

"""
    updategid!(vi::VarInfo, vn::VarName, spl::Sampler)

Set `vn`'s `gid` to `Set([spl.selector])`, if `vn` does not have a sampler selector linked
and `vn`'s symbol is in the space of `spl`.
"""
function updategid!(vi::VarInfoOrThreadSafeVarInfo, vn::VarName, spl::Sampler)
    if inspace(vn, getspace(spl))
        setgid!(vi, spl.selector, vn)
    end
end

# TODO: Maybe rename or something?
"""
    _apply!(kernel!, vi::VarInfo, values, keys)

Calls `kernel!(vi, vn, values, keys)` for every `vn` in `vi`.
"""
function _apply!(kernel!, vi::VarInfoOrThreadSafeVarInfo, values, keys)
    keys_strings = map(string, collect_maybe(keys))
    num_indices_seen = 0

    for vn in Base.keys(vi)
        indices_found = kernel!(vi, vn, values, keys_strings)
        if indices_found !== nothing
            num_indices_seen += length(indices_found)
        end
    end

    if length(keys) > num_indices_seen
        # Some keys have not been seen, i.e. attempted to set variables which
        # we were not able to locate in `vi`.
        # Find the ones we missed so we can warn the user.
        unused_keys = _find_missing_keys(vi, keys_strings)
        @warn "the following keys were not found in `vi`, and thus `kernel!` was not applied to these: $(unused_keys)"
    end

    return vi
end

function _apply!(kernel!, vi::TypedVarInfo, values, keys)
    return _typed_apply!(kernel!, vi, vi.metadata, values, collect_maybe(keys))
end

@generated function _typed_apply!(
    kernel!, vi::TypedVarInfo, metadata::NamedTuple{names}, values, keys
) where {names}
    updates = map(names) do n
        quote
            for vn in metadata.$n.vns
                indices_found = kernel!(vi, vn, values, keys_strings)
                if indices_found !== nothing
                    num_indices_seen += length(indices_found)
                end
            end
        end
    end

    return quote
        keys_strings = map(string, keys)
        num_indices_seen = 0

        $(updates...)

        if length(keys) > num_indices_seen
            # Some keys have not been seen, i.e. attempted to set variables which
            # we were not able to locate in `vi`.
            # Find the ones we missed so we can warn the user.
            unused_keys = _find_missing_keys(vi, keys_strings)
            @warn "the following keys were not found in `vi`, and thus `kernel!` was not applied to these: $(unused_keys)"
        end

        return vi
    end
end

function _find_missing_keys(vi::VarInfoOrThreadSafeVarInfo, keys)
    string_vns = map(string, collect_maybe(Base.keys(vi)))
    # If `key` isn't subsumed by any element of `string_vns`, it is not present in `vi`.
    missing_keys = filter(keys) do key
        !any(Base.Fix2(subsumes_string, key), string_vns)
    end

    return missing_keys
end

"""
    setval!(vi::VarInfo, x)
    setval!(vi::VarInfo, values, keys)
    setval!(vi::VarInfo, chains::AbstractChains, sample_idx::Int, chain_idx::Int)

Set the values in `vi` to the provided values and leave those which are not present in
`x` or `chains` unchanged.

## Notes
This is rather limited for two reasons:
1. It uses `subsumes_string(string(vn), map(string, keys))` under the hood,
   and therefore suffers from the same limitations as [`subsumes_string`](@ref).
2. It will set every `vn` present in `keys`. It will NOT however
   set every `k` present in `keys`. This means that if `vn == [m[1], m[2]]`,
   representing some variable `m`, calling `setval!(vi, (m = [1.0, 2.0]))` will
   be a no-op since it will try to find `m[1]` and `m[2]` in `keys((m = [1.0, 2.0]))`.

## Example
```jldoctest
julia> using DynamicPPL, Distributions, StableRNGs

julia> @model function demo(x)
           m ~ Normal()
           for i in eachindex(x)
               x[i] ~ Normal(m, 1)
           end
       end;

julia> rng = StableRNG(42);

julia> m = demo([missing]);

julia> var_info = DynamicPPL.VarInfo(rng, m);

julia> var_info[@varname(m)]
-0.6702516921145671

julia> var_info[@varname(x[1])]
-0.22312984965118443

julia> DynamicPPL.setval!(var_info, (m = 100.0, )); # set `m` and and keep `x[1]`

julia> var_info[@varname(m)] # [✓] changed
100.0

julia> var_info[@varname(x[1])] # [✓] unchanged
-0.22312984965118443

julia> m(rng, var_info); # rerun model

julia> var_info[@varname(m)] # [✓] unchanged
100.0

julia> var_info[@varname(x[1])] # [✓] unchanged
-0.22312984965118443
```
"""
setval!(vi::VarInfo, x) = setval!(vi, values(x), keys(x))
setval!(vi::VarInfo, values, keys) = _apply!(_setval_kernel!, vi, values, keys)
function setval!(vi::VarInfo, chains::AbstractChains, sample_idx::Int, chain_idx::Int)
    return setval!(vi, chains.value[sample_idx, :, chain_idx], keys(chains))
end

function _setval_kernel!(vi::VarInfoOrThreadSafeVarInfo, vn::VarName, values, keys)
    indices = findall(Base.Fix1(subsumes_string, string(vn)), keys)
    if !isempty(indices)
        val = reduce(vcat, values[indices])
        setval!(vi, val, vn)
        settrans!!(vi, false, vn)
    end

    return indices
end

"""
    setval_and_resample!(vi::VarInfo, x)
    setval_and_resample!(vi::VarInfo, values, keys)
    setval_and_resample!(vi::VarInfo, chains::AbstractChains, sample_idx, chain_idx)

Set the values in `vi` to the provided values and those which are not present
in `x` or `chains` to *be* resampled.

Note that this does *not* resample the values not provided! It will call `setflag!(vi, vn, "del")`
for variables `vn` for which no values are provided, which means that the next time we call `model(vi)` these
variables will be resampled.

## Note
- This suffers from the same limitations as [`setval!`](@ref). See `setval!` for more info.

## Example
```jldoctest
julia> using DynamicPPL, Distributions, StableRNGs

julia> @model function demo(x)
           m ~ Normal()
           for i in eachindex(x)
               x[i] ~ Normal(m, 1)
           end
       end;

julia> rng = StableRNG(42);

julia> m = demo([missing]);

julia> var_info = DynamicPPL.VarInfo(rng, m);

julia> var_info[@varname(m)]
-0.6702516921145671

julia> var_info[@varname(x[1])]
-0.22312984965118443

julia> DynamicPPL.setval_and_resample!(var_info, (m = 100.0, )); # set `m` and ready `x[1]` for resampling

julia> var_info[@varname(m)] # [✓] changed
100.0

julia> var_info[@varname(x[1])] # [✓] unchanged
-0.22312984965118443

julia> m(rng, var_info); # sample `x[1]` conditioned on `m = 100.0`

julia> var_info[@varname(m)] # [✓] unchanged
100.0

julia> var_info[@varname(x[1])] # [✓] changed
101.37363069798343
```

## See also
- [`setval!`](@ref)
"""
function setval_and_resample!(vi::VarInfoOrThreadSafeVarInfo, x)
    return setval_and_resample!(vi, values(x), keys(x))
end
function setval_and_resample!(vi::VarInfoOrThreadSafeVarInfo, values, keys)
    return _apply!(_setval_and_resample_kernel!, vi, values, keys)
end
function setval_and_resample!(
    vi::VarInfoOrThreadSafeVarInfo, chains::AbstractChains, sample_idx::Int, chain_idx::Int
)
    if supports_varname_indexing(chains)
        # First we need to set every variable to be resampled.
        for vn in keys(vi)
            set_flag!(vi, vn, "del")
        end
        # Then we set the variables in `varinfo` from `chain`.
        for vn in varnames(chains)
            vn_updated = nested_setindex_maybe!(
                vi, getindex_varname(chains, sample_idx, vn, chain_idx), vn
            )

            # Unset the `del` flag if we found something.
            if vn_updated !== nothing
                # NOTE: This will be triggered even if only a subset of a variable has been set!
                unset_flag!(vi, vn_updated, "del")
            end
        end
    else
        setval_and_resample!(vi, chains.value[sample_idx, :, chain_idx], keys(chains))
    end
end

function _setval_and_resample_kernel!(
    vi::VarInfoOrThreadSafeVarInfo, vn::VarName, values, keys
)
    indices = findall(Base.Fix1(subsumes_string, string(vn)), keys)
    if !isempty(indices)
        val = reduce(vcat, values[indices])
        setval!(vi, val, vn)
        settrans!!(vi, false, vn)
    else
        # Ensures that we'll resample the variable corresponding to `vn` if we run
        # the model on `vi` again.
        set_flag!(vi, vn, "del")
    end

    return indices
end

values_as(vi::VarInfo) = vi.metadata
values_as(vi::VarInfo, ::Type{Vector}) = copy(getall(vi))
function values_as(vi::UntypedVarInfo, ::Type{NamedTuple})
    iter = values_from_metadata(vi.metadata)
    return NamedTuple(map(p -> Symbol(p.first) => p.second, iter))
end
function values_as(vi::UntypedVarInfo, ::Type{D}) where {D<:AbstractDict}
    return ConstructionBase.constructorof(D)(values_from_metadata(vi.metadata))
end

function values_as(vi::VarInfo{<:NamedTuple{names}}, ::Type{NamedTuple}) where {names}
    iter = Iterators.flatten(values_from_metadata(getfield(vi.metadata, n)) for n in names)
    return NamedTuple(map(p -> Symbol(p.first) => p.second, iter))
end

function values_as(
    vi::VarInfo{<:NamedTuple{names}}, ::Type{D}
) where {names,D<:AbstractDict}
    iter = Iterators.flatten(values_from_metadata(getfield(vi.metadata, n)) for n in names)
    return ConstructionBase.constructorof(D)(iter)
end

function values_from_metadata(md::Metadata)
    return (
        # `copy` to avoid accidentaly mutation of internal representation.
        vn => copy(
            from_internal_transform(md, vn, getdist(md, vn))(getindex_internal(md, vn))
        ) for vn in md.vns
    )
end

# Transforming from internal representation to distribution representation.
# Without `dist` argument: base on `dist` extracted from self.
function from_internal_transform(vi::VarInfo, vn::VarName)
    return from_internal_transform(getmetadata(vi, vn), vn)
end
function from_internal_transform(md::Metadata, vn::VarName)
    return from_internal_transform(md, vn, getdist(md, vn))
end
# With both `vn` and `dist` arguments: base on provided `dist`.
function from_internal_transform(vi::VarInfo, vn::VarName, dist)
    return from_internal_transform(getmetadata(vi, vn), vn, dist)
end
from_internal_transform(::Metadata, ::VarName, dist) = from_vec_transform(dist)

# Without `dist` argument: base on `dist` extracted from self.
function from_linked_internal_transform(vi::VarInfo, vn::VarName)
    return from_linked_internal_transform(getmetadata(vi, vn), vn)
end
function from_linked_internal_transform(md::Metadata, vn::VarName)
    return from_linked_internal_transform(md, vn, getdist(md, vn))
end
# With both `vn` and `dist` arguments: base on provided `dist`.
function from_linked_internal_transform(vi::VarInfo, vn::VarName, dist)
    # Dispatch to metadata in case this alters the behavior.
    return from_linked_internal_transform(getmetadata(vi, vn), vn, dist)
end
function from_linked_internal_transform(::Metadata, ::VarName, dist)
    return from_linked_vec_transform(dist)
end<|MERGE_RESOLUTION|>--- conflicted
+++ resolved
@@ -154,13 +154,8 @@
     return VarInfo(rng, model, SampleFromPrior(), context)
 end
 
-<<<<<<< HEAD
-function replace_values(md::Metadata, vals)
-    return Metadata(
-        md.idcs, md.vns, md.ranges, vals, md.dists, md.gids, md.orders, md.flags
-=======
 # TODO: Remove `space` argument when no longer needed. Ref: https://github.com/TuringLang/DynamicPPL.jl/issues/573
-function newmetadata(metadata::Metadata, space, x)
+function replace_values(metadata::Metadata, space, x)
     return Metadata(
         metadata.idcs,
         metadata.vns,
@@ -170,7 +165,6 @@
         metadata.gids,
         metadata.orders,
         metadata.flags,
->>>>>>> d384da21
     )
 end
 
