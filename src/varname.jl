--- conflicted
+++ resolved
@@ -1,6 +1,4 @@
 """
-<<<<<<< HEAD
-=======
     subsumes_string(u::String, v::String[, u_indexing])
 
 Check whether stringified variable name `v` describes a sub-range of stringified variable `u`.
@@ -30,7 +28,6 @@
 
 
 """
->>>>>>> f531f12a
     inmissings(varname::VarName, model::Model)
 
 Statically check whether the variable of name `varname` is a statically declared unobserved variable
