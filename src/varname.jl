--- conflicted
+++ resolved
@@ -15,45 +15,5 @@
     return u == v || startswith(v, u_indexing)
 end
 
-"""
-    isobservation(vn, model)
-
-Check whether the value of the expression `vn` is a real observation in the `model`.
-
-A variable is an observations if it is among the observation data of the model, an the corresponding
-observation value is not `missing` (e.g., it could happen that the observation data contain `x =
-[missing, 42]` -- then `x[1]` is not an observation, but `x[2]` is.)
-"""
-<<<<<<< HEAD
-@generated function isobservation(
-    vn::VarName{s},
-    model::Model{_F, _p, observationnames}
-) where {s, _F, _p, observationnames}
-    if s in observationnames
-        return :(!ismissing(_getindex(model.observations, vn.indexing)))
-    else
-        return :(false)
-    end
-end
-=======
-@generated function inargnames(::VarName{s}, ::Model{_F,argnames}) where {s,argnames,_F}
-    return s in argnames
-end
-
-"""
-    inmissings(varname::VarName, model::Model)
-
-Statically check whether the variable of name `varname` is a statically declared unobserved variable
-of the `model`.
-
-Possibly existing indices of `varname` are neglected.
-"""
-@generated function inmissings(
-    ::VarName{s}, ::Model{_F,_a,_T,missings}
-) where {s,missings,_F,_a,_T}
-    return s in missings
-end
-
 # HACK: Type-piracy. Is this really the way to go?
-AbstractPPL.getsym(::AbstractVector{<:VarName{sym}}) where {sym} = sym
->>>>>>> 892b971e
+AbstractPPL.getsym(::AbstractVector{<:VarName{sym}}) where {sym} = sym