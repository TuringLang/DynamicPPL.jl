# Context version
struct PointwiseLikelihoodContext{A,Ctx} <: AbstractContext
    loglikelihoods::A
    context::Ctx
end

function PointwiseLikelihoodContext(
    likelihoods=Dict{VarName,Vector{Float64}}(),
    context::AbstractContext=LikelihoodContext(),
)
    return PointwiseLikelihoodContext{typeof(likelihoods),typeof(context)}(
        likelihoods, context
    )
end

function Base.push!(
    context::PointwiseLikelihoodContext{Dict{VarName,Vector{Float64}}},
    vn::VarName,
    logp::Real,
)
    lookup = context.loglikelihoods
    ℓ = get!(lookup, vn, Float64[])
    return push!(ℓ, logp)
end

function Base.push!(
    context::PointwiseLikelihoodContext{Dict{VarName,Float64}}, vn::VarName, logp::Real
)
    return context.loglikelihoods[vn] = logp
end

function Base.push!(
    context::PointwiseLikelihoodContext{Dict{String,Vector{Float64}}},
    vn::VarName,
    logp::Real,
)
    lookup = context.loglikelihoods
    ℓ = get!(lookup, string(vn), Float64[])
    return push!(ℓ, logp)
end

function Base.push!(
    context::PointwiseLikelihoodContext{Dict{String,Float64}}, vn::VarName, logp::Real
)
    return context.loglikelihoods[string(vn)] = logp
end

function Base.push!(
    context::PointwiseLikelihoodContext{Dict{String,Vector{Float64}}},
    vn::String,
    logp::Real,
)
    lookup = context.loglikelihoods
    ℓ = get!(lookup, vn, Float64[])
    return push!(ℓ, logp)
end

function Base.push!(
    context::PointwiseLikelihoodContext{Dict{String,Float64}}, vn::String, logp::Real
)
    return context.loglikelihoods[vn] = logp
end

function tilde_assume(context::PointwiseLikelihoodContext, right, vn, inds, vi)
    return tilde_assume(context.context, right, vn, inds, vi)
end

function dot_tilde_assume(context::PointwiseLikelihoodContext, right, left, vn, inds, vi)
    return dot_tilde_assume(context.context, right, left, vn, inds, vi)
end

function tilde_observe!!(context::PointwiseLikelihoodContext, right, left, vi)
    # Defer literal `observe` to child-context.
    return tilde_observe!!(context.context, right, left, vi)
end
function tilde_observe!!(context::PointwiseLikelihoodContext, right, left, vn, vinds, vi)
    # Need the `logp` value, so we cannot defer `acclogp!!` to child-context, i.e.
    # we have to intercept the call to `tilde_observe!!`.
    logp = tilde_observe(context.context, right, left, vi)

    # Track loglikelihood value.
    push!(context, vn, logp)

    return left, acclogp!!(vi, logp)
end

function dot_tilde_observe!!(context::PointwiseLikelihoodContext, right, left, vi)
    # Defer literal `observe` to child-context.
    return dot_tilde_observe!!(context.context, right, left, vi)
end
<<<<<<< HEAD
function dot_tilde_observe!!(context::PointwiseLikelihoodContext, right, left, vn, inds, vi)
    # Need the `logp` value, so we cannot defer `acclogp!!` to child-context, i.e.
    # we have to intercept the call to `dot_tilde_observe!!`.
    logp = dot_tilde_observe(context.context, right, left, vi)
=======
function dot_tilde_observe!(context::PointwiseLikelihoodContext, right, left, vn, inds, vi)
    # Need the `logp` value, so we cannot defer `acclogp!` to child-context, i.e.
    # we have to intercept the call to `dot_tilde_observe!`.
>>>>>>> 64357e16

    # We want to treat `.~` as a collection of independent observations,
    # hence we need the `logp` for each of them. Broadcasting the univariate
    # `tilde_obseve` does exactly this.
    logps = _pointwise_tilde_observe(context.context, right, left, vi)
    acclogp!(vi, sum(logps))

    # Need to unwrap the `vn`, i.e. get one `VarName` for each entry in `left`.
    _, _, vns = unwrap_right_left_vns(right, left, vn)
    for (vn, logp) in zip(vns, logps)
        # Track loglikelihood value.
        push!(context, vn, logp)
    end

    return left, acclogp!!(vi, logp)
end

# FIXME: This is really not a good approach since it needs to stay in sync with
# the `dot_assume` implementations, but as things are _right now_ this is the best we can do.
function _pointwise_tilde_observe(context, right, left, vi)
    return tilde_observe.(Ref(context), right, left, Ref(vi))
end

function _pointwise_tilde_observe(
    context, right::MultivariateDistribution, left::AbstractMatrix, vi
)
    return tilde_observe.(Ref(context), Ref(right), eachcol(left), Ref(vi))
end

"""
    pointwise_loglikelihoods(model::Model, chain::Chains, keytype = String)

Runs `model` on each sample in `chain` returning a `Dict{String, Matrix{Float64}}`
with keys corresponding to symbols of the observations, and values being matrices
of shape `(num_chains, num_samples)`.

`keytype` specifies what the type of the keys used in the returned `Dict` are.
Currently, only `String` and `VarName` are supported.

# Notes
Say `y` is a `Vector` of `n` i.i.d. `Normal(μ, σ)` variables, with `μ` and `σ`
both being `<:Real`. Then the *observe* (i.e. when the left-hand side is an
*observation*) statements can be implemented in three ways:
1. using a `for` loop:
```julia
for i in eachindex(y)
    y[i] ~ Normal(μ, σ)
end
```
2. using `.~`:
```julia
y .~ Normal(μ, σ)
```
3. using `MvNormal`:
```julia
y ~ MvNormal(fill(μ, n), Diagonal(fill(σ, n)))
```

In (1) and (2), `y` will be treated as a collection of `n` i.i.d. 1-dimensional variables,
while in (3) `y` will be treated as a _single_ n-dimensional observation.

This is important to keep in mind, in particular if the computation is used
for downstream computations.

# Examples
## From chain
```julia-repl
julia> using DynamicPPL, Turing

julia> @model function demo(xs, y)
           s ~ InverseGamma(2, 3)
           m ~ Normal(0, √s)
           for i in eachindex(xs)
               xs[i] ~ Normal(m, √s)
           end

           y ~ Normal(m, √s)
       end
demo (generic function with 1 method)

julia> model = demo(randn(3), randn());

julia> chain = sample(model, MH(), 10);

julia> pointwise_loglikelihoods(model, chain)
Dict{String,Array{Float64,2}} with 4 entries:
  "xs[3]" => [-1.42862; -2.67573; … ; -1.66251; -1.66251]
  "xs[1]" => [-1.42932; -2.68123; … ; -1.66333; -1.66333]
  "xs[2]" => [-1.6724; -0.861339; … ; -1.62359; -1.62359]
  "y"     => [-1.51265; -0.914129; … ; -1.5499; -1.5499]

julia> pointwise_loglikelihoods(model, chain, String)
Dict{String,Array{Float64,2}} with 4 entries:
  "xs[3]" => [-1.42862; -2.67573; … ; -1.66251; -1.66251]
  "xs[1]" => [-1.42932; -2.68123; … ; -1.66333; -1.66333]
  "xs[2]" => [-1.6724; -0.861339; … ; -1.62359; -1.62359]
  "y"     => [-1.51265; -0.914129; … ; -1.5499; -1.5499]

julia> pointwise_loglikelihoods(model, chain, VarName)
Dict{VarName,Array{Float64,2}} with 4 entries:
  xs[2] => [-1.6724; -0.861339; … ; -1.62359; -1.62359]
  y     => [-1.51265; -0.914129; … ; -1.5499; -1.5499]
  xs[1] => [-1.42932; -2.68123; … ; -1.66333; -1.66333]
  xs[3] => [-1.42862; -2.67573; … ; -1.66251; -1.66251]
```

## Broadcasting
Note that `x .~ Dist()` will treat `x` as a collection of
_independent_ observations rather than as a single observation.

```jldoctest; setup = :(using Distributions)
julia> @model function demo(x)
           x .~ Normal()
       end;

julia> m = demo([1.0, ]);

julia> ℓ = pointwise_loglikelihoods(m, VarInfo(m)); first(ℓ[@varname(x[1])])
-1.4189385332046727

julia> m = demo([1.0; 1.0]);

julia> ℓ = pointwise_loglikelihoods(m, VarInfo(m)); first.((ℓ[@varname(x[1])], ℓ[@varname(x[2])]))
(-1.4189385332046727, -1.4189385332046727)
```

"""
function pointwise_loglikelihoods(model::Model, chain, keytype::Type{T}=String) where {T}
    # Get the data by executing the model once
    vi = VarInfo(model)
    context = PointwiseLikelihoodContext(Dict{T,Vector{Float64}}())

    iters = Iterators.product(1:size(chain, 1), 1:size(chain, 3))
    for (sample_idx, chain_idx) in iters
        # Update the values
        setval!(vi, chain, sample_idx, chain_idx)

        # Execute model
        model(vi, context)
    end

    niters = size(chain, 1)
    nchains = size(chain, 3)
    loglikelihoods = Dict(
        varname => reshape(logliks, niters, nchains) for
        (varname, logliks) in context.loglikelihoods
    )
    return loglikelihoods
end

function pointwise_loglikelihoods(model::Model, varinfo::AbstractVarInfo)
    context = PointwiseLikelihoodContext(Dict{VarName,Vector{Float64}}())
    model(varinfo, context)
    return context.loglikelihoods
end<|MERGE_RESOLUTION|>--- conflicted
+++ resolved
@@ -88,16 +88,9 @@
     # Defer literal `observe` to child-context.
     return dot_tilde_observe!!(context.context, right, left, vi)
 end
-<<<<<<< HEAD
 function dot_tilde_observe!!(context::PointwiseLikelihoodContext, right, left, vn, inds, vi)
-    # Need the `logp` value, so we cannot defer `acclogp!!` to child-context, i.e.
-    # we have to intercept the call to `dot_tilde_observe!!`.
-    logp = dot_tilde_observe(context.context, right, left, vi)
-=======
-function dot_tilde_observe!(context::PointwiseLikelihoodContext, right, left, vn, inds, vi)
     # Need the `logp` value, so we cannot defer `acclogp!` to child-context, i.e.
     # we have to intercept the call to `dot_tilde_observe!`.
->>>>>>> 64357e16
 
     # We want to treat `.~` as a collection of independent observations,
     # hence we need the `logp` for each of them. Broadcasting the univariate
