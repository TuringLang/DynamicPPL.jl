--- conflicted
+++ resolved
@@ -67,22 +67,6 @@
     return context.loglikelihoods[vn] = logp
 end
 
-<<<<<<< HEAD
-function tilde_assume(context::PointwiseLikelihoodContext, right, vn, inds, vi)
-    return tilde_assume(context.context, right, vn, inds, vi)
-end
-
-function dot_tilde_assume(context::PointwiseLikelihoodContext, right, left, vn, inds, vi)
-    return dot_tilde_assume(context.context, right, left, vn, inds, vi)
-end
-
-function tilde_observe!!(context::PointwiseLikelihoodContext, right, left, vi)
-=======
-function tilde_observe!(context::PointwiseLikelihoodContext, right, left, vi)
->>>>>>> ea658b52
-    # Defer literal `observe` to child-context.
-    return tilde_observe!!(context.context, right, left, vi)
-end
 function tilde_observe!!(context::PointwiseLikelihoodContext, right, left, vn, vinds, vi)
     # Need the `logp` value, so we cannot defer `acclogp!!` to child-context, i.e.
     # we have to intercept the call to `tilde_observe!!`.
@@ -94,10 +78,6 @@
     return left, acclogp!!(vi, logp)
 end
 
-function dot_tilde_observe!!(context::PointwiseLikelihoodContext, right, left, vi)
-    # Defer literal `observe` to child-context.
-    return dot_tilde_observe!!(context.context, right, left, vi)
-end
 function dot_tilde_observe!!(context::PointwiseLikelihoodContext, right, left, vn, inds, vi)
     # Need the `logp` value, so we cannot defer `acclogp!` to child-context, i.e.
     # we have to intercept the call to `dot_tilde_observe!`.
