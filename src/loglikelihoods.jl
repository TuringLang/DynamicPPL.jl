# Context version
struct PointwiseLikelihoodContext{A,Ctx} <: AbstractContext
    loglikelihoods::A
    context::Ctx
end

function PointwiseLikelihoodContext(
    likelihoods=Dict{VarName,Vector{Float64}}(),
    context::AbstractContext=LikelihoodContext(),
)
    return PointwiseLikelihoodContext{typeof(likelihoods),typeof(context)}(
        likelihoods, context
    )
end

NodeTrait(::PointwiseLikelihoodContext) = IsParent()
childcontext(context::PointwiseLikelihoodContext) = context.context
function setchildcontext(context::PointwiseLikelihoodContext, child)
    return PointwiseLikelihoodContext(context.loglikelihoods, child)
end

function Base.push!(
    context::PointwiseLikelihoodContext{Dict{VarName,Vector{Float64}}},
    vn::VarName,
    logp::Real,
)
    lookup = context.loglikelihoods
    ℓ = get!(lookup, vn, Float64[])
    return push!(ℓ, logp)
end

function Base.push!(
    context::PointwiseLikelihoodContext{Dict{VarName,Float64}}, vn::VarName, logp::Real
)
    return context.loglikelihoods[vn] = logp
end

function Base.push!(
    context::PointwiseLikelihoodContext{Dict{String,Vector{Float64}}},
    vn::VarName,
    logp::Real,
)
    lookup = context.loglikelihoods
    ℓ = get!(lookup, string(vn), Float64[])
    return push!(ℓ, logp)
end

function Base.push!(
    context::PointwiseLikelihoodContext{Dict{String,Float64}}, vn::VarName, logp::Real
)
    return context.loglikelihoods[string(vn)] = logp
end

function Base.push!(
    context::PointwiseLikelihoodContext{Dict{String,Vector{Float64}}},
    vn::String,
    logp::Real,
)
    lookup = context.loglikelihoods
    ℓ = get!(lookup, vn, Float64[])
    return push!(ℓ, logp)
end

function Base.push!(
    context::PointwiseLikelihoodContext{Dict{String,Float64}}, vn::String, logp::Real
)
    return context.loglikelihoods[vn] = logp
end

<<<<<<< HEAD
function tilde_observe!!(context::PointwiseLikelihoodContext, right, left, vn, vinds, vi)
    # Need the `logp` value, so we cannot defer `acclogp!!` to child-context, i.e.
    # we have to intercept the call to `tilde_observe!!`.
=======
function tilde_observe!(context::PointwiseLikelihoodContext, right, left, vi)
    # Defer literal `observe` to child-context.
    return tilde_observe!(context.context, right, left, vi)
end
function tilde_observe!(context::PointwiseLikelihoodContext, right, left, vn, vi)
    # Need the `logp` value, so we cannot defer `acclogp!` to child-context, i.e.
    # we have to intercept the call to `tilde_observe!`.
>>>>>>> 7a8ba7e4
    logp = tilde_observe(context.context, right, left, vi)

    # Track loglikelihood value.
    push!(context, vn, logp)

    return left, acclogp!!(vi, logp)
end

<<<<<<< HEAD
function dot_tilde_observe!!(context::PointwiseLikelihoodContext, right, left, vn, inds, vi)
=======
function dot_tilde_observe!(context::PointwiseLikelihoodContext, right, left, vi)
    # Defer literal `observe` to child-context.
    return dot_tilde_observe!(context.context, right, left, vi)
end
function dot_tilde_observe!(context::PointwiseLikelihoodContext, right, left, vn, vi)
>>>>>>> 7a8ba7e4
    # Need the `logp` value, so we cannot defer `acclogp!` to child-context, i.e.
    # we have to intercept the call to `dot_tilde_observe!`.

    # We want to treat `.~` as a collection of independent observations,
    # hence we need the `logp` for each of them. Broadcasting the univariate
    # `tilde_obseve` does exactly this.
    logps = _pointwise_tilde_observe(context.context, right, left, vi)

    # Need to unwrap the `vn`, i.e. get one `VarName` for each entry in `left`.
    _, _, vns = unwrap_right_left_vns(right, left, vn)
    for (vn, logp) in zip(vns, logps)
        # Track loglikelihood value.
        push!(context, vn, logp)
    end

    return left, acclogp!!(vi, sum(logps))
end

# FIXME: This is really not a good approach since it needs to stay in sync with
# the `dot_assume` implementations, but as things are _right now_ this is the best we can do.
function _pointwise_tilde_observe(context, right, left, vi)
    return tilde_observe.(Ref(context), right, left, Ref(vi))
end

function _pointwise_tilde_observe(
    context, right::MultivariateDistribution, left::AbstractMatrix, vi
)
    return tilde_observe.(Ref(context), Ref(right), eachcol(left), Ref(vi))
end

"""
    pointwise_loglikelihoods(model::Model, chain::Chains, keytype = String)

Runs `model` on each sample in `chain` returning a `Dict{String, Matrix{Float64}}`
with keys corresponding to symbols of the observations, and values being matrices
of shape `(num_chains, num_samples)`.

`keytype` specifies what the type of the keys used in the returned `Dict` are.
Currently, only `String` and `VarName` are supported.

# Notes
Say `y` is a `Vector` of `n` i.i.d. `Normal(μ, σ)` variables, with `μ` and `σ`
both being `<:Real`. Then the *observe* (i.e. when the left-hand side is an
*observation*) statements can be implemented in three ways:
1. using a `for` loop:
```julia
for i in eachindex(y)
    y[i] ~ Normal(μ, σ)
end
```
2. using `.~`:
```julia
y .~ Normal(μ, σ)
```
3. using `MvNormal`:
```julia
y ~ MvNormal(fill(μ, n), σ^2 * I)
```

In (1) and (2), `y` will be treated as a collection of `n` i.i.d. 1-dimensional variables,
while in (3) `y` will be treated as a _single_ n-dimensional observation.

This is important to keep in mind, in particular if the computation is used
for downstream computations.

# Examples
## From chain
```julia-repl
julia> using DynamicPPL, Turing

julia> @model function demo(xs, y)
           s ~ InverseGamma(2, 3)
           m ~ Normal(0, √s)
           for i in eachindex(xs)
               xs[i] ~ Normal(m, √s)
           end

           y ~ Normal(m, √s)
       end
demo (generic function with 1 method)

julia> model = demo(randn(3), randn());

julia> chain = sample(model, MH(), 10);

julia> pointwise_loglikelihoods(model, chain)
Dict{String,Array{Float64,2}} with 4 entries:
  "xs[3]" => [-1.42862; -2.67573; … ; -1.66251; -1.66251]
  "xs[1]" => [-1.42932; -2.68123; … ; -1.66333; -1.66333]
  "xs[2]" => [-1.6724; -0.861339; … ; -1.62359; -1.62359]
  "y"     => [-1.51265; -0.914129; … ; -1.5499; -1.5499]

julia> pointwise_loglikelihoods(model, chain, String)
Dict{String,Array{Float64,2}} with 4 entries:
  "xs[3]" => [-1.42862; -2.67573; … ; -1.66251; -1.66251]
  "xs[1]" => [-1.42932; -2.68123; … ; -1.66333; -1.66333]
  "xs[2]" => [-1.6724; -0.861339; … ; -1.62359; -1.62359]
  "y"     => [-1.51265; -0.914129; … ; -1.5499; -1.5499]

julia> pointwise_loglikelihoods(model, chain, VarName)
Dict{VarName,Array{Float64,2}} with 4 entries:
  xs[2] => [-1.6724; -0.861339; … ; -1.62359; -1.62359]
  y     => [-1.51265; -0.914129; … ; -1.5499; -1.5499]
  xs[1] => [-1.42932; -2.68123; … ; -1.66333; -1.66333]
  xs[3] => [-1.42862; -2.67573; … ; -1.66251; -1.66251]
```

## Broadcasting
Note that `x .~ Dist()` will treat `x` as a collection of
_independent_ observations rather than as a single observation.

```jldoctest; setup = :(using Distributions)
julia> @model function demo(x)
           x .~ Normal()
       end;

julia> m = demo([1.0, ]);

julia> ℓ = pointwise_loglikelihoods(m, VarInfo(m)); first(ℓ[@varname(x[1])])
-1.4189385332046727

julia> m = demo([1.0; 1.0]);

julia> ℓ = pointwise_loglikelihoods(m, VarInfo(m)); first.((ℓ[@varname(x[1])], ℓ[@varname(x[2])]))
(-1.4189385332046727, -1.4189385332046727)
```

"""
function pointwise_loglikelihoods(model::Model, chain, keytype::Type{T}=String) where {T}
    # Get the data by executing the model once
    vi = VarInfo(model)
    context = PointwiseLikelihoodContext(Dict{T,Vector{Float64}}())

    iters = Iterators.product(1:size(chain, 1), 1:size(chain, 3))
    for (sample_idx, chain_idx) in iters
        # Update the values
        setval!(vi, chain, sample_idx, chain_idx)

        # Execute model
        model(vi, context)
    end

    niters = size(chain, 1)
    nchains = size(chain, 3)
    loglikelihoods = Dict(
        varname => reshape(logliks, niters, nchains) for
        (varname, logliks) in context.loglikelihoods
    )
    return loglikelihoods
end

function pointwise_loglikelihoods(model::Model, varinfo::AbstractVarInfo)
    context = PointwiseLikelihoodContext(Dict{VarName,Vector{Float64}}())
    model(varinfo, context)
    return context.loglikelihoods
end<|MERGE_RESOLUTION|>--- conflicted
+++ resolved
@@ -67,19 +67,13 @@
     return context.loglikelihoods[vn] = logp
 end
 
-<<<<<<< HEAD
-function tilde_observe!!(context::PointwiseLikelihoodContext, right, left, vn, vinds, vi)
-    # Need the `logp` value, so we cannot defer `acclogp!!` to child-context, i.e.
-    # we have to intercept the call to `tilde_observe!!`.
-=======
-function tilde_observe!(context::PointwiseLikelihoodContext, right, left, vi)
+function tilde_observe!!(context::PointwiseLikelihoodContext, right, left, vi)
     # Defer literal `observe` to child-context.
-    return tilde_observe!(context.context, right, left, vi)
-end
-function tilde_observe!(context::PointwiseLikelihoodContext, right, left, vn, vi)
+    return tilde_observe!!(context.context, right, left, vi)
+end
+function tilde_observe!!(context::PointwiseLikelihoodContext, right, left, vn, vi)
     # Need the `logp` value, so we cannot defer `acclogp!` to child-context, i.e.
     # we have to intercept the call to `tilde_observe!`.
->>>>>>> 7a8ba7e4
     logp = tilde_observe(context.context, right, left, vi)
 
     # Track loglikelihood value.
@@ -88,15 +82,11 @@
     return left, acclogp!!(vi, logp)
 end
 
-<<<<<<< HEAD
-function dot_tilde_observe!!(context::PointwiseLikelihoodContext, right, left, vn, inds, vi)
-=======
-function dot_tilde_observe!(context::PointwiseLikelihoodContext, right, left, vi)
+function dot_tilde_observe!!(context::PointwiseLikelihoodContext, right, left, vi)
     # Defer literal `observe` to child-context.
-    return dot_tilde_observe!(context.context, right, left, vi)
-end
-function dot_tilde_observe!(context::PointwiseLikelihoodContext, right, left, vn, vi)
->>>>>>> 7a8ba7e4
+    return dot_tilde_observe!!(context.context, right, left, vi)
+end
+function dot_tilde_observe!!(context::PointwiseLikelihoodContext, right, left, vn, vi)
     # Need the `logp` value, so we cannot defer `acclogp!` to child-context, i.e.
     # we have to intercept the call to `dot_tilde_observe!`.
 
