"""
    struct Model{F,argnames,defaultnames,missings,Targs,Tdefaults,Ctx<:AbstactContext}
        f::F
        args::NamedTuple{argnames,Targs}
        defaults::NamedTuple{defaultnames,Tdefaults}
        context::Ctx=DefaultContext()
    end

A `Model` struct with model evaluation function of type `F`, arguments of names `argnames`
types `Targs`, default arguments of names `defaultnames` with types `Tdefaults`, missing
arguments `missings`, and evaluation context of type `Ctx`.

Here `argnames`, `defaultargnames`, and `missings` are tuples of symbols, e.g. `(:a, :b)`.
`context` is by default `DefaultContext()`.

An argument with a type of `Missing` will be in `missings` by default. However, in
non-traditional use-cases `missings` can be defined differently. All variables in `missings`
are treated as random variables rather than observations.

The default arguments are used internally when constructing instances of the same model with
different arguments.

# Examples

```julia
julia> Model(f, (x = 1.0, y = 2.0))
Model{typeof(f),(:x, :y),(),(),Tuple{Float64,Float64},Tuple{}}(f, (x = 1.0, y = 2.0), NamedTuple())

julia> Model(f, (x = 1.0, y = 2.0), (x = 42,))
Model{typeof(f),(:x, :y),(:x,),(),Tuple{Float64,Float64},Tuple{Int64}}(f, (x = 1.0, y = 2.0), (x = 42,))

julia> Model{(:y,)}(f, (x = 1.0, y = 2.0), (x = 42,)) # with special definition of missings
Model{typeof(f),(:x, :y),(:x,),(:y,),Tuple{Float64,Float64},Tuple{Int64}}(f, (x = 1.0, y = 2.0), (x = 42,))
```
"""
struct Model{F,argnames,defaultnames,missings,Targs,Tdefaults,Ctx<:AbstractContext} <:
       AbstractProbabilisticProgram
    f::F
    args::NamedTuple{argnames,Targs}
    defaults::NamedTuple{defaultnames,Tdefaults}
    context::Ctx

    @doc """
        Model{missings}(f, args::NamedTuple, defaults::NamedTuple)

    Create a model with evaluation function `f` and missing arguments overwritten by
    `missings`.
    """
    function Model{missings}(
        f::F,
        args::NamedTuple{argnames,Targs},
        defaults::NamedTuple{defaultnames,Tdefaults},
        context::Ctx=DefaultContext(),
    ) where {missings,F,argnames,Targs,defaultnames,Tdefaults,Ctx}
        return new{F,argnames,defaultnames,missings,Targs,Tdefaults,Ctx}(
            f, args, defaults, context
        )
    end
end

"""
    Model(f, args::NamedTuple[, defaults::NamedTuple = ()])

Create a model with evaluation function `f` and missing arguments deduced from `args`.

Default arguments `defaults` are used internally when constructing instances of the same
model with different arguments.
"""
@generated function Model(
    f::F,
    args::NamedTuple{argnames,Targs},
    defaults::NamedTuple{kwargnames,Tkwargs},
    context::AbstractContext=DefaultContext(),
) where {F,argnames,Targs,kwargnames,Tkwargs}
    missing_args = Tuple(
        name for (name, typ) in zip(argnames, Targs.types) if typ <: Missing
    )
    missing_kwargs = Tuple(
        name for (name, typ) in zip(kwargnames, Tkwargs.types) if typ <: Missing
    )
    return :(Model{$(missing_args..., missing_kwargs...)}(f, args, defaults, context))
end

function Model(f, args::NamedTuple, context::AbstractContext=DefaultContext(); kwargs...)
    return Model(f, args, NamedTuple(kwargs), context)
end

function contextualize(model::Model, context::AbstractContext)
    return Model(model.f, model.args, model.defaults, context)
end

"""
    model | (x = 1.0, ...)

Return a `Model` which now treats variables on the right-hand side as observations.

See [`condition`](@ref) for more information and examples.
"""
Base.:|(model::Model, values) = condition(model, values)

"""
    condition(model::Model; values...)
    condition(model::Model, values::NamedTuple)

Return a `Model` which now treats the variables in `values` as observations.

See also: [`decondition`](@ref), [`conditioned`](@ref)

# Limitations

This does currently _not_ work with variables that are
provided to the model as arguments, e.g. `@model function demo(x) ... end`
means that `condition` will not affect the variable `x`.

Therefore if one wants to make use of `condition` and [`decondition`](@ref)
one should not be specifying any random variables as arguments.

This is done for the sake of backwards compatibility.

# Examples
## Simple univariate model
```jldoctest condition
julia> using Distributions

julia> @model function demo()
           m ~ Normal()
           x ~ Normal(m, 1)
           return (; m=m, x=x)
       end
demo (generic function with 2 methods)

julia> model = demo();

julia> m, x = model(); (m ≠ 1.0 && x ≠ 100.0)
true

julia> # Create a new instance which treats `x` as observed
       # with value `100.0`, and similarly for `m=1.0`.
       conditioned_model = condition(model, x=100.0, m=1.0);

julia> m, x = conditioned_model(); (m == 1.0 && x == 100.0)
true

julia> # Let's only condition on `x = 100.0`.
       conditioned_model = condition(model, x = 100.0);

julia> m, x =conditioned_model(); (m ≠ 1.0 && x == 100.0)
true

julia> # We can also use the nicer `|` syntax.
       conditioned_model = model | (x = 100.0, );

julia> m, x = conditioned_model(); (m ≠ 1.0 && x == 100.0)
true
```

The above uses a `NamedTuple` to hold the conditioning variables, which allows us to perform some
additional optimizations; in many cases, the above has zero runtime-overhead.

But we can also use a `Dict`, which offers more flexibility in the conditioning
(see examples further below) but generally has worse performance than the `NamedTuple`
approach:

```jldoctest condition
julia> conditioned_model_dict = condition(model, Dict(@varname(x) => 100.0));

julia> m, x = conditioned_model_dict(); (m ≠ 1.0 && x == 100.0)
true

julia> # There's also an option using `|` by letting the right-hand side be a tuple
       # with elements of type `Pair{<:VarName}`, i.e. `vn => value` with `vn isa VarName`.
       conditioned_model_dict = model | (@varname(x) => 100.0, );

julia> m, x = conditioned_model_dict(); (m ≠ 1.0 && x == 100.0)
true
```

## Condition only a part of a multivariate variable

Not only can be condition on multivariate random variables, but
we can also use the standard mechanism of setting something to `missing`
in the call to `condition` to only condition on a part of the variable.

```jldoctest condition
julia> @model function demo_mv(::Type{TV}=Float64) where {TV}
           m = Vector{TV}(undef, 2)
           m[1] ~ Normal()
           m[2] ~ Normal()
           return m
       end
demo_mv (generic function with 4 methods)

julia> model = demo_mv();

julia> conditioned_model = condition(model, m = [missing, 1.0]);

julia> # (✓) `m[1]` sampled while `m[2]` is fixed
       m = conditioned_model(); (m[1] ≠ 1.0 && m[2] == 1.0)
true
```

Intuitively one might also expect to be able to write `model | (m[1] = 1.0, )`.
Unfortunately this is not supported as it has the potential of increasing compilation
times but without offering any benefit with respect to runtime:

```jldoctest condition
julia> # (×) `m[2]` is not set to 1.0.
       m = condition(model, var"m[2]" = 1.0)(); m[2] == 1.0
false
```

But you _can_ do this if you use a `Dict` as the underlying storage instead:

```jldoctest condition
julia> # Alternatives:
       # - `model | (@varname(m[2]) => 1.0,)`
       # - `condition(model, Dict(@varname(m[2] => 1.0)))`
       # (✓) `m[2]` is set to 1.0.
       m = condition(model, @varname(m[2]) => 1.0)(); (m[1] ≠ 1.0 && m[2] == 1.0)
true
```

## Nested models

`condition` of course also supports the use of nested models through
the use of [`@submodel`](@ref).

```jldoctest condition
julia> @model demo_inner() = m ~ Normal()
demo_inner (generic function with 2 methods)

julia> @model function demo_outer()
           @submodel m = demo_inner()
           return m
       end
demo_outer (generic function with 2 methods)

julia> model = demo_outer();

julia> model() ≠ 1.0
true

julia> conditioned_model = model | (m = 1.0, );

julia> conditioned_model()
1.0
```

But one needs to be careful when prefixing variables in the nested models:

```jldoctest condition
julia> @model function demo_outer_prefix()
           @submodel prefix="inner" m = demo_inner()
           return m
       end
demo_outer_prefix (generic function with 2 methods)

julia> # (×) This doesn't work now!
       conditioned_model = demo_outer_prefix() | (m = 1.0, );

julia> conditioned_model() == 1.0
false

julia> # (✓) `m` in `demo_inner` is referred to as `inner.m` internally, so we do:
       conditioned_model = demo_outer_prefix() | (var"inner.m" = 1.0, );

julia> conditioned_model()
1.0

julia> # Note that the above `var"..."` is just standard Julia syntax:
       keys((var"inner.m" = 1.0, ))
(Symbol("inner.m"),)
```

And similarly when using `Dict`:

```jldoctest condition
julia> conditioned_model_dict = demo_outer_prefix() | (@varname(var"inner.m") => 1.0);

julia> conditioned_model_dict()
1.0
```

The difference is maybe more obvious once we look at how these different
in their trace/`VarInfo`:

```jldoctest condition
julia> keys(VarInfo(demo_outer()))
1-element Vector{VarName{:m, typeof(identity)}}:
 m

julia> keys(VarInfo(demo_outer_prefix()))
1-element Vector{VarName{Symbol("inner.m"), typeof(identity)}}:
 inner.m
```

From this we can tell what the correct way to condition `m` within `demo_inner`
is in the two different models.

"""
AbstractPPL.condition(model::Model; values...) = condition(model, NamedTuple(values))
function AbstractPPL.condition(model::Model, value, values...)
    return contextualize(model, condition(model.context, value, values...))
end

"""
    decondition(model::Model)
    decondition(model::Model, variables...)

Return a `Model` for which `variables...` are _not_ considered observations.
If no `variables` are provided, then all variables currently considered observations
will no longer be.

This is essentially the inverse of [`condition`](@ref). This also means that
it suffers from the same limitiations.

Note that currently we only support `variables` to take on explicit values
provided to `condition`.

# Examples
```jldoctest decondition
julia> using Distributions

julia> @model function demo()
           m ~ Normal()
           x ~ Normal(m, 1)
           return (; m=m, x=x)
       end
demo (generic function with 2 methods)

julia> conditioned_model = condition(demo(), m = 1.0, x = 10.0);

julia> conditioned_model()
(m = 1.0, x = 10.0)

julia> # By specifying the `VarName` to `decondition`.
       model = decondition(conditioned_model, @varname(m));

julia> (m, x) = model(); (m ≠ 1.0 && x == 10.0)
true

julia> # When `NamedTuple` is used as the underlying, you can also provide
       # the symbol directly (though the `@varname` approach is preferable if
       # if the variable is known at compile-time).
       model = decondition(conditioned_model, :m);

julia> (m, x) = model(); (m ≠ 1.0 && x == 10.0)
true

julia> # `decondition` multiple at once:
       (m, x) = decondition(model, :m, :x)(); (m ≠ 1.0 && x ≠ 10.0)
true

julia> # `decondition` without any symbols will `decondition` all variables.
       (m, x) = decondition(model)(); (m ≠ 1.0 && x ≠ 10.0)
true

julia> # Usage of `Val` to perform `decondition` at compile-time if possible
       # is also supported.
       model = decondition(conditioned_model, Val{:m}());

julia> (m, x) = model(); (m ≠ 1.0 && x == 10.0)
true
```

Similarly when using a `Dict`:

```jldoctest decondition
julia> conditioned_model_dict = condition(demo(), @varname(m) => 1.0, @varname(x) => 10.0);

julia> conditioned_model_dict()
(m = 1.0, x = 10.0)

julia> deconditioned_model_dict = decondition(conditioned_model_dict, @varname(m));

julia> (m, x) = deconditioned_model_dict(); m ≠ 1.0 && x == 10.0
true
```

But, as mentioned, `decondition` is only supported for variables explicitly
provided to `condition` earlier;

```jldoctest decondition
julia> @model function demo_mv(::Type{TV}=Float64) where {TV}
           m = Vector{TV}(undef, 2)
           m[1] ~ Normal()
           m[2] ~ Normal()
           return m
       end
demo_mv (generic function with 4 methods)

julia> model = demo_mv();

julia> conditioned_model = condition(model, @varname(m) => [1.0, 2.0]);

julia> conditioned_model()
2-element Vector{Float64}:
 1.0
 2.0

julia> deconditioned_model = decondition(conditioned_model, @varname(m[1]));

julia> deconditioned_model()  # (×) `m[1]` is still conditioned
2-element Vector{Float64}:
 1.0
 2.0

julia> # (✓) this works though
       deconditioned_model_2 = deconditioned_model | (@varname(m[1]) => missing);

julia> m = deconditioned_model_2(); (m[1] ≠ 1.0 && m[2] == 2.0)
true
```
"""
function AbstractPPL.decondition(model::Model, syms...)
    return contextualize(model, decondition(model.context, syms...))
end

"""
    observations(model::Model)

Alias for [`conditioned`](@ref).
"""
observations(model::Model) = conditioned(model)

"""
    conditioned(model::Model)

Return the conditioned values in `model`.

# Examples
```jldoctest
julia> using Distributions

julia> using DynamicPPL: conditioned, contextualize

julia> @model function demo()
           m ~ Normal()
           x ~ Normal(m, 1)
       end
demo (generic function with 2 methods)

julia> m = demo();

julia> # Returns all the variables we have conditioned on + their values.
       conditioned(condition(m, x=100.0, m=1.0))
(x = 100.0, m = 1.0)

julia> # Nested ones also work (note that `PrefixContext` does nothing to the result).
       cm = condition(contextualize(m, PrefixContext{:a}(condition(m=1.0))), x=100.0);

julia> conditioned(cm)
(x = 100.0, m = 1.0)

julia> # Since we conditioned on `m`, not `a.m` as it will appear after prefixed,
       # `a.m` is treated as a random variable.
       keys(VarInfo(cm))
1-element Vector{VarName{Symbol("a.m"), typeof(identity)}}:
 a.m

julia> # If we instead condition on `a.m`, `m` in the model will be considered an observation.
       cm = condition(contextualize(m, PrefixContext{:a}(condition(var"a.m"=1.0))), x=100.0);

julia> conditioned(cm).x
100.0

julia> conditioned(cm).var"a.m"
1.0

julia> keys(VarInfo(cm)) # <= no variables are sampled
VarName[]
```
"""
conditioned(model::Model) = conditioned(model.context)

"""
    fix(model::Model; values...)
    fix(model::Model, values::NamedTuple)

Return a `Model` which now treats the variables in `values` as fixed.

See also: [`unfix`](@ref), [`fixed`](@ref)

# Examples
## Simple univariate model
```jldoctest fix
julia> using Distributions

julia> @model function demo()
           m ~ Normal()
           x ~ Normal(m, 1)
           return (; m=m, x=x)
       end
demo (generic function with 2 methods)

julia> model = demo();

julia> m, x = model(); (m ≠ 1.0 && x ≠ 100.0)
true

julia> # Create a new instance which treats `x` as observed
       # with value `100.0`, and similarly for `m=1.0`.
       fixed_model = fix(model, x=100.0, m=1.0);

julia> m, x = fixed_model(); (m == 1.0 && x == 100.0)
true

julia> # Let's only fix on `x = 100.0`.
       fixed_model = fix(model, x = 100.0);

julia> m, x = fixed_model(); (m ≠ 1.0 && x == 100.0)
true
```

The above uses a `NamedTuple` to hold the fixed variables, which allows us to perform some
additional optimizations; in many cases, the above has zero runtime-overhead.

But we can also use a `Dict`, which offers more flexibility in the fixing
(see examples further below) but generally has worse performance than the `NamedTuple`
approach:

```jldoctest fix
julia> fixed_model_dict = fix(model, Dict(@varname(x) => 100.0));

julia> m, x = fixed_model_dict(); (m ≠ 1.0 && x == 100.0)
true

julia> # Alternative: pass `Pair{<:VarName}` as positional argument.
       fixed_model_dict = fix(model, @varname(x) => 100.0, );

julia> m, x = fixed_model_dict(); (m ≠ 1.0 && x == 100.0)
true
```

## Fix only a part of a multivariate variable

We can not only fix multivariate random variables, but
we can also use the standard mechanism of setting something to `missing`
in the call to `fix` to only fix a part of the variable.

```jldoctest fix
julia> @model function demo_mv(::Type{TV}=Float64) where {TV}
           m = Vector{TV}(undef, 2)
           m[1] ~ Normal()
           m[2] ~ Normal()
           return m
       end
demo_mv (generic function with 4 methods)

julia> model = demo_mv();

julia> fixed_model = fix(model, m = [missing, 1.0]);

julia> # (✓) `m[1]` sampled while `m[2]` is fixed
       m = fixed_model(); (m[1] ≠ 1.0 && m[2] == 1.0)
true
```

Intuitively one might also expect to be able to write something like `fix(model, var\"m[1]\" = 1.0, )`.
Unfortunately this is not supported as it has the potential of increasing compilation
times but without offering any benefit with respect to runtime:

```jldoctest fix
julia> # (×) `m[2]` is not set to 1.0.
       m = fix(model, var"m[2]" = 1.0)(); m[2] == 1.0
false
```

But you _can_ do this if you use a `Dict` as the underlying storage instead:

```jldoctest fix
julia> # Alternative: `fix(model, Dict(@varname(m[2] => 1.0)))`
       # (✓) `m[2]` is set to 1.0.
       m = fix(model, @varname(m[2]) => 1.0)(); (m[1] ≠ 1.0 && m[2] == 1.0)
true
```

## Nested models

`fix` of course also supports the use of nested models through
the use of [`@submodel`](@ref).

```jldoctest fix
julia> @model demo_inner() = m ~ Normal()
demo_inner (generic function with 2 methods)

julia> @model function demo_outer()
           @submodel m = demo_inner()
           return m
       end
demo_outer (generic function with 2 methods)

julia> model = demo_outer();

julia> model() ≠ 1.0
true

julia> fixed_model = model | (m = 1.0, );

julia> fixed_model()
1.0
```

But one needs to be careful when prefixing variables in the nested models:

```jldoctest fix
julia> @model function demo_outer_prefix()
           @submodel prefix="inner" m = demo_inner()
           return m
       end
demo_outer_prefix (generic function with 2 methods)

julia> # (×) This doesn't work now!
       fixed_model = demo_outer_prefix() | (m = 1.0, );

julia> fixed_model() == 1.0
false

julia> # (✓) `m` in `demo_inner` is referred to as `inner.m` internally, so we do:
       fixed_model = demo_outer_prefix() | (var"inner.m" = 1.0, );

julia> fixed_model()
1.0

julia> # Note that the above `var"..."` is just standard Julia syntax:
       keys((var"inner.m" = 1.0, ))
(Symbol("inner.m"),)
```

And similarly when using `Dict`:

```jldoctest fix
julia> fixed_model_dict = demo_outer_prefix() | (@varname(var"inner.m") => 1.0);

julia> fixed_model_dict()
1.0
```

The difference is maybe more obvious once we look at how these different
in their trace/`VarInfo`:

```jldoctest fix
julia> keys(VarInfo(demo_outer()))
1-element Vector{VarName{:m, typeof(identity)}}:
 m

julia> keys(VarInfo(demo_outer_prefix()))
1-element Vector{VarName{Symbol("inner.m"), typeof(identity)}}:
 inner.m
```

From this we can tell what the correct way to fix `m` within `demo_inner`
is in the two different models.

## Difference from `condition`

A very similar functionality is also provided by [`condition`](@ref) which,
not surprisingly, _conditions_ variables instead of fixing them. The only
difference between fixing and conditioning is as follows:
- `condition`ed variables are considered to be observations, and are thus
  included in the computation [`logjoint`](@ref) and [`loglikelihood`](@ref),
  but not in [`logprior`](@ref).
- `fix`ed variables are considered to be constant, and are thus not included
  in any log-probability computations.

```juliadoctest fix
julia> @model function demo()
           m ~ Normal()
           x ~ Normal(m, 1)
           return (; m=m, x=x)
       end
demo (generic function with 2 methods)

julia> model = demo();

julia> model_fixed = fix(model, m = 1.0);

julia> model_conditioned = condition(model, m = 1.0);

julia> logjoint(model_fixed, (x=1.0,))
-0.9189385332046728

julia> # Different!
       logjoint(model_conditioned, (x=1.0,))
-2.3378770664093453

julia> # And the difference is the missing log-probability of `m`:
       logjoint(model_fixed, (x=1.0,)) + logpdf(Normal(), 1.0) == logjoint(model_conditioned, (x=1.0,))
true
```
"""
fix(model::Model; values...) = contextualize(model, fix(model.context; values...))
function fix(model::Model, value, values...)
    return contextualize(model, fix(model.context, value, values...))
end

"""
    unfix(model::Model)
    unfix(model::Model, variables...)

Return a `Model` for which `variables...` are _not_ considered fixed.
If no `variables` are provided, then all variables currently considered fixed
will no longer be.

This is essentially the inverse of [`fix`](@ref). This also means that
it suffers from the same limitiations.

Note that currently we only support `variables` to take on explicit values
provided to `fix`.

# Examples
```jldoctest unfix
julia> using Distributions

julia> @model function demo()
           m ~ Normal()
           x ~ Normal(m, 1)
           return (; m=m, x=x)
       end
demo (generic function with 2 methods)

julia> fixed_model = fix(demo(), m = 1.0, x = 10.0);

julia> fixed_model()
(m = 1.0, x = 10.0)

julia> # By specifying the `VarName` to `unfix`.
       model = unfix(fixed_model, @varname(m));

julia> (m, x) = model(); (m ≠ 1.0 && x == 10.0)
true

julia> # When `NamedTuple` is used as the underlying, you can also provide
       # the symbol directly (though the `@varname` approach is preferable if
       # if the variable is known at compile-time).
       model = unfix(fixed_model, :m);

julia> (m, x) = model(); (m ≠ 1.0 && x == 10.0)
true

julia> # `unfix` multiple at once:
       (m, x) = unfix(model, :m, :x)(); (m ≠ 1.0 && x ≠ 10.0)
true

julia> # `unfix` without any symbols will `unfix` all variables.
       (m, x) = unfix(model)(); (m ≠ 1.0 && x ≠ 10.0)
true

julia> # Usage of `Val` to perform `unfix` at compile-time if possible
       # is also supported.
       model = unfix(fixed_model, Val{:m}());

julia> (m, x) = model(); (m ≠ 1.0 && x == 10.0)
true
```

Similarly when using a `Dict`:

```jldoctest unfix
julia> fixed_model_dict = fix(demo(), @varname(m) => 1.0, @varname(x) => 10.0);

julia> fixed_model_dict()
(m = 1.0, x = 10.0)

julia> unfixed_model_dict = unfix(fixed_model_dict, @varname(m));

julia> (m, x) = unfixed_model_dict(); m ≠ 1.0 && x == 10.0
true
```

But, as mentioned, `unfix` is only supported for variables explicitly
provided to `fix` earlier:

```jldoctest unfix
julia> @model function demo_mv(::Type{TV}=Float64) where {TV}
           m = Vector{TV}(undef, 2)
           m[1] ~ Normal()
           m[2] ~ Normal()
           return m
       end
demo_mv (generic function with 4 methods)

julia> model = demo_mv();

julia> fixed_model = fix(model, @varname(m) => [1.0, 2.0]);

julia> fixed_model()
2-element Vector{Float64}:
 1.0
 2.0

julia> unfixed_model = unfix(fixed_model, @varname(m[1]));

julia> unfixed_model()  # (×) `m[1]` is still fixed
2-element Vector{Float64}:
 1.0
 2.0

julia> # (✓) this works though
       unfixed_model_2 = fix(unfixed_model, @varname(m[1]) => missing);

julia> m = unfixed_model_2(); (m[1] ≠ 1.0 && m[2] == 2.0)
true
```
"""
unfix(model::Model, syms...) = contextualize(model, unfix(model.context, syms...))

"""
    fixed(model::Model)

Return the fixed values in `model`.

# Examples
```jldoctest
julia> using Distributions

julia> using DynamicPPL: fixed, contextualize

julia> @model function demo()
           m ~ Normal()
           x ~ Normal(m, 1)
       end
demo (generic function with 2 methods)

julia> m = demo();

julia> # Returns all the variables we have fixed on + their values.
       fixed(fix(m, x=100.0, m=1.0))
(x = 100.0, m = 1.0)

julia> # Nested ones also work (note that `PrefixContext` does nothing to the result).
       cm = fix(contextualize(m, PrefixContext{:a}(fix(m=1.0))), x=100.0);

julia> fixed(cm)
(x = 100.0, m = 1.0)

julia> # Since we fixed on `m`, not `a.m` as it will appear after prefixed,
       # `a.m` is treated as a random variable.
       keys(VarInfo(cm))
1-element Vector{VarName{Symbol("a.m"), typeof(identity)}}:
 a.m

julia> # If we instead fix on `a.m`, `m` in the model will be considered an observation.
       cm = fix(contextualize(m, PrefixContext{:a}(fix(var"a.m"=1.0))), x=100.0);

julia> fixed(cm).x
100.0

julia> fixed(cm).var"a.m"
1.0

julia> keys(VarInfo(cm)) # <= no variables are sampled
VarName[]
```
"""
fixed(model::Model) = fixed(model.context)

"""
    (model::Model)([rng, varinfo, sampler, context])

Sample from the `model` using the `sampler` with random number generator `rng` and the
`context`, and store the sample and log joint probability in `varinfo`.

The method resets the log joint probability of `varinfo` and increases the evaluation
number of `sampler`.
"""
(model::Model)(args...) = first(evaluate!!(model, args...))

"""
    use_threadsafe_eval(context::AbstractContext, varinfo::AbstractVarInfo)

Return `true` if evaluation of a model using `context` and `varinfo` should
wrap `varinfo` in `ThreadSafeVarInfo`, i.e. threadsafe evaluation, and `false` otherwise.
"""
function use_threadsafe_eval(context::AbstractContext, varinfo::AbstractVarInfo)
    return Threads.nthreads() > 1
end

"""
    evaluate!!(model::Model[, rng, varinfo, sampler, context])

Sample from the `model` using the `sampler` with random number generator `rng` and the
`context`, and store the sample and log joint probability in `varinfo`.

Returns both the return-value of the original model, and the resulting varinfo.

The method resets the log joint probability of `varinfo` and increases the evaluation
number of `sampler`.
"""
function AbstractPPL.evaluate!!(
    model::Model, varinfo::AbstractVarInfo, context::AbstractContext
)
    return if use_threadsafe_eval(context, varinfo)
        evaluate_threadsafe!!(model, varinfo, context)
    else
        evaluate_threadunsafe!!(model, varinfo, context)
    end
end

function AbstractPPL.evaluate!!(
    model::Model,
    rng::Random.AbstractRNG,
    varinfo::AbstractVarInfo=VarInfo(),
    sampler::AbstractSampler=SampleFromPrior(),
    context::AbstractContext=DefaultContext(),
)
    return evaluate!!(model, varinfo, SamplingContext(rng, sampler, context))
end

function AbstractPPL.evaluate!!(model::Model, context::AbstractContext)
    return evaluate!!(model, VarInfo(), context)
end

function AbstractPPL.evaluate!!(
    model::Model, args::Union{AbstractVarInfo,AbstractSampler,AbstractContext}...
)
    return evaluate!!(model, Random.default_rng(), args...)
end

# without VarInfo
function AbstractPPL.evaluate!!(
    model::Model,
    rng::Random.AbstractRNG,
    sampler::AbstractSampler,
    args::AbstractContext...,
)
    return evaluate!!(model, rng, VarInfo(), sampler, args...)
end

# without VarInfo and without AbstractSampler
function AbstractPPL.evaluate!!(
    model::Model, rng::Random.AbstractRNG, context::AbstractContext
)
    return evaluate!!(model, rng, VarInfo(), SampleFromPrior(), context)
end

"""
    evaluate_threadunsafe!!(model, varinfo, context)

Evaluate the `model` without wrapping `varinfo` inside a `ThreadSafeVarInfo`.

If the `model` makes use of Julia's multithreading this will lead to undefined behaviour.
This method is not exposed and supposed to be used only internally in DynamicPPL.

See also: [`evaluate_threadsafe!!`](@ref)
"""
function evaluate_threadunsafe!!(model, varinfo, context)
    return _evaluate!!(model, resetlogp!!(varinfo), context)
end

"""
    evaluate_threadsafe!!(model, varinfo, context)

Evaluate the `model` with `varinfo` wrapped inside a `ThreadSafeVarInfo`.

With the wrapper, Julia's multithreading can be used for observe statements in the `model`
but parallel sampling will lead to undefined behaviour.
This method is not exposed and supposed to be used only internally in DynamicPPL.

See also: [`evaluate_threadunsafe!!`](@ref)
"""
function evaluate_threadsafe!!(model, varinfo, context)
    wrapper = ThreadSafeVarInfo(resetlogp!!(varinfo))
    result, wrapper_new = _evaluate!!(model, wrapper, context)
    return result, setlogp!!(wrapper_new.varinfo, getlogp(wrapper_new))
end

"""
    _evaluate!!(model::Model, varinfo, context)

Evaluate the `model` with the arguments matching the given `context` and `varinfo` object.
"""
function _evaluate!!(model::Model, varinfo::AbstractVarInfo, context::AbstractContext)
    args, kwargs = make_evaluate_args_and_kwargs(model, varinfo, context)
    return model.f(args...; kwargs...)
end

is_splat_symbol(s::Symbol) = startswith(string(s), "#splat#")

"""
    make_evaluate_args_and_kwargs(model, varinfo, context)

Return the arguments and keyword arguments to be passed to the evaluator of the model, i.e. `model.f`e.
"""
@generated function make_evaluate_args_and_kwargs(
    model::Model{_F,argnames}, varinfo::AbstractVarInfo, context::AbstractContext
) where {_F,argnames}
    unwrap_args = [
        if is_splat_symbol(var)
            :($matchingvalue(context_new, varinfo, model.args.$var)...)
        else
            :($matchingvalue(context_new, varinfo, model.args.$var))
        end for var in argnames
    ]

    # We want to give `context` precedence over `model.context` while also
    # preserving the leaf context of `context`. We can do this by
    # 1. Set the leaf context of `model.context` to `leafcontext(context)`.
    # 2. Set leaf context of `context` to the context resulting from (1).
    # The result is:
    # `context` -> `childcontext(context)` -> ... -> `model.context`
    #  -> `childcontext(model.context)` -> ... -> `leafcontext(context)`
    return quote
        context_new = setleafcontext(
            context, setleafcontext(model.context, leafcontext(context))
        )
        args = (
            model,
            # Maybe perform `invlink!!` once prior to evaluation to avoid
            # lazy `invlink`-ing of the parameters. This can be useful for
            # speeding up computation. See docs for `maybe_invlink_before_eval!!`
            # for more information.
            maybe_invlink_before_eval!!(varinfo, context_new, model),
            context_new,
            $(unwrap_args...),
        )
        kwargs = model.defaults
        return args, kwargs
    end
end

"""
    getargnames(model::Model)

Get a tuple of the argument names of the `model`.
"""
getargnames(model::Model{_F,argnames}) where {argnames,_F} = argnames

"""
    getmissings(model::Model)

Get a tuple of the names of the missing arguments of the `model`.
"""
getmissings(model::Model{_F,_a,_d,missings}) where {missings,_F,_a,_d} = missings

"""
    nameof(model::Model)

Get the name of the `model` as `Symbol`.
"""
Base.nameof(model::Model) = Symbol(model.f)
Base.nameof(model::Model{<:Function}) = nameof(model.f)

"""
    rand([rng=Random.default_rng()], [T=NamedTuple], model::Model)

Generate a sample of type `T` from the prior distribution of the `model`.
"""
function Base.rand(rng::Random.AbstractRNG, ::Type{T}, model::Model) where {T}
    x = last(
        evaluate!!(
            model,
            SimpleVarInfo{Float64}(OrderedDict()),
            # NOTE: Use `leafcontext` here so we a) avoid overriding the leaf context of `model`,
            # and b) avoid double-stacking the parent contexts.
            SamplingContext(rng, SampleFromPrior(), leafcontext(model.context)),
        ),
    )
    return values_as(x, T)
end

# Default RNG and type
Base.rand(rng::Random.AbstractRNG, model::Model) = rand(rng, NamedTuple, model)
Base.rand(::Type{T}, model::Model) where {T} = rand(Random.default_rng(), T, model)
Base.rand(model::Model) = rand(Random.default_rng(), NamedTuple, model)

"""
    logjoint(model::Model, varinfo::AbstractVarInfo)

Return the log joint probability of variables `varinfo` for the probabilistic `model`.

See [`logprior`](@ref) and [`loglikelihood`](@ref).
"""
function logjoint(model::Model, varinfo::AbstractVarInfo)
    return getlogp(last(evaluate!!(model, varinfo, DefaultContext())))
end

"""
	logjoint(model::Model, chain::AbstractMCMC.AbstractChains)

Return an array of log joint probabilities evaluated at each sample in an MCMC `chain`.

# Examples

```jldoctest
julia> using MCMCChains, Distributions

julia> @model function demo_model(x)
           s ~ InverseGamma(2, 3)
           m ~ Normal(0, sqrt(s))
           for i in eachindex(x)
               x[i] ~ Normal(m, sqrt(s))
           end
       end;

julia> # construct a chain of samples using MCMCChains
       chain = Chains(rand(10, 2, 3), [:s, :m]);

julia> logjoint(demo_model([1., 2.]), chain);
```
"""
function logjoint(model::Model, chain::AbstractMCMC.AbstractChains)
    var_info = VarInfo(model) # extract variables info from the model
    map(Iterators.product(1:size(chain, 1), 1:size(chain, 3))) do (iteration_idx, chain_idx)
        argvals_dict = OrderedDict(
            vn_parent =>
                values_from_chain(var_info, vn_parent, chain, chain_idx, iteration_idx) for
            vn_parent in keys(var_info)
        )
        logjoint(model, argvals_dict)
    end
end

"""
    logprior(model::Model, varinfo::AbstractVarInfo)

Return the log prior probability of variables `varinfo` for the probabilistic `model`.

See also [`logjoint`](@ref) and [`loglikelihood`](@ref).
"""
function logprior(model::Model, varinfo::AbstractVarInfo)
    return getlogp(last(evaluate!!(model, varinfo, PriorContext())))
end

"""
	logprior(model::Model, chain::AbstractMCMC.AbstractChains)

Return an array of log prior probabilities evaluated at each sample in an MCMC `chain`.

# Examples

```jldoctest
julia> using MCMCChains, Distributions

julia> @model function demo_model(x)
           s ~ InverseGamma(2, 3)
           m ~ Normal(0, sqrt(s))
           for i in eachindex(x)
               x[i] ~ Normal(m, sqrt(s))
           end
       end;

julia> # construct a chain of samples using MCMCChains
       chain = Chains(rand(10, 2, 3), [:s, :m]);

julia> logprior(demo_model([1., 2.]), chain);
```
"""
function logprior(model::Model, chain::AbstractMCMC.AbstractChains)
    var_info = VarInfo(model) # extract variables info from the model
    map(Iterators.product(1:size(chain, 1), 1:size(chain, 3))) do (iteration_idx, chain_idx)
        argvals_dict = OrderedDict(
            vn_parent =>
                values_from_chain(var_info, vn_parent, chain, chain_idx, iteration_idx) for
            vn_parent in keys(var_info)
        )
        logprior(model, argvals_dict)
    end
end

"""
    loglikelihood(model::Model, varinfo::AbstractVarInfo)

Return the log likelihood of variables `varinfo` for the probabilistic `model`.

See also [`logjoint`](@ref) and [`logprior`](@ref).
"""
function Distributions.loglikelihood(model::Model, varinfo::AbstractVarInfo)
    return getlogp(last(evaluate!!(model, varinfo, LikelihoodContext())))
end

"""
	loglikelihood(model::Model, chain::AbstractMCMC.AbstractChains)

Return an array of log likelihoods evaluated at each sample in an MCMC `chain`.

# Examples

```jldoctest
julia> using MCMCChains, Distributions

julia> @model function demo_model(x)
           s ~ InverseGamma(2, 3)
           m ~ Normal(0, sqrt(s))
           for i in eachindex(x)
               x[i] ~ Normal(m, sqrt(s))
           end
       end;

julia> # construct a chain of samples using MCMCChains
       chain = Chains(rand(10, 2, 3), [:s, :m]);

julia> loglikelihood(demo_model([1., 2.]), chain);
```
"""
function Distributions.loglikelihood(model::Model, chain::AbstractMCMC.AbstractChains)
    var_info = VarInfo(model) # extract variables info from the model
    map(Iterators.product(1:size(chain, 1), 1:size(chain, 3))) do (iteration_idx, chain_idx)
        argvals_dict = OrderedDict(
            vn_parent =>
                values_from_chain(var_info, vn_parent, chain, chain_idx, iteration_idx) for
            vn_parent in keys(var_info)
        )
        loglikelihood(model, argvals_dict)
    end
end

"""
    returned(model::Model, parameters::NamedTuple)
    returned(model::Model, values, keys)
    returned(model::Model, values, keys)

Execute `model` with variables `keys` set to `values` and return the values returned by the `model`.

If a `NamedTuple` is given, `keys=keys(parameters)` and `values=values(parameters)`.

# Example
```jldoctest
julia> using DynamicPPL, Distributions

julia> @model function demo(xs)
           s ~ InverseGamma(2, 3)
           m_shifted ~ Normal(10, √s)
           m = m_shifted - 10
           for i in eachindex(xs)
               xs[i] ~ Normal(m, √s)
           end
           return (m, )
       end
demo (generic function with 2 methods)

julia> model = demo(randn(10));

julia> parameters = (; s = 1.0, m_shifted=10.0);

julia> returned(model, parameters)
(0.0,)

julia> returned(model, values(parameters), keys(parameters))
(0.0,)
```
"""
function returned(model::Model, parameters::NamedTuple)
    fixed_model = fix(model, parameters)
    return fixed_model()
end

function returned(model::Model, values, keys)
    return returned(model, NamedTuple{keys}(values))
end

"""
    is_rhs_model(x)

Return `true` if `x` is a model or model wrapper, and `false` otherwise.
"""
is_rhs_model(x) = false

"""
    Distributional

Abstract type for type indicating that something is "distributional".
"""
abstract type Distributional end

"""
    Sampleable{M} <: Distributional

A wrapper around a model indicating it is sampleable.
"""
struct Sampleable{M} <: Distributional
    model::M
end

is_rhs_model(x::Sampleable) = true

"""
    to_sampleable(model)

Return a wrapper around `model` indicating it is sampleable.
"""
to_sampleable(model) = Sampleable(model)

"""
    rand_like!!(model_wrap, context, varinfo)

Returns a tuple with the first element being the realization and the second the updated varinfo.

# Arguments
- `model_wrap::ReturnedModelWrapper`: the wrapper of the model to use.
- `context::AbstractContext`: the context to use for evaluation.
- `varinfo::AbstractVarInfo`: the varinfo to use for evaluation.
    """
function rand_like!!(
    model_wrap::Sampleable, context::AbstractContext, varinfo::AbstractVarInfo
)
    return rand_like!!(model_wrap.model, context, varinfo)
end

"""
    ReturnedModelWrapper

A wrapper around a model indicating it is a model over its return values.

This should rarely be constructed explicitly; see [`returned(model)`](@ref) instead.
"""
struct ReturnedModelWrapper{M<:Model}
    model::M
end

function rand_like!!(
    model_wrap::ReturnedModelWrapper, context::AbstractContext, varinfo::AbstractVarInfo
)
    # Return's the value and the (possibly mutated) varinfo.
    return _evaluate!!(model_wrap.model, varinfo, context)
end

"""
    returned(model::Model)

Return a `model` wrapper indicating that this a model over the return-values.
"""
returned(model::Model) = ReturnedModelWrapper(model)

"""
    to_submodel(model::Model)

Return a model wrapper indicating that it is a sampleable model over the return-values.

This is mainly meant to be used on the right-hand side of a `~` operator to indicate that
the model can be sampled from but not necessarily evaluated for its log density.

!!! warning
    Note that other operations that one typically associate with expressions of the form `left ~ right`
    such as [`condition`](@ref) or [`fix`](@ref), will also not work with `to_submodel`.

!!! warning
    It's generally recommended to use [`prefix(::Model, input)`](@ref) when working with submodels
    to ensure that the variables in `model` are unique and do not clash with other variables in the
    parent model or in other submodels.

# Examples

## Simple example
```jldoctest submodel-to_submodel; setup=:(using Distributions)
julia> @model function demo1(x)
           x ~ Normal()
           return 1 + abs(x)
       end;

julia> @model function demo2(x, y)
            a ~ to_submodel(demo1(x))
            return y ~ Uniform(0, a)
       end;
```

When we sample from the model `demo2(missing, 0.4)` random variable `x` will be sampled:
```jldoctest submodel-to_submodel
julia> vi = VarInfo(demo2(missing, 0.4));

julia> @varname(x) in keys(vi)
true
```

<<<<<<< HEAD
Variable `a` is not tracked since it can be computed from the random variable `x` that was
tracked when running `demo1`:
```jldoctest submodel-to_submodel
=======
The variable `a` is not tracked. However, it will be assigned the return value of `demo1`,
and can be used in subsequent lines of the model, as shown above.
```jldoctest submodel-returned
>>>>>>> 0e05901d
julia> @varname(a) in keys(vi)
false
```

We can check that the log joint probability of the model accumulated in `vi` is correct:

```jldoctest submodel-to_submodel
julia> x = vi[@varname(x)];

julia> getlogp(vi) ≈ logpdf(Normal(), x) + logpdf(Uniform(0, 1 + abs(x)), 0.4)
true
```

## With prefixing
```jldoctest submodel-to_submodel-prefix; setup=:(using Distributions)
julia> @model function demo1(x)
           x ~ Normal()
           return 1 + abs(x)
       end;

julia> @model function demo2(x, y, z)
            a ~ to_submodel(prefix(demo1(x), :sub1))
            b ~ to_submodel(prefix(demo1(y), :sub2))
            return z ~ Uniform(-a, b)
       end;
```

When we sample from the model `demo2(missing, missing, 0.4)` random variables `sub1.x` and
`sub2.x` will be sampled:
```jldoctest submodel-to_submodel-prefix
julia> vi = VarInfo(demo2(missing, missing, 0.4));

julia> @varname(var"sub1.x") in keys(vi)
true

julia> @varname(var"sub2.x") in keys(vi)
true
```

<<<<<<< HEAD
Variables `a` and `b` are not tracked since they can be computed from the random variables `sub1.x` and
`sub2.x` that were tracked when running `demo1`:
```jldoctest submodel-to_submodel-prefix
=======
Variables `a` and `b` are not tracked, but are assigned the return values of the respective
calls to `demo1`:
```jldoctest submodel-returned-prefix
>>>>>>> 0e05901d
julia> @varname(a) in keys(vi)
false

julia> @varname(b) in keys(vi)
false
```

We can check that the log joint probability of the model accumulated in `vi` is correct:

```jldoctest submodel-to_submodel-prefix
julia> sub1_x = vi[@varname(var"sub1.x")];

julia> sub2_x = vi[@varname(var"sub2.x")];

julia> logprior = logpdf(Normal(), sub1_x) + logpdf(Normal(), sub2_x);

julia> loglikelihood = logpdf(Uniform(-1 - abs(sub1_x), 1 + abs(sub2_x)), 0.4);

julia> getlogp(vi) ≈ logprior + loglikelihood
true
```

## Different ways of setting the prefix
```jldoctest submodel-to_submodel-prefix-alts; setup=:(using DynamicPPL, Distributions)
julia> @model inner() = x ~ Normal()
inner (generic function with 2 methods)

julia> # When `prefix` is unspecified, no prefix is used.
       @model submodel_noprefix() = a ~ to_submodel(inner())
submodel_noprefix (generic function with 2 methods)

julia> @varname(x) in keys(VarInfo(submodel_noprefix()))
true

julia> # Using a static string.
       @model submodel_prefix_string() = a ~ to_submodel(prefix(inner(), "my prefix"))
submodel_prefix_string (generic function with 2 methods)

julia> @varname(var"my prefix.x") in keys(VarInfo(submodel_prefix_string()))
true

julia> # Using string interpolation.
       @model submodel_prefix_interpolation() = a ~ to_submodel(prefix(inner(), "\$(nameof(inner()))"))
submodel_prefix_interpolation (generic function with 2 methods)

julia> @varname(var"inner.x") in keys(VarInfo(submodel_prefix_interpolation()))
true

julia> # Or using some arbitrary expression.
       @model submodel_prefix_expr() = a ~ to_submodel(prefix(inner(), 1 + 2))
submodel_prefix_expr (generic function with 2 methods)

julia> @varname(var"3.x") in keys(VarInfo(submodel_prefix_expr()))
true
```

## Usage as likelihood is illegal

Note that it is illegal to use a `to_submodel` model as a likelihood in another model:

```jldoctest submodel-to_submodel-illegal; setup=:(using Distributions)
julia> @model inner() = x ~ Normal()
inner (generic function with 2 methods)

julia> @model illegal_likelihood() = a ~ to_submodel(inner())
illegal_likelihood (generic function with 2 methods)

julia> model = illegal_likelihood() | (a = 1.0,);

julia> model()
ERROR: ArgumentError: `~` with a model on the right-hand side of an observe statement is not supported
[...]
"""
to_submodel(model::Model) = to_sampleable(returned(model))<|MERGE_RESOLUTION|>--- conflicted
+++ resolved
@@ -1362,15 +1362,9 @@
 true
 ```
 
-<<<<<<< HEAD
-Variable `a` is not tracked since it can be computed from the random variable `x` that was
-tracked when running `demo1`:
-```jldoctest submodel-to_submodel
-=======
 The variable `a` is not tracked. However, it will be assigned the return value of `demo1`,
 and can be used in subsequent lines of the model, as shown above.
-```jldoctest submodel-returned
->>>>>>> 0e05901d
+```jldoctest submodel-to_submodel
 julia> @varname(a) in keys(vi)
 false
 ```
@@ -1410,15 +1404,9 @@
 true
 ```
 
-<<<<<<< HEAD
-Variables `a` and `b` are not tracked since they can be computed from the random variables `sub1.x` and
-`sub2.x` that were tracked when running `demo1`:
-```jldoctest submodel-to_submodel-prefix
-=======
 Variables `a` and `b` are not tracked, but are assigned the return values of the respective
 calls to `demo1`:
-```jldoctest submodel-returned-prefix
->>>>>>> 0e05901d
+```jldoctest submodel-to_submodel-prefix
 julia> @varname(a) in keys(vi)
 false
 
