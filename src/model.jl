"""
    struct Model{F,argnames,defaultnames,missings,Targs,Tdefaults}
        name::Symbol
        f::F
        args::NamedTuple{argnames,Targs}
        defaults::NamedTuple{defaultnames,Tdefaults}
    end

A `Model` struct with model evaluation function of type `F`, arguments of names `argnames`
types `Targs`, default arguments of names `defaultnames` with types `Tdefaults`, and missing
arguments `missings`.

Here `argnames`, `defaultargnames`, and `missings` are tuples of symbols, e.g. `(:a, :b)`.

An argument with a type of `Missing` will be in `missings` by default. However, in
non-traditional use-cases `missings` can be defined differently. All variables in `missings`
are treated as random variables rather than observations.

The default arguments are used internally when constructing instances of the same model with
different arguments.

# Examples

```julia
julia> Model(f, (x = 1.0, y = 2.0))
Model{typeof(f),(:x, :y),(),(),Tuple{Float64,Float64},Tuple{}}(f, (x = 1.0, y = 2.0), NamedTuple())

julia> Model(f, (x = 1.0, y = 2.0), (x = 42,))
Model{typeof(f),(:x, :y),(:x,),(),Tuple{Float64,Float64},Tuple{Int64}}(f, (x = 1.0, y = 2.0), (x = 42,))

julia> Model{(:y,)}(f, (x = 1.0, y = 2.0), (x = 42,)) # with special definition of missings
Model{typeof(f),(:x, :y),(:x,),(:y,),Tuple{Float64,Float64},Tuple{Int64}}(f, (x = 1.0, y = 2.0), (x = 42,))
```
"""
<<<<<<< HEAD
struct Model{F,argnames,defaultnames,missings,Targs,Tdefaults, Π} <: AbstractProbabilisticProgram
=======
struct Model{F,argnames,defaultnames,missings,Targs,Tdefaults} <:
       AbstractProbabilisticProgram
>>>>>>> 5ffbbd23
    name::Symbol
    f::F
    args::NamedTuple{argnames,Targs}
    defaults::NamedTuple{defaultnames,Tdefaults}
    logπ::Π

    """
        Model{missings}(name::Symbol, f, args::NamedTuple, defaults::NamedTuple)

    Create a model of name `name` with evaluation function `f` and missing arguments
    overwritten by `missings`.
    """
    function Model{missings}(
        name::Symbol,
        f::F,
        args::NamedTuple{argnames,Targs},
        defaults::NamedTuple{defaultnames,Tdefaults},
<<<<<<< HEAD
        logπ::Π = identity
    ) where {missings,F,argnames,Targs,defaultnames,Tdefaults,Π}
        return new{F,argnames,defaultnames,missings,Targs,Tdefaults,Π}(name, f, args, defaults, logπ)
=======
    ) where {missings,F,argnames,Targs,defaultnames,Tdefaults}
        return new{F,argnames,defaultnames,missings,Targs,Tdefaults}(
            name, f, args, defaults
        )
>>>>>>> 5ffbbd23
    end
end

"""
    Model(name::Symbol, f, args::NamedTuple[, defaults::NamedTuple = ()])

Create a model of name `name` with evaluation function `f` and missing arguments deduced
from `args`.

Default arguments `defaults` are used internally when constructing instances of the same
model with different arguments.
"""
@generated function Model(
<<<<<<< HEAD
    name::Symbol,
    f::F,
    args::NamedTuple{argnames,Targs},
    defaults::NamedTuple = NamedTuple(),
    logπ = identity
=======
    name::Symbol, f::F, args::NamedTuple{argnames,Targs}, defaults::NamedTuple=NamedTuple()
>>>>>>> 5ffbbd23
) where {F,argnames,Targs}
    missings = Tuple(name for (name, typ) in zip(argnames, Targs.types) if typ <: Missing)
    return :(Model{$missings}(name, f, args, defaults, logπ))
end

"""
    (model::Model)([rng, varinfo, sampler, context])

Sample from the `model` using the `sampler` with random number generator `rng` and the
`context`, and store the sample and log joint probability in `varinfo`.

The method resets the log joint probability of `varinfo` and increases the evaluation
number of `sampler`.
"""
function (model::Model)(
    rng::Random.AbstractRNG,
    varinfo::AbstractVarInfo=VarInfo(),
    sampler::AbstractSampler=SampleFromPrior(),
    context::AbstractContext=DefaultContext(),
)
    if Threads.nthreads() == 1
        return evaluate_threadunsafe(rng, model, varinfo, sampler, context)
    else
        return evaluate_threadsafe(rng, model, varinfo, sampler, context)
    end
end
function (model::Model)(args...)
    return model(Random.GLOBAL_RNG, args...)
end

# without VarInfo
function (model::Model)(rng::Random.AbstractRNG, sampler::AbstractSampler, args...)
    return model(rng, VarInfo(), sampler, args...)
end

# without VarInfo and without AbstractSampler
function (model::Model)(rng::Random.AbstractRNG, context::AbstractContext)
    return model(rng, VarInfo(), SampleFromPrior(), context)
end

"""
    evaluate_threadunsafe(rng, model, varinfo, sampler, context)

Evaluate the `model` without wrapping `varinfo` inside a `ThreadSafeVarInfo`.

If the `model` makes use of Julia's multithreading this will lead to undefined behaviour.
This method is not exposed and supposed to be used only internally in DynamicPPL.

See also: [`evaluate_threadsafe`](@ref)
"""
function evaluate_threadunsafe(rng, model, varinfo, sampler, context)
    resetlogp!(varinfo)
    return _evaluate(rng, model, varinfo, sampler, context)
end

"""
    evaluate_threadsafe(rng, model, varinfo, sampler, context)

Evaluate the `model` with `varinfo` wrapped inside a `ThreadSafeVarInfo`.

With the wrapper, Julia's multithreading can be used for observe statements in the `model`
but parallel sampling will lead to undefined behaviour.
This method is not exposed and supposed to be used only internally in DynamicPPL.

See also: [`evaluate_threadunsafe`](@ref)
"""
function evaluate_threadsafe(rng, model, varinfo, sampler, context)
    resetlogp!(varinfo)
    wrapper = ThreadSafeVarInfo(varinfo)
    result = _evaluate(rng, model, wrapper, sampler, context)
    setlogp!(varinfo, getlogp(wrapper))
    return result
end

"""
    _evaluate(rng, model::Model, varinfo, sampler, context)

Evaluate the `model` with the arguments matching the given `sampler` and `varinfo` object.
"""
@generated function _evaluate(
    rng, model::Model{_F,argnames}, varinfo, sampler, context
) where {_F,argnames}
    unwrap_args = [:($matchingvalue(sampler, varinfo, model.args.$var)) for var in argnames]
    return :(model.f(rng, model, varinfo, sampler, context, $(unwrap_args...)))
end

"""
    getargnames(model::Model)

Get a tuple of the argument names of the `model`.
"""
getargnames(model::Model{_F,argnames}) where {argnames,_F} = argnames

"""
    getmissings(model::Model)

Get a tuple of the names of the missing arguments of the `model`.
"""
getmissings(model::Model{_F,_a,_d,missings}) where {missings,_F,_a,_d} = missings

"""
    nameof(model::Model)

Get the name of the `model` as `Symbol`.
"""
Base.nameof(model::Model) = model.name

"""
    logjoint(model::Model, varinfo::AbstractVarInfo)

Return the log joint probability of variables `varinfo` for the probabilistic `model`.

See [`logjoint`](@ref) and [`loglikelihood`](@ref).
"""
function logjoint(model::Model, varinfo::AbstractVarInfo)
    model(varinfo, SampleFromPrior(), DefaultContext())
    return getlogp(varinfo)
end

function logjoint(model::Model, θ)
    ctx = EvaluationContext(DefaultContext())
    vi = SimpleVarInfo(θ)
    model(vi, SampleFromPrior(), ctx)
    return getlogp(vi)
end

"""
    logprior(model::Model, varinfo::AbstractVarInfo)

Return the log prior probability of variables `varinfo` for the probabilistic `model`.

See also [`logjoint`](@ref) and [`loglikelihood`](@ref).
"""
function logprior(model::Model, varinfo::AbstractVarInfo)
    model(varinfo, SampleFromPrior(), PriorContext())
    return getlogp(varinfo)
end

function logprior(model::Model, θ)
    ctx = EvaluationContext(PriorContext())
    vi = SimpleVarInfo(θ)
    model(vi, SampleFromPrior(), ctx)
    return getlogp(vi)
end

"""
    loglikelihood(model::Model, varinfo::AbstractVarInfo)

Return the log likelihood of variables `varinfo` for the probabilistic `model`.

See also [`logjoint`](@ref) and [`logprior`](@ref).
"""
function Distributions.loglikelihood(model::Model, varinfo::AbstractVarInfo)
    model(varinfo, SampleFromPrior(), LikelihoodContext())
    return getlogp(varinfo)
end

function Distributions.loglikelihood(model::Model, θ)
    ctx = EvaluationContext(LikelihoodContext())
    vi = SimpleVarInfo(θ)
    model(vi, SampleFromPrior(), ctx)
    return getlogp(vi)
end

"""
    generated_quantities(model::Model, chain::AbstractChains)

Execute `model` for each of the samples in `chain` and return an array of the values
returned by the `model` for each sample.

# Examples
## General
Often you might have additional quantities computed inside the model that you want to
inspect, e.g.
```julia
@model function demo(x)
    # sample and observe
    θ ~ Prior()
    x ~ Likelihood()
    return interesting_quantity(θ, x)
end
m = demo(data)
chain = sample(m, alg, n)
# To inspect the `interesting_quantity(θ, x)` where `θ` is replaced by samples
# from the posterior/`chain`:
generated_quantities(m, chain) # <= results in a `Vector` of returned values
                               #    from `interesting_quantity(θ, x)`
```
## Concrete (and simple)
```julia
julia> using DynamicPPL, Turing

julia> @model function demo(xs)
           s ~ InverseGamma(2, 3)
           m_shifted ~ Normal(10, √s)
           m = m_shifted - 10

           for i in eachindex(xs)
               xs[i] ~ Normal(m, √s)
           end

           return (m, )
       end
demo (generic function with 1 method)

julia> model = demo(randn(10));

julia> chain = sample(model, MH(), 10);

julia> generated_quantities(model, chain)
10×1 Array{Tuple{Float64},2}:
 (2.1964758025119338,)
 (2.1964758025119338,)
 (0.09270081916291417,)
 (0.09270081916291417,)
 (0.09270081916291417,)
 (0.09270081916291417,)
 (0.09270081916291417,)
 (0.043088571494005024,)
 (-0.16489786710222099,)
 (-0.16489786710222099,)
```
"""
function generated_quantities(model::Model, chain::AbstractChains)
    varinfo = VarInfo(model)
    iters = Iterators.product(1:size(chain, 1), 1:size(chain, 3))
    return map(iters) do (sample_idx, chain_idx)
        setval_and_resample!(varinfo, chain, sample_idx, chain_idx)
        model(varinfo)
    end
end<|MERGE_RESOLUTION|>--- conflicted
+++ resolved
@@ -32,12 +32,7 @@
 Model{typeof(f),(:x, :y),(:x,),(:y,),Tuple{Float64,Float64},Tuple{Int64}}(f, (x = 1.0, y = 2.0), (x = 42,))
 ```
 """
-<<<<<<< HEAD
 struct Model{F,argnames,defaultnames,missings,Targs,Tdefaults, Π} <: AbstractProbabilisticProgram
-=======
-struct Model{F,argnames,defaultnames,missings,Targs,Tdefaults} <:
-       AbstractProbabilisticProgram
->>>>>>> 5ffbbd23
     name::Symbol
     f::F
     args::NamedTuple{argnames,Targs}
@@ -55,16 +50,9 @@
         f::F,
         args::NamedTuple{argnames,Targs},
         defaults::NamedTuple{defaultnames,Tdefaults},
-<<<<<<< HEAD
         logπ::Π = identity
     ) where {missings,F,argnames,Targs,defaultnames,Tdefaults,Π}
         return new{F,argnames,defaultnames,missings,Targs,Tdefaults,Π}(name, f, args, defaults, logπ)
-=======
-    ) where {missings,F,argnames,Targs,defaultnames,Tdefaults}
-        return new{F,argnames,defaultnames,missings,Targs,Tdefaults}(
-            name, f, args, defaults
-        )
->>>>>>> 5ffbbd23
     end
 end
 
@@ -78,15 +66,11 @@
 model with different arguments.
 """
 @generated function Model(
-<<<<<<< HEAD
     name::Symbol,
     f::F,
     args::NamedTuple{argnames,Targs},
     defaults::NamedTuple = NamedTuple(),
     logπ = identity
-=======
-    name::Symbol, f::F, args::NamedTuple{argnames,Targs}, defaults::NamedTuple=NamedTuple()
->>>>>>> 5ffbbd23
 ) where {F,argnames,Targs}
     missings = Tuple(name for (name, typ) in zip(argnames, Targs.types) if typ <: Missing)
     return :(Model{$missings}(name, f, args, defaults, logπ))
