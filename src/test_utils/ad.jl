module AD

using ADTypes: AbstractADType, AutoForwardDiff
using Chairmarks: @be
import DifferentiationInterface as DI
using DocStringExtensions
<<<<<<< HEAD
using DynamicPPL: Model, LogDensityFunction, VarInfo, AbstractVarInfo, getlogjoint, link
=======
using DynamicPPL:
    Model,
    LogDensityFunction,
    VarInfo,
    AbstractVarInfo,
    link,
    DefaultContext,
    AbstractContext
>>>>>>> 3af63d59
using LogDensityProblems: logdensity, logdensity_and_gradient
using Random: Random, Xoshiro
using Statistics: median
using Test: @test

export ADResult, run_ad, ADIncorrectException

"""
    REFERENCE_ADTYPE

Reference AD backend to use for comparison. In this case, ForwardDiff.jl, since
it's the default AD backend used in Turing.jl.
"""
const REFERENCE_ADTYPE = AutoForwardDiff()

"""
    ADIncorrectException{T<:AbstractFloat}

Exception thrown when an AD backend returns an incorrect value or gradient.

The type parameter `T` is the numeric type of the value and gradient.

# Fields
$(TYPEDFIELDS)
"""
struct ADIncorrectException{T<:AbstractFloat} <: Exception
    value_expected::T
    value_actual::T
    grad_expected::Vector{T}
    grad_actual::Vector{T}
end

"""
    ADResult{Tparams<:AbstractFloat,Tresult<:AbstractFloat}

Data structure to store the results of the AD correctness test.

The type parameter `Tparams` is the numeric type of the parameters passed in;
`Tresult` is the type of the value and the gradient.

# Fields
$(TYPEDFIELDS)
"""
struct ADResult{Tparams<:AbstractFloat,Tresult<:AbstractFloat}
    "The DynamicPPL model that was tested"
    model::Model
    "The VarInfo that was used"
    varinfo::AbstractVarInfo
    "The values at which the model was evaluated"
    params::Vector{Tparams}
    "The AD backend that was tested"
    adtype::AbstractADType
    "The absolute tolerance for the value of logp"
    value_atol::Tresult
    "The absolute tolerance for the gradient of logp"
    grad_atol::Tresult
    "The expected value of logp"
    value_expected::Union{Nothing,Tresult}
    "The expected gradient of logp"
    grad_expected::Union{Nothing,Vector{Tresult}}
    "The value of logp (calculated using `adtype`)"
    value_actual::Union{Nothing,Tresult}
    "The gradient of logp (calculated using `adtype`)"
    grad_actual::Union{Nothing,Vector{Tresult}}
    "If benchmarking was requested, the time taken by the AD backend to calculate the gradient of logp, divided by the time taken to evaluate logp itself"
    time_vs_primal::Union{Nothing,Tresult}
end

"""
    run_ad(
        model::Model,
        adtype::ADTypes.AbstractADType;
        test=true,
        benchmark=false,
        value_atol=1e-6,
        grad_atol=1e-6,
        varinfo::AbstractVarInfo=link(VarInfo(model), model),
        params::Union{Nothing,Vector{<:AbstractFloat}}=nothing,
        reference_adtype::ADTypes.AbstractADType=REFERENCE_ADTYPE,
        expected_value_and_grad::Union{Nothing,Tuple{AbstractFloat,Vector{<:AbstractFloat}}}=nothing,
        verbose=true,
    )::ADResult

### Description

Test the correctness and/or benchmark the AD backend `adtype` for the model
`model`.

Whether to test and benchmark is controlled by the `test` and `benchmark`
keyword arguments. By default, `test` is `true` and `benchmark` is `false`.

Note that to run AD successfully you will need to import the AD backend itself.
For example, to test with `AutoReverseDiff()` you will need to run `import
ReverseDiff`.

### Arguments

There are two positional arguments, which absolutely must be provided:

1. `model` - The model being tested.
2. `adtype` - The AD backend being tested.

Everything else is optional, and can be categorised into several groups:

1. _How to specify the VarInfo._

   DynamicPPL contains several different types of VarInfo objects which change
   the way model evaluation occurs. If you want to use a specific type of
   VarInfo, pass it as the `varinfo` argument. Otherwise, it will default to
   using a linked `TypedVarInfo` generated from the model. Here, _linked_
   means that the parameters in the VarInfo have been transformed to
   unconstrained Euclidean space if they aren't already in that space.

2. _How to specify the parameters._

   For maximum control over this, generate a vector of parameters yourself and
   pass this as the `params` argument. If you don't specify this, it will be
   taken from the contents of the VarInfo.

   Note that if the VarInfo is not specified (and thus automatically generated)
   the parameters in it will have been sampled from the prior of the model. If
   you want to seed the parameter generation, the easiest way is to pass a
   `rng` argument to the VarInfo constructor (i.e. do `VarInfo(rng, model)`).

   Finally, note that these only reflect the parameters used for _evaluating_
   the gradient. If you also want to control the parameters used for
   _preparing_ the gradient, then you need to manually set these parameters in
   the VarInfo object, for example using `vi = DynamicPPL.unflatten(vi,
   prep_params)`. You could then evaluate the gradient at a different set of
   parameters using the `params` keyword argument.

3. _How to specify the results to compare against._ (Only if `test=true`.)

   Once logp and its gradient has been calculated with the specified `adtype`,
   it must be tested for correctness.

   This can be done either by specifying `reference_adtype`, in which case logp
   and its gradient will also be calculated with this reference in order to
   obtain the ground truth; or by using `expected_value_and_grad`, which is a
   tuple of `(logp, gradient)` that the calculated values must match. The
   latter is useful if you are testing multiple AD backends and want to avoid
   recalculating the ground truth multiple times.

   The default reference backend is ForwardDiff. If none of these parameters are
   specified, ForwardDiff will be used to calculate the ground truth.

4. _How to specify the tolerances._ (Only if `test=true`.)

   The tolerances for the value and gradient can be set using `value_atol` and
   `grad_atol`. These default to 1e-6.

5. _Whether to output extra logging information._

   By default, this function prints messages when it runs. To silence it, set
   `verbose=false`.

### Returns / Throws

Returns an [`ADResult`](@ref) object, which contains the results of the
test and/or benchmark.

If `test` is `true` and the AD backend returns an incorrect value or gradient, an
`ADIncorrectException` is thrown. If a different error occurs, it will be
thrown as-is.
"""
function run_ad(
    model::Model,
    adtype::AbstractADType;
    test::Bool=true,
    benchmark::Bool=false,
    value_atol::AbstractFloat=1e-6,
    grad_atol::AbstractFloat=1e-6,
    varinfo::AbstractVarInfo=link(VarInfo(model), model),
    params::Union{Nothing,Vector{<:AbstractFloat}}=nothing,
    reference_adtype::AbstractADType=REFERENCE_ADTYPE,
    expected_value_and_grad::Union{Nothing,Tuple{AbstractFloat,Vector{<:AbstractFloat}}}=nothing,
    verbose=true,
)::ADResult
    if isnothing(params)
        params = varinfo[:]
    end
    params = map(identity, params)  # Concretise

    verbose && @info "Running AD on $(model.f) with $(adtype)\n"
    verbose && println("       params : $(params)")
    ldf = LogDensityFunction(model, getlogjoint, varinfo; adtype=adtype)

    value, grad = logdensity_and_gradient(ldf, params)
    grad = collect(grad)
    verbose && println("       actual : $((value, grad))")

    if test
        # Calculate ground truth to compare against
        value_true, grad_true = if expected_value_and_grad === nothing
            ldf_reference = LogDensityFunction(
                model, getlogjoint, varinfo; adtype=reference_adtype
            )
            logdensity_and_gradient(ldf_reference, params)
        else
            expected_value_and_grad
        end
        verbose && println("     expected : $((value_true, grad_true))")
        grad_true = collect(grad_true)

        exc() = throw(ADIncorrectException(value, value_true, grad, grad_true))
        isapprox(value, value_true; atol=value_atol) || exc()
        isapprox(grad, grad_true; atol=grad_atol) || exc()
    else
        value_true = nothing
        grad_true = nothing
    end

    time_vs_primal = if benchmark
        primal_benchmark = @be (ldf, params) logdensity(_[1], _[2])
        grad_benchmark = @be (ldf, params) logdensity_and_gradient(_[1], _[2])
        t = median(grad_benchmark).time / median(primal_benchmark).time
        verbose && println("grad / primal : $(t)")
        t
    else
        nothing
    end

    return ADResult(
        model,
        varinfo,
        params,
        adtype,
        value_atol,
        grad_atol,
        value_true,
        grad_true,
        value,
        grad,
        time_vs_primal,
    )
end

end # module DynamicPPL.TestUtils.AD<|MERGE_RESOLUTION|>--- conflicted
+++ resolved
@@ -4,18 +4,7 @@
 using Chairmarks: @be
 import DifferentiationInterface as DI
 using DocStringExtensions
-<<<<<<< HEAD
 using DynamicPPL: Model, LogDensityFunction, VarInfo, AbstractVarInfo, getlogjoint, link
-=======
-using DynamicPPL:
-    Model,
-    LogDensityFunction,
-    VarInfo,
-    AbstractVarInfo,
-    link,
-    DefaultContext,
-    AbstractContext
->>>>>>> 3af63d59
 using LogDensityProblems: logdensity, logdensity_and_gradient
 using Random: Random, Xoshiro
 using Statistics: median
@@ -62,6 +51,8 @@
 struct ADResult{Tparams<:AbstractFloat,Tresult<:AbstractFloat}
     "The DynamicPPL model that was tested"
     model::Model
+    "The function used to extract the log density from the model"
+    getlogdensity::Function
     "The VarInfo that was used"
     varinfo::AbstractVarInfo
     "The values at which the model was evaluated"
@@ -188,6 +179,7 @@
     benchmark::Bool=false,
     value_atol::AbstractFloat=1e-6,
     grad_atol::AbstractFloat=1e-6,
+    getlogdensity::Function=getlogjoint,
     varinfo::AbstractVarInfo=link(VarInfo(model), model),
     params::Union{Nothing,Vector{<:AbstractFloat}}=nothing,
     reference_adtype::AbstractADType=REFERENCE_ADTYPE,
@@ -201,7 +193,7 @@
 
     verbose && @info "Running AD on $(model.f) with $(adtype)\n"
     verbose && println("       params : $(params)")
-    ldf = LogDensityFunction(model, getlogjoint, varinfo; adtype=adtype)
+    ldf = LogDensityFunction(model, getlogdensity, varinfo; adtype=adtype)
 
     value, grad = logdensity_and_gradient(ldf, params)
     grad = collect(grad)
@@ -211,7 +203,7 @@
         # Calculate ground truth to compare against
         value_true, grad_true = if expected_value_and_grad === nothing
             ldf_reference = LogDensityFunction(
-                model, getlogjoint, varinfo; adtype=reference_adtype
+                model, getlogdensity, varinfo; adtype=reference_adtype
             )
             logdensity_and_gradient(ldf_reference, params)
         else
@@ -240,6 +232,7 @@
 
     return ADResult(
         model,
+        getlogdensity,
         varinfo,
         params,
         adtype,
