--- conflicted
+++ resolved
@@ -110,12 +110,8 @@
 9
 ```
 """
-<<<<<<< HEAD
-extract_priors(args...) = extract_priors(Random.default_rng(), args...)
-=======
 extract_priors(args::Union{Model,AbstractVarInfo}...) =
     extract_priors(Random.default_rng(), args...)
->>>>>>> 138bd40a
 function extract_priors(rng::Random.AbstractRNG, model::Model)
     context = PriorExtractorContext(SamplingContext(rng))
     evaluate!!(model, VarInfo(), context)
@@ -123,10 +119,6 @@
 end
 
 """
-<<<<<<< HEAD
-
-=======
->>>>>>> 138bd40a
     extract_priors(model::Model, varinfo::AbstractVarInfo)
 
 Extract the priors from a model.
