"""
    ThreadSafeVarInfo

A `ThreadSafeVarInfo` object wraps an [`AbstractVarInfo`](@ref) object and an
array of accumulators for thread-safe execution of a probabilistic model.
"""
struct ThreadSafeVarInfo{V<:AbstractVarInfo,L<:AccumulatorTuple} <: AbstractVarInfo
    varinfo::V
    accs_by_thread::Vector{L}
end
function ThreadSafeVarInfo(vi::AbstractVarInfo)
    # In ThreadSafeVarInfo we use threadid() to index into the array of logp
    # fields. This is not good practice --- see
    # https://github.com/TuringLang/DynamicPPL.jl/issues/924 for a full
    # explanation --- but it has worked okay so far.
    # The use of nthreads()*2 here ensures that threadid() doesn't exceed
    # the length of the logps array. Ideally, we would use maxthreadid(),
    # but Mooncake can't differentiate through that. Empirically, nthreads()*2
    # seems to provide an upper bound to maxthreadid(), so we use that here.
    # See https://github.com/TuringLang/DynamicPPL.jl/pull/936
    accs_by_thread = [map(split, getaccs(vi)) for _ in 1:(Threads.nthreads() * 2)]
    return ThreadSafeVarInfo(vi, accs_by_thread)
end
ThreadSafeVarInfo(vi::ThreadSafeVarInfo) = vi

transformation(vi::ThreadSafeVarInfo) = transformation(vi.varinfo)

# Set the accumulator in question in vi.varinfo, and set the thread-specific
# accumulators of the same type to be empty.
function setacc!!(vi::ThreadSafeVarInfo, acc::AbstractAccumulator)
    inner_vi = setacc!!(vi.varinfo, acc)
    news_accs_by_thread = map(accs -> setacc!!(accs, split(acc)), vi.accs_by_thread)
    return ThreadSafeVarInfo(inner_vi, news_accs_by_thread)
end

# Get both the main accumulator and the thread-specific accumulators of the same type and
# combine them.
function getacc(vi::ThreadSafeVarInfo, accname::Val)
    main_acc = getacc(vi.varinfo, accname)
    other_accs = map(accs -> getacc(accs, accname), vi.accs_by_thread)
    return foldl(combine, other_accs; init=main_acc)
end

hasacc(vi::ThreadSafeVarInfo, accname::Val) = hasacc(vi.varinfo, accname)
acckeys(vi::ThreadSafeVarInfo) = acckeys(vi.varinfo)

function getaccs(vi::ThreadSafeVarInfo)
    # This method is a bit finicky to maintain type stability. For instance, moving the
    # accname -> Val(accname) part in the main `map` call makes constant propagation fail
    # and this becomes unstable. Do check the effects if you make edits.
    accnames = acckeys(vi)
    accname_vals = map(Val, accnames)
    return AccumulatorTuple(map(anv -> getacc(vi, anv), accname_vals))
end

# Calls to map_accumulator(s)!! are thread-specific by default. For any use of them that
# should _not_ be thread-specific a specific method has to be written.
function map_accumulator!!(func::Function, vi::ThreadSafeVarInfo, accname::Val)
    tid = Threads.threadid()
    vi.accs_by_thread[tid] = map_accumulator(func, vi.accs_by_thread[tid], accname)
    return vi
end

function map_accumulators!!(func::Function, vi::ThreadSafeVarInfo)
    tid = Threads.threadid()
    vi.accs_by_thread[tid] = map(func, vi.accs_by_thread[tid])
    return vi
end

has_varnamedvector(vi::ThreadSafeVarInfo) = has_varnamedvector(vi.varinfo)

function BangBang.push!!(vi::ThreadSafeVarInfo, vn::VarName, r, dist::Distribution)
    return Accessors.@set vi.varinfo = push!!(vi.varinfo, vn, r, dist)
end

syms(vi::ThreadSafeVarInfo) = syms(vi.varinfo)

setval!(vi::ThreadSafeVarInfo, val, vn::VarName) = setval!(vi.varinfo, val, vn)

keys(vi::ThreadSafeVarInfo) = keys(vi.varinfo)
haskey(vi::ThreadSafeVarInfo, vn::VarName) = haskey(vi.varinfo, vn)

islinked(vi::ThreadSafeVarInfo) = islinked(vi.varinfo)

function link!!(t::AbstractTransformation, vi::ThreadSafeVarInfo, args...)
    return Accessors.@set vi.varinfo = link!!(t, vi.varinfo, args...)
end

function invlink!!(t::AbstractTransformation, vi::ThreadSafeVarInfo, args...)
    return Accessors.@set vi.varinfo = invlink!!(t, vi.varinfo, args...)
end

function link(t::AbstractTransformation, vi::ThreadSafeVarInfo, args...)
    return Accessors.@set vi.varinfo = link(t, vi.varinfo, args...)
end

function invlink(t::AbstractTransformation, vi::ThreadSafeVarInfo, args...)
    return Accessors.@set vi.varinfo = invlink(t, vi.varinfo, args...)
end

# Need to define explicitly for `DynamicTransformation` to avoid method ambiguity.
# NOTE: We also can't just defer to the wrapped varinfo, because we need to ensure
# consistency between `vi.accs_by_thread` field and `getacc(vi.varinfo)`, which accumulates
# to define `getacc(vi)`.
function link!!(t::DynamicTransformation, vi::ThreadSafeVarInfo, model::Model)
<<<<<<< HEAD
    model = contextualize(
        model, setleafcontext(model.context, DynamicTransformationContext{false}())
    )
    return set_transformed!!(last(evaluate!!(model, vi)), t)
end

function invlink!!(::DynamicTransformation, vi::ThreadSafeVarInfo, model::Model)
    model = contextualize(
        model, setleafcontext(model.context, DynamicTransformationContext{true}())
    )
    return set_transformed!!(last(evaluate!!(model, vi)), NoTransformation())
=======
    model = setleafcontext(model, DynamicTransformationContext{false}())
    return settrans!!(last(evaluate!!(model, vi)), t)
end

function invlink!!(::DynamicTransformation, vi::ThreadSafeVarInfo, model::Model)
    model = setleafcontext(model, DynamicTransformationContext{true}())
    return settrans!!(last(evaluate!!(model, vi)), NoTransformation())
>>>>>>> 08212a21
end

function link(t::DynamicTransformation, vi::ThreadSafeVarInfo, model::Model)
    return link!!(t, deepcopy(vi), model)
end

function invlink(t::DynamicTransformation, vi::ThreadSafeVarInfo, model::Model)
    return invlink!!(t, deepcopy(vi), model)
end

# These two StaticTransformation methods needed to resolve ambiguities
function link!!(
    t::StaticTransformation{<:Bijectors.Transform}, vi::ThreadSafeVarInfo, model::Model
)
    return Accessors.@set vi.varinfo = link!!(t, vi.varinfo, model)
end

function invlink!!(
    t::StaticTransformation{<:Bijectors.Transform}, vi::ThreadSafeVarInfo, model::Model
)
    return Accessors.@set vi.varinfo = invlink!!(t, vi.varinfo, model)
end

function maybe_invlink_before_eval!!(vi::ThreadSafeVarInfo, model::Model)
    # Defer to the wrapped `AbstractVarInfo` object.
    # NOTE: When computing `getacc` for `ThreadSafeVarInfo` we do include the
    # `getacc(vi.varinfo)` hence the log-absdet-jacobian term will correctly be included in
    # the `getlogprior(vi)`.
    return Accessors.@set vi.varinfo = maybe_invlink_before_eval!!(vi.varinfo, model)
end

# `getindex`
getindex(vi::ThreadSafeVarInfo, ::Colon) = getindex(vi.varinfo, Colon())
getindex(vi::ThreadSafeVarInfo, vn::VarName) = getindex(vi.varinfo, vn)
getindex(vi::ThreadSafeVarInfo, vns::AbstractVector{<:VarName}) = getindex(vi.varinfo, vns)
function getindex(vi::ThreadSafeVarInfo, vn::VarName, dist::Distribution)
    return getindex(vi.varinfo, vn, dist)
end
function getindex(vi::ThreadSafeVarInfo, vns::AbstractVector{<:VarName}, dist::Distribution)
    return getindex(vi.varinfo, vns, dist)
end

function BangBang.setindex!!(vi::ThreadSafeVarInfo, vals, vn::VarName)
    return Accessors.@set vi.varinfo = BangBang.setindex!!(vi.varinfo, vals, vn)
end
function BangBang.setindex!!(vi::ThreadSafeVarInfo, vals, vns::AbstractVector{<:VarName})
    return Accessors.@set vi.varinfo = BangBang.setindex!!(vi.varinfo, vals, vns)
end

vector_length(vi::ThreadSafeVarInfo) = vector_length(vi.varinfo)
vector_getrange(vi::ThreadSafeVarInfo, vn::VarName) = vector_getrange(vi.varinfo, vn)
function vector_getranges(vi::ThreadSafeVarInfo, vns::Vector{<:VarName})
    return vector_getranges(vi.varinfo, vns)
end

isempty(vi::ThreadSafeVarInfo) = isempty(vi.varinfo)
function BangBang.empty!!(vi::ThreadSafeVarInfo)
    return resetaccs!!(Accessors.@set(vi.varinfo = empty!!(vi.varinfo)))
end

function resetaccs!!(vi::ThreadSafeVarInfo)
    vi = Accessors.@set vi.varinfo = resetaccs!!(vi.varinfo)
    for i in eachindex(vi.accs_by_thread)
        vi.accs_by_thread[i] = map(reset, vi.accs_by_thread[i])
    end
    return vi
end

values_as(vi::ThreadSafeVarInfo) = values_as(vi.varinfo)
values_as(vi::ThreadSafeVarInfo, ::Type{T}) where {T} = values_as(vi.varinfo, T)

function set_transformed!!(vi::ThreadSafeVarInfo, val::Bool, vn::VarName)
    return Accessors.@set vi.varinfo = set_transformed!!(vi.varinfo, val, vn)
end

is_transformed(vi::ThreadSafeVarInfo, vn::VarName) = is_transformed(vi.varinfo, vn)
function is_transformed(vi::ThreadSafeVarInfo, vns::AbstractVector{<:VarName})
    return is_transformed(vi.varinfo, vns)
end

getindex_internal(vi::ThreadSafeVarInfo, vn::VarName) = getindex_internal(vi.varinfo, vn)

function unflatten(vi::ThreadSafeVarInfo, x::AbstractVector)
    return Accessors.@set vi.varinfo = unflatten(vi.varinfo, x)
end

function subset(varinfo::ThreadSafeVarInfo, vns::AbstractVector{<:VarName})
    return Accessors.@set varinfo.varinfo = subset(varinfo.varinfo, vns)
end

function Base.merge(varinfo_left::ThreadSafeVarInfo, varinfo_right::ThreadSafeVarInfo)
    return Accessors.@set varinfo_left.varinfo = merge(
        varinfo_left.varinfo, varinfo_right.varinfo
    )
end

function invlink_with_logpdf(vi::ThreadSafeVarInfo, vn::VarName, dist, y)
    return invlink_with_logpdf(vi.varinfo, vn, dist, y)
end

function from_internal_transform(varinfo::ThreadSafeVarInfo, vn::VarName)
    return from_internal_transform(varinfo.varinfo, vn)
end
function from_internal_transform(varinfo::ThreadSafeVarInfo, vn::VarName, dist)
    return from_internal_transform(varinfo.varinfo, vn, dist)
end

function from_linked_internal_transform(varinfo::ThreadSafeVarInfo, vn::VarName)
    return from_linked_internal_transform(varinfo.varinfo, vn)
end
function from_linked_internal_transform(varinfo::ThreadSafeVarInfo, vn::VarName, dist)
    return from_linked_internal_transform(varinfo.varinfo, vn, dist)
end<|MERGE_RESOLUTION|>--- conflicted
+++ resolved
@@ -103,27 +103,13 @@
 # consistency between `vi.accs_by_thread` field and `getacc(vi.varinfo)`, which accumulates
 # to define `getacc(vi)`.
 function link!!(t::DynamicTransformation, vi::ThreadSafeVarInfo, model::Model)
-<<<<<<< HEAD
-    model = contextualize(
-        model, setleafcontext(model.context, DynamicTransformationContext{false}())
-    )
+    model = setleafcontext(model, DynamicTransformationContext{false}())
     return set_transformed!!(last(evaluate!!(model, vi)), t)
-end
-
-function invlink!!(::DynamicTransformation, vi::ThreadSafeVarInfo, model::Model)
-    model = contextualize(
-        model, setleafcontext(model.context, DynamicTransformationContext{true}())
-    )
-    return set_transformed!!(last(evaluate!!(model, vi)), NoTransformation())
-=======
-    model = setleafcontext(model, DynamicTransformationContext{false}())
-    return settrans!!(last(evaluate!!(model, vi)), t)
 end
 
 function invlink!!(::DynamicTransformation, vi::ThreadSafeVarInfo, model::Model)
     model = setleafcontext(model, DynamicTransformationContext{true}())
-    return settrans!!(last(evaluate!!(model, vi)), NoTransformation())
->>>>>>> 08212a21
+    return set_transformed!!(last(evaluate!!(model, vi)), NoTransformation())
 end
 
 function link(t::DynamicTransformation, vi::ThreadSafeVarInfo, model::Model)
