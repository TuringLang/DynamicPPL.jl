--- conflicted
+++ resolved
@@ -427,7 +427,6 @@
            promote_type(eltype(C), eltype(T)) <: eltype(C)
 end
 
-<<<<<<< HEAD
 # HACK(torfjelde): This makes it so it works on iterators, etc. by default.
 # TODO(torfjelde): Do better.
 """
@@ -466,7 +465,8 @@
 end
 function unflatten(original::AbstractDict, x::AbstractVector)
     return Dict(zip(keys(original), unflatten(collect(values(original)), x)))
-=======
+end
+
 """
     nested_getindex(values::AbstractDict, vn::VarName)
 
@@ -585,5 +585,4 @@
     value = dict[VarName(vn, keylens)]
 
     return canview(child, value)
->>>>>>> e31a7905
 end