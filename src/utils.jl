# singleton for indicating if no default arguments are present
struct NoDefault end
const NO_DEFAULT = NoDefault()

"""
    @addlogprob!(ex)

Add the result of the evaluation of `ex` to the joint log probability.

# Examples

This macro allows you to [include arbitrary terms in the likelihood](https://github.com/TuringLang/Turing.jl/issues/1332)

```jldoctest; setup = :(using Distributions)
julia> myloglikelihood(x, μ) = loglikelihood(Normal(μ, 1), x);

julia> @model function demo(x)
           μ ~ Normal()
           @addlogprob! myloglikelihood(x, μ)
       end;

julia> x = [1.3, -2.1];

julia> loglikelihood(demo(x), (μ=0.2,)) ≈ myloglikelihood(x, 0.2)
true
```

and to [reject samples](https://github.com/TuringLang/Turing.jl/issues/1328):

```jldoctest; setup = :(using Distributions, LinearAlgebra)
julia> @model function demo(x)
           m ~ MvNormal(zero(x), I)
           if dot(m, x) < 0
               @addlogprob! -Inf
               # Exit the model evaluation early
               return
           end
           x ~ MvNormal(m, I)
           return
       end;

julia> logjoint(demo([-2.1]), (m=[0.2],)) == -Inf
true
```

!!! note
    The `@addlogprob!` macro increases the accumulated log probability regardless of the evaluation context,
    i.e., regardless of whether you evaluate the log prior, the log likelihood or the log joint density.
    If you would like to avoid this behaviour you should check the evaluation context.
    It can be accessed with the internal variable `__context__`.
    For instance, in the following example the log density is not accumulated when only the log prior is computed:  
    ```jldoctest; setup = :(using Distributions)
    julia> myloglikelihood(x, μ) = loglikelihood(Normal(μ, 1), x);

    julia> @model function demo(x)
               μ ~ Normal()
               if DynamicPPL.leafcontext(__context__) !== PriorContext()
                   @addlogprob! myloglikelihood(x, μ)
               end
           end;

    julia> x = [1.3, -2.1];

    julia> logprior(demo(x), (μ=0.2,)) ≈ logpdf(Normal(), 0.2)
    true

    julia> loglikelihood(demo(x), (μ=0.2,)) ≈ myloglikelihood(x, 0.2)
    true
    ```
"""
macro addlogprob!(ex)
    return quote
        $(esc(:(__varinfo__))) = acclogp!!(
            $(esc(:(__context__))), $(esc(:(__varinfo__))), $(esc(ex))
        )
    end
end

"""
    addargnames!(args)

Adds names to unnamed arguments in `args`.

The names are generated with `gensym(:arg)` to avoid conflicts with other variable names.

# Examples

```jldoctest; filter = r"var\\"##arg#[0-9]+\\""
julia> args = :(f(x::Int, y, ::Type{T}=Float64)).args[2:end]
3-element Vector{Any}:
 :(x::Int)
 :y
 :($(Expr(:kw, :(::Type{T}), :Float64)))

julia> DynamicPPL.addargnames!(args)

julia> args
3-element Vector{Any}:
 :(x::Int)
 :y
 :($(Expr(:kw, :(var"##arg#301"::Type{T}), :Float64)))
```
"""
function addargnames!(args)
    if isempty(args)
        return nothing
    end

    @inbounds for i in eachindex(args)
        arg = args[i]
        if MacroTools.@capture(arg, ::T_)
            args[i] = Expr(:(::), gensym(:arg), T)
        elseif MacroTools.@capture(arg, ::T_ = val_)
            args[i] = Expr(:kw, Expr(:(::), gensym(:arg), T), val)
        end
    end

    return nothing
end

"""
    getargs_dottilde(x)

Return the arguments `L` and `R`, if `x` is an expression of the form `L .~ R` or
`(~).(L, R)`, or `nothing` otherwise.
"""
getargs_dottilde(x) = nothing
function getargs_dottilde(expr::Expr)
    return MacroTools.@match expr begin
        (.~)(L_, R_) => (L, R)
        (~).(L_, R_) => (L, R)
        # Julia 1.6: see https://github.com/TuringLang/Turing.jl/issues/1525
        (L_ .~ R_) => (L, R)
        x_ => nothing
    end
end

"""
    getargs_tilde(x)

Return the arguments `L` and `R`, if `x` is an expression of the form `L ~ R`, or `nothing`
otherwise.
"""
getargs_tilde(x) = nothing
function getargs_tilde(expr::Expr)
    return MacroTools.@match expr begin
        (~)(L_, R_) => (L, R)
        x_ => nothing
    end
end

"""
    getargs_assignment(x)

Return the arguments `L` and `R`, if `x` is an expression of the form `L = R`, or `nothing`
otherwise.
"""
getargs_assignment(x) = nothing
function getargs_assignment(expr::Expr)
    return MacroTools.@match expr begin
        (L_ = R_) => (L, R)
        x_ => nothing
    end
end

"""
    getargs_coloneq(x)

Return the arguments `L` and `R`, if `x` is an expression of the form `L := R`, or `nothing`
otherwise.
"""
getargs_coloneq(x) = nothing
function getargs_coloneq(expr::Expr)
    return MacroTools.@match expr begin
        (L_ := R_) => (L, R)
        x_ => nothing
    end
end

function to_namedtuple_expr(syms)
    length(syms) == 0 && return :(NamedTuple())

    names_expr = Expr(:tuple, QuoteNode.(syms)...)
    return :(NamedTuple{$names_expr}(($(syms...),)))
end

# FIXME: the prob macro still uses this.
function to_namedtuple_expr(syms, vals)
    length(syms) == 0 && return :(NamedTuple())

    names_expr = Expr(:tuple, QuoteNode.(syms)...)
    vals_expr = Expr(:tuple, vals...)
    return :(NamedTuple{$names_expr}($vals_expr))
end

"""
    link_transform(dist)

Return the constrained-to-unconstrained bijector for distribution `dist`.

By default, this is just `Bijectors.bijector(dist)`.

!!! warning
    Note that currently this is not used by `Bijectors.logpdf_with_trans`,
    hence that needs to be overloaded separately if the intention is
    to change behavior of an existing distribution.
"""
link_transform(dist) = bijector(dist)

"""
    invlink_transform(dist)

Return the unconstrained-to-constrained bijector for distribution `dist`.

By default, this is just `inverse(link_transform(dist))`.

!!! warning
    Note that currently this is not used by `Bijectors.logpdf_with_trans`,
    hence that needs to be overloaded separately if the intention is
    to change behavior of an existing distribution.
"""
invlink_transform(dist) = inverse(link_transform(dist))

#####################################################
# Helper functions for vectorize/reconstruct values #
#####################################################

# Useful transformation going from the flattened representation.
<<<<<<< HEAD
struct FromVec{Sz} <: Bijectors.Bijector
    sz::Sz
=======
struct FromVec{Size} <: Bijectors.Bijector
    size::Size
>>>>>>> 138bd40a
end

FromVec(x::Union{Real,AbstractArray}) = FromVec(size(x))

# TODO: Should we materialize the `reshape`?
<<<<<<< HEAD
(f::FromVec)(x) = reshape(x, f.sz)
=======
(f::FromVec)(x) = reshape(x, f.size)
>>>>>>> 138bd40a
(f::FromVec{Tuple{}})(x) = only(x)
# TODO: Specialize for `Tuple{<:Any}` since this correspond to a `Vector`.

Bijectors.with_logabsdet_jacobian(f::FromVec, x) = (f(x), 0)
# We want to use the inverse of `FromVec` so it preserves the size information.
Bijectors.with_logabsdet_jacobian(::Bijectors.Inverse{<:FromVec}, x) = (tovec(x), 0)

struct ToChol <: Bijectors.Bijector
    uplo::Char
end
<<<<<<< HEAD

Bijectors.with_logabsdet_jacobian(f::ToChol, x) = (Cholesky(Matrix(x), f.uplo, 0), 0)
Bijectors.with_logabsdet_jacobian(::Bijectors.Inverse{<:ToChol}, y::Cholesky) = (y.UL, 0)

"""
    from_vec_transform(x)

Return the transformation from the vector representation of `x` to original representation.
"""
from_vec_transform(x::Union{Real,AbstractArray}) = from_vec_transform_for_size(size(x))
from_vec_transform(C::Cholesky) = ToChol(C.uplo) ∘ FromVec(size(C.UL))

from_vec_transform_for_size(sz::Tuple) = FromVec(sz)
from_vec_transform_for_size(::Tuple{()}) = FromVec(())
from_vec_transform_for_size(::Tuple{<:Any}) = identity

"""
    from_vec_transform(dist::Distribution)

Return the transformation from the vector representation of a realization from
distribution `dist` to the original representation compatible with `dist`.
"""
from_vec_transform(dist::Distribution) = from_vec_transform_for_size(size(dist))
from_vec_transform(dist::LKJCholesky) = ToChol(dist.uplo) ∘ FromVec(size(dist))

"""
    from_linked_vec_transform(dist::Distribution)

Return the transformation from the unconstrained vector to the constrained
realization of distribution `dist`.

By default, this is just `invlink_transform(dist) ∘ from_vec_transform(dist)`.

See also: [`DynamicPPL.invlink_transform`](@ref), [`DynamicPPL.from_vec_transform`](@ref).
"""
function from_linked_vec_transform(dist::Distribution)
    f_vec = from_vec_transform(dist)
    f_invlink = invlink_transform(dist)
    return f_invlink ∘ f_vec
end

# Specializations that circumvent the `from_vec_transform` machinery.
function from_linked_vec_transform(dist::LKJCholesky)
    return inverse(Bijectors.VecCholeskyBijector(dist.uplo))
end
from_linked_vec_transform(dist::LKJ) = inverse(Bijectors.VecCorrBijector())

"""
    to_vec_transform(x)

Return the transformation from the original representation of `x` to the vector
representation.
"""
to_vec_transform(x) = inverse(from_vec_transform(x))

"""
    to_linked_vec_transform(dist)

Return the transformation from the constrained realization of distribution `dist`
to the unconstrained vector.
"""
to_linked_vec_transform(x) = inverse(from_linked_vec_transform(x))

# FIXME: When given a `LowerTriangular`, `VarInfo` still stores the full matrix
# flattened, while using `tovec` below flattenes only the necessary entries.
# => Need to either fix how `VarInfo` does things, i.e. use `tovec` everywhere,
# or fix `tovec` to flatten the full matrix instead of using `Bijectors.triu_to_vec`.
tovec(x::Real) = [x]
tovec(x::AbstractArray) = vec(x)
tovec(C::Cholesky) = tovec(Matrix(C.UL))

# TODO: Remove these.
vectorize(d, r) = vectorize(r)
vectorize(r) = tovec(r)

"""
    recombine(dist::Distribution, vals::AbstractVector, n::Int)

Recombine `vals`, representing a batch of samples from `dist`, so that it's a compatible with `dist`.
"""
function recombine(d::Distribution, val::AbstractVector, n::Int)
    return recombine(size(d), val, n)
end
function recombine(::Tuple{}, val::AbstractVector, n::Int)
    return copy(val)
end
function recombine(s::NTuple{1}, val::AbstractVector, n::Int)
    return copy(reshape(val, s[1], n))
end
function recombine(s::NTuple{2}, val::AbstractVector, n::Int)
    tmp = reshape(val, s..., n)
    orig = [tmp[:, :, i] for i in 1:n]
    return orig
=======

Bijectors.with_logabsdet_jacobian(f::ToChol, x) = (Cholesky(Matrix(x), f.uplo, 0), 0)
Bijectors.with_logabsdet_jacobian(::Bijectors.Inverse{<:ToChol}, y::Cholesky) = (y.UL, 0)

"""
    from_vec_transform(x)

Return the transformation from the vector representation of `x` to original representation.
"""
from_vec_transform(x::Union{Real,AbstractArray}) = from_vec_transform_for_size(size(x))
from_vec_transform(C::Cholesky) = ToChol(C.uplo) ∘ FromVec(size(C.UL))

"""
    from_vec_transform_for_size(sz::Tuple)

Return the transformation from the vector representation of a realization of size `sz` to original representation.
"""
from_vec_transform_for_size(sz::Tuple) = FromVec(sz)
from_vec_transform_for_size(::Tuple{()}) = FromVec(())
from_vec_transform_for_size(::Tuple{<:Any}) = identity

"""
    from_vec_transform(dist::Distribution)

Return the transformation from the vector representation of a realization from
distribution `dist` to the original representation compatible with `dist`.
"""
from_vec_transform(dist::Distribution) = from_vec_transform_for_size(size(dist))
from_vec_transform(dist::LKJCholesky) = ToChol(dist.uplo) ∘ FromVec(size(dist))

"""
    from_vec_transform(f, size::Tuple)

Return the transformation from the vector representation of a realization of size `size` to original representation.

This is useful when the transformation alters the size of the realization, in which case we need to account for the
size of the realization after pushed through the transformation.
"""
from_vec_transform(f, sz) = from_vec_transform_for_size(Bijectors.output_size(f, sz))

"""
    from_linked_vec_transform(dist::Distribution)

Return the transformation from the unconstrained vector to the constrained
realization of distribution `dist`.

By default, this is just `invlink_transform(dist) ∘ from_vec_transform(dist)`.

See also: [`DynamicPPL.invlink_transform`](@ref), [`DynamicPPL.from_vec_transform`](@ref).
"""
function from_linked_vec_transform(dist::Distribution)
    f_invlink = invlink_transform(dist)
    f_vec = from_vec_transform(inverse(f_invlink), size(dist))
    return f_invlink ∘ f_vec
end

# Specializations that circumvent the `from_vec_transform` machinery.
function from_linked_vec_transform(dist::LKJCholesky)
    return inverse(Bijectors.VecCholeskyBijector(dist.uplo))
end
from_linked_vec_transform(::LKJ) = inverse(Bijectors.VecCorrBijector())

"""
    to_vec_transform(x)

Return the transformation from the original representation of `x` to the vector
representation.
"""
to_vec_transform(x) = inverse(from_vec_transform(x))

"""
    to_linked_vec_transform(dist)

Return the transformation from the constrained realization of distribution `dist`
to the unconstrained vector.
"""
to_linked_vec_transform(x) = inverse(from_linked_vec_transform(x))

# FIXME: When given a `LowerTriangular`, `VarInfo` still stores the full matrix
# flattened, while using `tovec` below flattenes only the necessary entries.
# => Need to either fix how `VarInfo` does things, i.e. use `tovec` everywhere,
# or fix `tovec` to flatten the full matrix instead of using `Bijectors.triu_to_vec`.
tovec(x::Real) = [x]
tovec(x::AbstractArray) = vec(x)
tovec(C::Cholesky) = tovec(Matrix(C.UL))

"""
    recombine(dist::Union{UnivariateDistribution,MultivariateDistribution}, vals::AbstractVector, n::Int)

Recombine `vals`, representing a batch of samples from `dist`, so that it's a compatible with `dist`.

!!! warning
    This only supports `UnivariateDistribution` and `MultivariateDistribution`, which are the only two
    distribution types which are allowed on the right-hand side of a `.~` statement in a model.
"""
function recombine(::UnivariateDistribution, val::AbstractVector, ::Int)
    # This is just a no-op, since we're trying to convert a vector into a vector.
    return copy(val)
end
function recombine(d::MultivariateDistribution, val::AbstractVector, n::Int)
    # Here `val` is of the length `length(d) * n` and so we need to reshape it.
    return copy(reshape(val, length(d), n))
>>>>>>> 138bd40a
end

# Uniform random numbers with range 4 for robust initializations
# Reference: https://mc-stan.org/docs/2_19/reference-manual/initialization.html
randrealuni(rng::Random.AbstractRNG) = 4 * rand(rng) - 2
randrealuni(rng::Random.AbstractRNG, args...) = 4 .* rand(rng, args...) .- 2

istransformable(dist) = link_transform(dist) !== identity

#################################
# Single-sample initialisations #
#################################

inittrans(rng, dist::UnivariateDistribution) = Bijectors.invlink(dist, randrealuni(rng))
function inittrans(rng, dist::MultivariateDistribution)
    # Get the length of the unconstrained vector
    b = link_transform(dist)
    d = Bijectors.output_length(b, length(dist))
    return Bijectors.invlink(dist, randrealuni(rng, d))
end
function inittrans(rng, dist::MatrixDistribution)
    # Get the size of the unconstrained vector
    b = link_transform(dist)
    sz = Bijectors.output_size(b, size(dist))
    return Bijectors.invlink(dist, randrealuni(rng, sz...))
end
function inittrans(rng, dist::Distribution{CholeskyVariate})
    # Get the size of the unconstrained vector
    b = link_transform(dist)
    sz = Bijectors.output_size(b, size(dist))
    return Bijectors.invlink(dist, randrealuni(rng, sz...))
end
################################
# Multi-sample initialisations #
################################

function inittrans(rng, dist::UnivariateDistribution, n::Int)
    return Bijectors.invlink(dist, randrealuni(rng, n))
end
function inittrans(rng, dist::MultivariateDistribution, n::Int)
    return Bijectors.invlink(dist, randrealuni(rng, size(dist)[1], n))
end
function inittrans(rng, dist::MatrixDistribution, n::Int)
    return Bijectors.invlink(dist, [randrealuni(rng, size(dist)...) for _ in 1:n])
end

#######################
# Convenience methods #
#######################
"""
    collect_maybe(x)

<<<<<<< HEAD
Return `collect(x)` if `x` is an array, otherwise return `x`.
=======
Return `x` if `x` is an array, otherwise return `collect(x)`.
>>>>>>> 138bd40a
"""
collect_maybe(x) = collect(x)
collect_maybe(x::AbstractArray) = x

#######################
# BangBang.jl related #
#######################
function set!!(obj, optic::AbstractPPL.ALLOWED_OPTICS, value)
    opticmut = BangBang.prefermutation(optic)
    return Accessors.set(obj, opticmut, value)
end
function set!!(obj, vn::VarName{sym}, value) where {sym}
    optic = BangBang.prefermutation(
        AbstractPPL.getoptic(vn) ∘ Accessors.PropertyLens{sym}()
    )
    return Accessors.set(obj, optic, value)
end

#############################
# AbstractPPL.jl extensions #
#############################
# This is preferable to `haskey` because the order of arguments is different, and
# we're more likely to specialize on the key in these settings rather than the container.
# TODO: I'm not sure about this name.
"""
    canview(optic, container)

Return `true` if `optic` can be used to view `container`, and `false` otherwise.

# Examples
```jldoctest; setup=:(using Accessors; using DynamicPPL: canview)
julia> canview(@o(_.a), (a = 1.0, ))
true

julia> canview(@o(_.a), (b = 1.0, )) # property `a` does not exist
false

julia> canview(@o(_.a[1]), (a = [1.0, 2.0], ))
true

julia> canview(@o(_.a[3]), (a = [1.0, 2.0], )) # out of bounds
false
```
"""
canview(optic, container) = false
canview(::typeof(identity), _) = true
function canview(optic::Accessors.PropertyLens{field}, x) where {field}
    return hasproperty(x, field)
end

# `IndexLens`: only relevant if `x` supports indexing.
canview(optic::Accessors.IndexLens, x) = false
function canview(optic::Accessors.IndexLens, x::AbstractArray)
    return checkbounds(Bool, x, optic.indices...)
end

# `ComposedOptic`: check that we can view `.inner` and `.outer`, but using
# value extracted using `.inner`.
function canview(optic::Accessors.ComposedOptic, x)
    return canview(optic.inner, x) && canview(optic.outer, optic.inner(x))
end

"""
    parent(vn::VarName)

Return the parent `VarName`.

# Examples
```julia-repl; setup=:(using DynamicPPL: parent)
julia> parent(@varname(x.a[1]))
x.a

julia> (parent ∘ parent)(@varname(x.a[1]))
x

julia> (parent ∘ parent ∘ parent)(@varname(x.a[1]))
x
```
"""
function parent(vn::VarName)
    p = parent(getoptic(vn))
    return p === nothing ? VarName(vn, identity) : VarName(vn, p)
end

"""
    parent(optic)

Return the parent optic. If `optic` doesn't have a parent,
`nothing` is returned.

See also: [`parent_and_child`].

# Examples
```jldoctest; setup=:(using Accessors; using DynamicPPL: parent)
julia> parent(@o(_.a[1]))
(@o _.a)

julia> # Parent of optic without parents results in `nothing`.
       (parent ∘ parent)(@o(_.a[1])) === nothing
true
```
"""
parent(optic::AbstractPPL.ALLOWED_OPTICS) = first(parent_and_child(optic))

"""
    parent_and_child(optic)

Return a 2-tuple of optics `(parent, child)` where `parent` is the
parent optic of `optic` and `child` is the child optic of `optic`.

If `optic` does not have a parent, we return `(nothing, optic)`.

See also: [`parent`].

# Examples
```jldoctest; setup=:(using Accessors; using DynamicPPL: parent_and_child)
julia> parent_and_child(@o(_.a[1]))
((@o _.a), (@o _[1]))

julia> parent_and_child(@o(_.a))
(nothing, (@o _.a))
```
"""
parent_and_child(optic::AbstractPPL.ALLOWED_OPTICS) = (nothing, optic)
function parent_and_child(optic::Accessors.ComposedOptic)
    p, child = parent_and_child(optic.outer)
    parent = p === nothing ? optic.inner : p ∘ optic.inner
    return parent, child
end

"""
    splitoptic(condition, optic)

Return a 3-tuple `(parent, child, issuccess)` where, if `issuccess` is `true`,
`parent` is a optic such that `condition(parent)` is `true` and `child ∘ parent == optic`.

If `issuccess` is `false`, then no such split could be found.

# Examples
```jldoctest; setup=:(using Accessors; using DynamicPPL: splitoptic)
julia> p, c, issucesss = splitoptic(@o(_.a[1])) do parent
           # Succeeds!
           parent == @o(_.a)
       end
((@o _.a), (@o _[1]), true)

julia> c ∘ p
(@o _.a[1])

julia> splitoptic(@o(_.a[1])) do parent
           # Fails!
           parent == @o(_.b)
       end
(nothing, (@o _.a[1]), false)
```
"""
function splitoptic(condition, optic)
    current_parent, current_child = parent_and_child(optic)
    # We stop if either a) `condition` is satisfied, or b) we reached the root.
    while !condition(current_parent) && current_parent !== nothing
        current_parent, c = parent_and_child(current_parent)
        current_child = current_child ∘ c
    end

    return current_parent, current_child, condition(current_parent)
end

"""
    remove_parent_optic(vn_parent::VarName, vn_child::VarName)

Remove the parent optic `vn_parent` from `vn_child`.

# Examples
```jldoctest; setup = :(using Accessors; using DynamicPPL: remove_parent_optic)
julia> remove_parent_optic(@varname(x), @varname(x.a))
(@o _.a)

julia> remove_parent_optic(@varname(x), @varname(x.a[1]))
(@o _.a[1])

julia> remove_parent_optic(@varname(x.a), @varname(x.a[1]))
(@o _[1])

julia> remove_parent_optic(@varname(x.a), @varname(x.a[1].b))
(@o _[1].b)

julia> remove_parent_optic(@varname(x.a), @varname(x.a))
ERROR: Could not find x.a in x.a

julia> remove_parent_optic(@varname(x.a[2]), @varname(x.a[1]))
ERROR: Could not find x.a[2] in x.a[1]
```
"""
function remove_parent_optic(vn_parent::VarName{sym}, vn_child::VarName{sym}) where {sym}
    _, child, issuccess = splitoptic(getoptic(vn_child)) do optic
        o = optic === nothing ? identity : optic
        VarName(vn_child, o) == vn_parent
    end

    issuccess || error("Could not find $vn_parent in $vn_child")
    return child
end

# HACK(torfjelde): This makes it so it works on iterators, etc. by default.
# TODO(torfjelde): Do better.
"""
    unflatten(original, x::AbstractVector)

Return instance of `original` constructed from `x`.
"""
function unflatten(original, x::AbstractVector)
    lengths = map(length, original)
    end_indices = cumsum(lengths)
    return map(zip(original, lengths, end_indices)) do (v, l, end_idx)
        start_idx = end_idx - l + 1
        return unflatten(v, @view(x[start_idx:end_idx]))
    end
end

unflatten(::Real, x::Real) = x
unflatten(::Real, x::AbstractVector) = only(x)
unflatten(::AbstractVector{<:Real}, x::Real) = vcat(x)
unflatten(::AbstractVector{<:Real}, x::AbstractVector) = x
unflatten(original::AbstractArray{<:Real}, x::AbstractVector) = reshape(x, size(original))

function unflatten(original::Tuple, x::AbstractVector)
    lengths = map(length, original)
    end_indices = cumsum(lengths)
    return ntuple(length(original)) do i
        v = original[i]
        l = lengths[i]
        end_idx = end_indices[i]
        start_idx = end_idx - l + 1
        return unflatten(v, @view(x[start_idx:end_idx]))
    end
end
function unflatten(original::NamedTuple{names}, x::AbstractVector) where {names}
    return NamedTuple{names}(unflatten(values(original), x))
end
function unflatten(original::AbstractDict, x::AbstractVector)
    D = ConstructionBase.constructorof(typeof(original))
    return D(zip(keys(original), unflatten(collect(values(original)), x)))
end

# TODO: Move `getvalue` and `hasvalue` to AbstractPPL.jl.
"""
    getvalue(vals, vn::VarName)

Return the value(s) in `vals` represented by `vn`.

Note that this method is different from `getindex`. See examples below.

# Examples

For `NamedTuple`:

```jldoctest
julia> vals = (x = [1.0],);

julia> DynamicPPL.getvalue(vals, @varname(x)) # same as `getindex`
1-element Vector{Float64}:
 1.0

julia> DynamicPPL.getvalue(vals, @varname(x[1])) # different from `getindex`
1.0

julia> DynamicPPL.getvalue(vals, @varname(x[2]))
ERROR: BoundsError: attempt to access 1-element Vector{Float64} at index [2]
[...]
```

For `AbstractDict`:

```jldoctest
julia> vals = Dict(@varname(x) => [1.0]);

julia> DynamicPPL.getvalue(vals, @varname(x)) # same as `getindex`
1-element Vector{Float64}:
 1.0

julia> DynamicPPL.getvalue(vals, @varname(x[1])) # different from `getindex`
1.0

julia> DynamicPPL.getvalue(vals, @varname(x[2]))
ERROR: BoundsError: attempt to access 1-element Vector{Float64} at index [2]
[...]
```

In the `AbstractDict` case we can also have keys such as `v[1]`:

```jldoctest
julia> vals = Dict(@varname(x[1]) => [1.0,]);

julia> DynamicPPL.getvalue(vals, @varname(x[1])) # same as `getindex`
1-element Vector{Float64}:
 1.0

julia> DynamicPPL.getvalue(vals, @varname(x[1][1])) # different from `getindex`
1.0

julia> DynamicPPL.getvalue(vals, @varname(x[1][2]))
ERROR: BoundsError: attempt to access 1-element Vector{Float64} at index [2]
[...]

julia> DynamicPPL.getvalue(vals, @varname(x[2][1]))
ERROR: KeyError: key x[2][1] not found
[...]
```
"""
getvalue(vals::NamedTuple, vn::VarName) = get(vals, vn)
getvalue(vals::AbstractDict, vn::VarName) = nested_getindex(vals, vn)

"""
    hasvalue(vals, vn::VarName)

Determine whether `vals` has a mapping for a given `vn`, as compatible with [`getvalue`](@ref).

# Examples
With `x` as a `NamedTuple`:

```jldoctest
julia> DynamicPPL.hasvalue((x = 1.0, ), @varname(x))
true

julia> DynamicPPL.hasvalue((x = 1.0, ), @varname(x[1]))
false

julia> DynamicPPL.hasvalue((x = [1.0],), @varname(x))
true

julia> DynamicPPL.hasvalue((x = [1.0],), @varname(x[1]))
true

julia> DynamicPPL.hasvalue((x = [1.0],), @varname(x[2]))
false
```

With `x` as a `AbstractDict`:

```jldoctest
julia> DynamicPPL.hasvalue(Dict(@varname(x) => 1.0, ), @varname(x))
true

julia> DynamicPPL.hasvalue(Dict(@varname(x) => 1.0, ), @varname(x[1]))
false

julia> DynamicPPL.hasvalue(Dict(@varname(x) => [1.0]), @varname(x))
true

julia> DynamicPPL.hasvalue(Dict(@varname(x) => [1.0]), @varname(x[1]))
true

julia> DynamicPPL.hasvalue(Dict(@varname(x) => [1.0]), @varname(x[2]))
false
```

In the `AbstractDict` case we can also have keys such as `v[1]`:

```jldoctest
julia> vals = Dict(@varname(x[1]) => [1.0,]);

julia> DynamicPPL.hasvalue(vals, @varname(x[1])) # same as `haskey`
true

julia> DynamicPPL.hasvalue(vals, @varname(x[1][1])) # different from `haskey`
true

julia> DynamicPPL.hasvalue(vals, @varname(x[1][2]))
false

julia> DynamicPPL.hasvalue(vals, @varname(x[2][1]))
false
```
"""
function hasvalue(vals::NamedTuple, vn::VarName{sym}) where {sym}
    # LHS: Ensure that `nt` indeed has the property we want.
    # RHS: Ensure that the optic can view into `nt`.
    return haskey(vals, sym) && canview(getoptic(vn), getproperty(vals, sym))
end

# For `dictlike` we need to check wether `vn` is "immediately" present, or
# if some ancestor of `vn` is present in `dictlike`.
function hasvalue(vals::AbstractDict, vn::VarName)
    # First we check if `vn` is present as is.
    haskey(vals, vn) && return true

    # If `vn` is not present, we check any parent-varnames by attempting
    # to split the optic into the key / `parent` and the extraction optic / `child`.
    # If `issuccess` is `true`, we found such a split, and hence `vn` is present.
    parent, child, issuccess = splitoptic(getoptic(vn)) do optic
        o = optic === nothing ? identity : optic
        haskey(vals, VarName(vn, o))
    end
    # When combined with `VarInfo`, `nothing` is equivalent to `identity`.
    keyoptic = parent === nothing ? identity : parent

    # Return early if no such split could be found.
    issuccess || return false

    # At this point we just need to check that we `canview` the value.
    value = vals[VarName(vn, keyoptic)]

    return canview(child, value)
end

"""
    nested_getindex(values::AbstractDict, vn::VarName)

Return value corresponding to `vn` in `values` by also looking
in the the actual values of the dict.
"""
function nested_getindex(values::AbstractDict, vn::VarName)
    maybeval = get(values, vn, nothing)
    if maybeval !== nothing
        return maybeval
    end

    # Split the optic into the key / `parent` and the extraction optic / `child`.
    parent, child, issuccess = splitoptic(getoptic(vn)) do optic
        o = optic === nothing ? identity : optic
        haskey(values, VarName(vn, o))
    end
    # When combined with `VarInfo`, `nothing` is equivalent to `identity`.
    keyoptic = parent === nothing ? identity : parent

    # If we found a valid split, then we can extract the value.
    if !issuccess
        # At this point we just throw an error since the key could not be found.
        throw(KeyError(vn))
    end

    # TODO: Should we also check that we `canview` the extracted `value`
    # rather than just let it fail upon `get` call?
    value = values[VarName(vn, keyoptic)]
    return child(value)
end

"""
    update_values!!(vi::AbstractVarInfo, vals::NamedTuple, vns)

Return instance similar to `vi` but with `vns` set to values from `vals`.
"""
function update_values!!(vi::AbstractVarInfo, vals::NamedTuple, vns)
    for vn in vns
        vi = DynamicPPL.setindex!!(vi, get(vals, vn), vn)
    end
    return vi
end

"""
    float_type_with_fallback(x)

Return type corresponding to `float(typeof(x))` if possible; otherwise return `Real`.
"""
float_type_with_fallback(::Type) = Real
float_type_with_fallback(::Type{T}) where {T<:Real} = float(T)

"""
    infer_nested_eltype(x::Type)

Recursively unwrap the type, returning the first type where `eltype(x) === typeof(x)`.

This is useful for obtaining a reasonable default `eltype` in deeply nested types.

# Examples
```jldoctest
julia> # `AbstractArrary`
       DynamicPPL.infer_nested_eltype(typeof([1.0]))
Float64

julia> # `NamedTuple` with `Float32`
       DynamicPPL.infer_nested_eltype(typeof((x = [1f0], )))
Float32

julia> # `AbstractDict`
       DynamicPPL.infer_nested_eltype(typeof(Dict(:x => [1.0, ])))
Float64

julia> # Nesting of containers.
       DynamicPPL.infer_nested_eltype(typeof([Dict(:x => 1.0,) ]))
Float64

julia> DynamicPPL.infer_nested_eltype(typeof([Dict(:x => [1.0,],) ]))
Float64

julia> # Empty `Tuple`.
       DynamicPPL.infer_nested_eltype(typeof(()))
Any

julia> # Empty `Dict`.
       DynamicPPL.infer_nested_eltype(typeof(Dict()))
Any
```
"""
function infer_nested_eltype(::Type{T}) where {T}
    ET = eltype(T)
    return ET === T ? T : infer_nested_eltype(ET)
end

# We can do a better job than just `Any` with `Union`.
infer_nested_eltype(::Type{Union{}}) = Any
function infer_nested_eltype(::Type{U}) where {U<:Union}
    return promote_type(U.a, infer_nested_eltype(U.b))
end

# Handle `NamedTuple` and `Tuple` specially given how prolific they are.
function infer_nested_eltype(::Type{<:NamedTuple{<:Any,V}}) where {V}
    return infer_nested_eltype(V)
end

# Recursively deal with `Tuple` so it has the potential of being compiled away.
infer_nested_eltype(::Type{Tuple{T}}) where {T} = infer_nested_eltype(T)
function infer_nested_eltype(::Type{T}) where {T<:Tuple{<:Any,Vararg{Any}}}
    return promote_type(
        infer_nested_eltype(Base.tuple_type_tail(T)),
        infer_nested_eltype(Base.tuple_type_head(T)),
    )
end

# Handle `AbstractDict` differently since `eltype` results in a `Pair`.
infer_nested_eltype(::Type{<:AbstractDict{<:Any,ET}}) where {ET} = infer_nested_eltype(ET)

"""
    varname_leaves(vn::VarName, val)

Return an iterator over all varnames that are represented by `vn` on `val`.

# Examples
```jldoctest
julia> using DynamicPPL: varname_leaves

julia> foreach(println, varname_leaves(@varname(x), rand(2)))
x[1]
x[2]

julia> foreach(println, varname_leaves(@varname(x[1:2]), rand(2)))
x[1:2][1]
x[1:2][2]

julia> x = (y = 1, z = [[2.0], [3.0]]);

julia> foreach(println, varname_leaves(@varname(x), x))
x.y
x.z[1][1]
x.z[2][1]
```
"""
varname_leaves(vn::VarName, ::Real) = [vn]
function varname_leaves(vn::VarName, val::AbstractArray{<:Union{Real,Missing}})
    return (
        VarName(vn, Accessors.IndexLens(Tuple(I)) ∘ getoptic(vn)) for
        I in CartesianIndices(val)
    )
end
function varname_leaves(vn::VarName, val::AbstractArray)
    return Iterators.flatten(
        varname_leaves(VarName(vn, Accessors.IndexLens(Tuple(I)) ∘ getoptic(vn)), val[I])
        for I in CartesianIndices(val)
    )
end
function varname_leaves(vn::VarName, val::NamedTuple)
    iter = Iterators.map(keys(val)) do sym
        optic = Accessors.PropertyLens{sym}()
        varname_leaves(VarName(vn, optic ∘ getoptic(vn)), optic(val))
    end
    return Iterators.flatten(iter)
end

"""
    varname_and_value_leaves(vn::VarName, val)

Return an iterator over all varname-value pairs that are represented by `vn` on `val`.

# Examples
```jldoctest varname-and-value-leaves
julia> using DynamicPPL: varname_and_value_leaves

julia> foreach(println, varname_and_value_leaves(@varname(x), 1:2))
(x[1], 1)
(x[2], 2)

julia> foreach(println, varname_and_value_leaves(@varname(x[1:2]), 1:2))
(x[1:2][1], 1)
(x[1:2][2], 2)

julia> x = (y = 1, z = [[2.0], [3.0]]);

julia> foreach(println, varname_and_value_leaves(@varname(x), x))
(x.y, 1)
(x.z[1][1], 2.0)
(x.z[2][1], 3.0)
```

There are also some special handling for certain types:

```jldoctest varname-and-value-leaves
julia> using LinearAlgebra

julia> x = reshape(1:4, 2, 2);

julia> # `LowerTriangular`
       foreach(println, varname_and_value_leaves(@varname(x), LowerTriangular(x)))
(x[1, 1], 1)
(x[2, 1], 2)
(x[2, 2], 4)

julia> # `UpperTriangular`
       foreach(println, varname_and_value_leaves(@varname(x), UpperTriangular(x)))
(x[1, 1], 1)
(x[1, 2], 3)
(x[2, 2], 4)

julia> # `Cholesky` with lower-triangular
       foreach(println, varname_and_value_leaves(@varname(x), Cholesky([1.0 0.0; 0.0 1.0], 'L', 0)))
(x.L[1, 1], 1.0)
(x.L[2, 1], 0.0)
(x.L[2, 2], 1.0)

julia> # `Cholesky` with upper-triangular
       foreach(println, varname_and_value_leaves(@varname(x), Cholesky([1.0 0.0; 0.0 1.0], 'U', 0)))
(x.U[1, 1], 1.0)
(x.U[1, 2], 0.0)
(x.U[2, 2], 1.0)
```
"""
function varname_and_value_leaves(vn::VarName, x)
    return Iterators.map(value, Iterators.flatten(varname_and_value_leaves_inner(vn, x)))
end

"""
    Leaf{T}

A container that represents the leaf of a nested structure, implementing
`iterate` to return itself.

This is particularly useful in conjunction with `Iterators.flatten` to
prevent flattening of nested structures.
"""
struct Leaf{T}
    value::T
end

Leaf(xs...) = Leaf(xs)

# Allow us to treat `Leaf` as an iterator containing a single element.
# Something like an `[x]` would also be an iterator with a single element,
# but when we call `flatten` on this, it would also iterate over `x`,
# unflattening that too. By making `Leaf` a single-element iterator, which
# returns itself, we can call `iterate` on this as many times as we like
# without causing any change. The result is that `Iterators.flatten`
# will _not_ unflatten `Leaf`s.
# Note that this is similar to how `Base.iterate` is implemented for `Real`::
#
#    julia> iterate(1)
#    (1, nothing)
#
# One immediate example where this becomes in our scenario is that we might
# have `missing` values in our data, which does _not_ have an `iterate`
# implemented. Calling `Iterators.flatten` on this would cause an error.
Base.iterate(leaf::Leaf) = leaf, nothing
Base.iterate(::Leaf, _) = nothing

# Convenience.
value(leaf::Leaf) = leaf.value

# Leaf-types.
varname_and_value_leaves_inner(vn::VarName, x::Real) = [Leaf(vn, x)]
function varname_and_value_leaves_inner(
    vn::VarName, val::AbstractArray{<:Union{Real,Missing}}
)
    return (
        Leaf(
            VarName(vn, DynamicPPL.Accessors.IndexLens(Tuple(I)) ∘ DynamicPPL.getoptic(vn)),
            val[I],
        ) for I in CartesianIndices(val)
    )
end
# Containers.
function varname_and_value_leaves_inner(vn::VarName, val::AbstractArray)
    return Iterators.flatten(
        varname_and_value_leaves_inner(
            VarName(vn, DynamicPPL.Accessors.IndexLens(Tuple(I)) ∘ DynamicPPL.getoptic(vn)),
            val[I],
        ) for I in CartesianIndices(val)
    )
end
function varname_and_value_leaves_inner(vn::DynamicPPL.VarName, val::NamedTuple)
    iter = Iterators.map(keys(val)) do sym
        optic = DynamicPPL.Accessors.PropertyLens{sym}()
        varname_and_value_leaves_inner(
            VarName{getsym(vn)}(optic ∘ getoptic(vn)), optic(val)
        )
    end

    return Iterators.flatten(iter)
end
# Special types.
function varname_and_value_leaves_inner(vn::VarName, x::Cholesky)
    # TODO: Or do we use `PDMat` here?
    return if x.uplo == 'L'
        varname_and_value_leaves_inner(Accessors.PropertyLens{:L}() ∘ vn, x.L)
    else
        varname_and_value_leaves_inner(Accessors.PropertyLens{:U}() ∘ vn, x.U)
    end
end
function varname_and_value_leaves_inner(vn::VarName, x::LinearAlgebra.LowerTriangular)
    return (
        Leaf(
            VarName(vn, DynamicPPL.Accessors.IndexLens(Tuple(I)) ∘ DynamicPPL.getoptic(vn)),
            x[I],
        )
        # Iteration over the lower-triangular indices.
        for I in CartesianIndices(x) if I[1] >= I[2]
    )
end
function varname_and_value_leaves_inner(vn::VarName, x::LinearAlgebra.UpperTriangular)
    return (
        Leaf(
            VarName(vn, DynamicPPL.Accessors.IndexLens(Tuple(I)) ∘ DynamicPPL.getoptic(vn)),
            x[I],
        )
        # Iteration over the upper-triangular indices.
        for I in CartesianIndices(x) if I[1] <= I[2]
    )
end

broadcast_safe(x) = x
broadcast_safe(x::Distribution) = (x,)
broadcast_safe(x::AbstractContext) = (x,)

# Version of `merge` used by `conditioned` and `fixed` to handle
# the scenario where we might try to merge a dict with an empty
# tuple.
# TODO: Maybe replace the default of returning `NamedTuple` with `nothing`?
_merge(left::NamedTuple, right::NamedTuple) = merge(left, right)
_merge(left::AbstractDict, right::AbstractDict) = merge(left, right)
_merge(left::AbstractDict, right::NamedTuple{()}) = left
_merge(left::NamedTuple{()}, right::AbstractDict) = right<|MERGE_RESOLUTION|>--- conflicted
+++ resolved
@@ -226,23 +226,14 @@
 #####################################################
 
 # Useful transformation going from the flattened representation.
-<<<<<<< HEAD
-struct FromVec{Sz} <: Bijectors.Bijector
-    sz::Sz
-=======
 struct FromVec{Size} <: Bijectors.Bijector
     size::Size
->>>>>>> 138bd40a
 end
 
 FromVec(x::Union{Real,AbstractArray}) = FromVec(size(x))
 
 # TODO: Should we materialize the `reshape`?
-<<<<<<< HEAD
-(f::FromVec)(x) = reshape(x, f.sz)
-=======
 (f::FromVec)(x) = reshape(x, f.size)
->>>>>>> 138bd40a
 (f::FromVec{Tuple{}})(x) = only(x)
 # TODO: Specialize for `Tuple{<:Any}` since this correspond to a `Vector`.
 
@@ -253,7 +244,6 @@
 struct ToChol <: Bijectors.Bijector
     uplo::Char
 end
-<<<<<<< HEAD
 
 Bijectors.with_logabsdet_jacobian(f::ToChol, x) = (Cholesky(Matrix(x), f.uplo, 0), 0)
 Bijectors.with_logabsdet_jacobian(::Bijectors.Inverse{<:ToChol}, y::Cholesky) = (y.UL, 0)
@@ -266,6 +256,11 @@
 from_vec_transform(x::Union{Real,AbstractArray}) = from_vec_transform_for_size(size(x))
 from_vec_transform(C::Cholesky) = ToChol(C.uplo) ∘ FromVec(size(C.UL))
 
+"""
+    from_vec_transform_for_size(sz::Tuple)
+
+Return the transformation from the vector representation of a realization of size `sz` to original representation.
+"""
 from_vec_transform_for_size(sz::Tuple) = FromVec(sz)
 from_vec_transform_for_size(::Tuple{()}) = FromVec(())
 from_vec_transform_for_size(::Tuple{<:Any}) = identity
@@ -280,6 +275,16 @@
 from_vec_transform(dist::LKJCholesky) = ToChol(dist.uplo) ∘ FromVec(size(dist))
 
 """
+    from_vec_transform(f, size::Tuple)
+
+Return the transformation from the vector representation of a realization of size `size` to original representation.
+
+This is useful when the transformation alters the size of the realization, in which case we need to account for the
+size of the realization after pushed through the transformation.
+"""
+from_vec_transform(f, sz) = from_vec_transform_for_size(Bijectors.output_size(f, sz))
+
+"""
     from_linked_vec_transform(dist::Distribution)
 
 Return the transformation from the unconstrained vector to the constrained
@@ -290,8 +295,8 @@
 See also: [`DynamicPPL.invlink_transform`](@ref), [`DynamicPPL.from_vec_transform`](@ref).
 """
 function from_linked_vec_transform(dist::Distribution)
-    f_vec = from_vec_transform(dist)
     f_invlink = invlink_transform(dist)
+    f_vec = from_vec_transform(inverse(f_invlink), size(dist))
     return f_invlink ∘ f_vec
 end
 
@@ -299,7 +304,7 @@
 function from_linked_vec_transform(dist::LKJCholesky)
     return inverse(Bijectors.VecCholeskyBijector(dist.uplo))
 end
-from_linked_vec_transform(dist::LKJ) = inverse(Bijectors.VecCorrBijector())
+from_linked_vec_transform(::LKJ) = inverse(Bijectors.VecCorrBijector())
 
 """
     to_vec_transform(x)
@@ -325,115 +330,6 @@
 tovec(x::AbstractArray) = vec(x)
 tovec(C::Cholesky) = tovec(Matrix(C.UL))
 
-# TODO: Remove these.
-vectorize(d, r) = vectorize(r)
-vectorize(r) = tovec(r)
-
-"""
-    recombine(dist::Distribution, vals::AbstractVector, n::Int)
-
-Recombine `vals`, representing a batch of samples from `dist`, so that it's a compatible with `dist`.
-"""
-function recombine(d::Distribution, val::AbstractVector, n::Int)
-    return recombine(size(d), val, n)
-end
-function recombine(::Tuple{}, val::AbstractVector, n::Int)
-    return copy(val)
-end
-function recombine(s::NTuple{1}, val::AbstractVector, n::Int)
-    return copy(reshape(val, s[1], n))
-end
-function recombine(s::NTuple{2}, val::AbstractVector, n::Int)
-    tmp = reshape(val, s..., n)
-    orig = [tmp[:, :, i] for i in 1:n]
-    return orig
-=======
-
-Bijectors.with_logabsdet_jacobian(f::ToChol, x) = (Cholesky(Matrix(x), f.uplo, 0), 0)
-Bijectors.with_logabsdet_jacobian(::Bijectors.Inverse{<:ToChol}, y::Cholesky) = (y.UL, 0)
-
-"""
-    from_vec_transform(x)
-
-Return the transformation from the vector representation of `x` to original representation.
-"""
-from_vec_transform(x::Union{Real,AbstractArray}) = from_vec_transform_for_size(size(x))
-from_vec_transform(C::Cholesky) = ToChol(C.uplo) ∘ FromVec(size(C.UL))
-
-"""
-    from_vec_transform_for_size(sz::Tuple)
-
-Return the transformation from the vector representation of a realization of size `sz` to original representation.
-"""
-from_vec_transform_for_size(sz::Tuple) = FromVec(sz)
-from_vec_transform_for_size(::Tuple{()}) = FromVec(())
-from_vec_transform_for_size(::Tuple{<:Any}) = identity
-
-"""
-    from_vec_transform(dist::Distribution)
-
-Return the transformation from the vector representation of a realization from
-distribution `dist` to the original representation compatible with `dist`.
-"""
-from_vec_transform(dist::Distribution) = from_vec_transform_for_size(size(dist))
-from_vec_transform(dist::LKJCholesky) = ToChol(dist.uplo) ∘ FromVec(size(dist))
-
-"""
-    from_vec_transform(f, size::Tuple)
-
-Return the transformation from the vector representation of a realization of size `size` to original representation.
-
-This is useful when the transformation alters the size of the realization, in which case we need to account for the
-size of the realization after pushed through the transformation.
-"""
-from_vec_transform(f, sz) = from_vec_transform_for_size(Bijectors.output_size(f, sz))
-
-"""
-    from_linked_vec_transform(dist::Distribution)
-
-Return the transformation from the unconstrained vector to the constrained
-realization of distribution `dist`.
-
-By default, this is just `invlink_transform(dist) ∘ from_vec_transform(dist)`.
-
-See also: [`DynamicPPL.invlink_transform`](@ref), [`DynamicPPL.from_vec_transform`](@ref).
-"""
-function from_linked_vec_transform(dist::Distribution)
-    f_invlink = invlink_transform(dist)
-    f_vec = from_vec_transform(inverse(f_invlink), size(dist))
-    return f_invlink ∘ f_vec
-end
-
-# Specializations that circumvent the `from_vec_transform` machinery.
-function from_linked_vec_transform(dist::LKJCholesky)
-    return inverse(Bijectors.VecCholeskyBijector(dist.uplo))
-end
-from_linked_vec_transform(::LKJ) = inverse(Bijectors.VecCorrBijector())
-
-"""
-    to_vec_transform(x)
-
-Return the transformation from the original representation of `x` to the vector
-representation.
-"""
-to_vec_transform(x) = inverse(from_vec_transform(x))
-
-"""
-    to_linked_vec_transform(dist)
-
-Return the transformation from the constrained realization of distribution `dist`
-to the unconstrained vector.
-"""
-to_linked_vec_transform(x) = inverse(from_linked_vec_transform(x))
-
-# FIXME: When given a `LowerTriangular`, `VarInfo` still stores the full matrix
-# flattened, while using `tovec` below flattenes only the necessary entries.
-# => Need to either fix how `VarInfo` does things, i.e. use `tovec` everywhere,
-# or fix `tovec` to flatten the full matrix instead of using `Bijectors.triu_to_vec`.
-tovec(x::Real) = [x]
-tovec(x::AbstractArray) = vec(x)
-tovec(C::Cholesky) = tovec(Matrix(C.UL))
-
 """
     recombine(dist::Union{UnivariateDistribution,MultivariateDistribution}, vals::AbstractVector, n::Int)
 
@@ -450,7 +346,6 @@
 function recombine(d::MultivariateDistribution, val::AbstractVector, n::Int)
     # Here `val` is of the length `length(d) * n` and so we need to reshape it.
     return copy(reshape(val, length(d), n))
->>>>>>> 138bd40a
 end
 
 # Uniform random numbers with range 4 for robust initializations
@@ -503,11 +398,7 @@
 """
     collect_maybe(x)
 
-<<<<<<< HEAD
-Return `collect(x)` if `x` is an array, otherwise return `x`.
-=======
 Return `x` if `x` is an array, otherwise return `collect(x)`.
->>>>>>> 138bd40a
 """
 collect_maybe(x) = collect(x)
 collect_maybe(x::AbstractArray) = x
