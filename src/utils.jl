# singleton for indicating if no default arguments are present
struct NoDefault end
const NO_DEFAULT = NoDefault()

"""
    @addlogprob!(ex)

Add the result of the evaluation of `ex` to the joint log probability.

# Examples

This macro allows you to [include arbitrary terms in the likelihood](https://github.com/TuringLang/Turing.jl/issues/1332)

```jldoctest; setup = :(using Distributions)
julia> myloglikelihood(x, μ) = loglikelihood(Normal(μ, 1), x);

julia> @model function demo(x)
           μ ~ Normal()
           @addlogprob! myloglikelihood(x, μ)
       end;

julia> x = [1.3, -2.1];

julia> loglikelihood(demo(x), (μ=0.2,)) ≈ myloglikelihood(x, 0.2)
true
```

and to [reject samples](https://github.com/TuringLang/Turing.jl/issues/1328):

```jldoctest; setup = :(using Distributions, LinearAlgebra)
julia> @model function demo(x)
           m ~ MvNormal(zero(x), I)
           if dot(m, x) < 0
               @addlogprob! -Inf
               # Exit the model evaluation early
               return
           end
           x ~ MvNormal(m, I)
           return
       end;

julia> logjoint(demo([-2.1]), (m=[0.2],)) == -Inf
true
```

!!! note
    The `@addlogprob!` macro increases the accumulated log probability regardless of the evaluation context,
    i.e., regardless of whether you evaluate the log prior, the log likelihood or the log joint density.
    If you would like to avoid this behaviour you should check the evaluation context.
    It can be accessed with the internal variable `__context__`.
    For instance, in the following example the log density is not accumulated when only the log prior is computed:  
    ```jldoctest; setup = :(using Distributions)
    julia> myloglikelihood(x, μ) = loglikelihood(Normal(μ, 1), x);

    julia> @model function demo(x)
               μ ~ Normal()
               if DynamicPPL.leafcontext(__context__) !== PriorContext()
                   @addlogprob! myloglikelihood(x, μ)
               end
           end;

    julia> x = [1.3, -2.1];

    julia> logprior(demo(x), (μ=0.2,)) ≈ logpdf(Normal(), 0.2)
    true

    julia> loglikelihood(demo(x), (μ=0.2,)) ≈ myloglikelihood(x, 0.2)
    true
    ```
"""
macro addlogprob!(ex)
    return quote
        $(esc(:(__varinfo__))) = acclogp!!($(esc(:(__varinfo__))), $(esc(ex)))
    end
end

"""
    addargnames!(args)

Adds names to unnamed arguments in `args`.

The names are generated with `gensym(:arg)` to avoid conflicts with other variable names.

# Examples

```jldoctest; filter = r"var\\"##arg#[0-9]+\\""
julia> args = :(f(x::Int, y, ::Type{T}=Float64)).args[2:end]
3-element Vector{Any}:
 :(x::Int)
 :y
 :($(Expr(:kw, :(::Type{T}), :Float64)))

julia> DynamicPPL.addargnames!(args)

julia> args
3-element Vector{Any}:
 :(x::Int)
 :y
 :($(Expr(:kw, :(var"##arg#301"::Type{T}), :Float64)))
```
"""
function addargnames!(args)
    if isempty(args)
        return nothing
    end

    @inbounds for i in eachindex(args)
        arg = args[i]
        if MacroTools.@capture(arg, ::T_)
            args[i] = Expr(:(::), gensym(:arg), T)
        elseif MacroTools.@capture(arg, ::T_ = val_)
            args[i] = Expr(:kw, Expr(:(::), gensym(:arg), T), val)
        end
    end

    return nothing
end

"""
    getargs_dottilde(x)

Return the arguments `L` and `R`, if `x` is an expression of the form `L .~ R` or
`(~).(L, R)`, or `nothing` otherwise.
"""
getargs_dottilde(x) = nothing
function getargs_dottilde(expr::Expr)
    return MacroTools.@match expr begin
        (.~)(L_, R_) => (L, R)
        (~).(L_, R_) => (L, R)
        # Julia 1.6: see https://github.com/TuringLang/Turing.jl/issues/1525
        (L_ .~ R_) => (L, R)
        x_ => nothing
    end
end

"""
    getargs_tilde(x)

Return the arguments `L` and `R`, if `x` is an expression of the form `L ~ R`, or `nothing`
otherwise.
"""
getargs_tilde(x) = nothing
function getargs_tilde(expr::Expr)
    return MacroTools.@match expr begin
        (~)(L_, R_) => (L, R)
        x_ => nothing
    end
end

"""
    getargs_assignment(x)

Return the arguments `L` and `R`, if `x` is an expression of the form `L = R`, or `nothing`
otherwise.
"""
getargs_assignment(x) = nothing
function getargs_assignment(expr::Expr)
    return MacroTools.@match expr begin
        (L_ = R_) => (L, R)
        x_ => nothing
    end
end

function to_namedtuple_expr(syms, vals=syms)
    length(syms) == 0 && return :(NamedTuple())

    names_expr = Expr(:tuple, QuoteNode.(syms)...)
    vals_expr = Expr(:tuple, vals...)
    return :(NamedTuple{$names_expr}($vals_expr))
end

#####################################################
# Helper functions for vectorize/reconstruct values #
#####################################################

vectorize(d::UnivariateDistribution, r::Real) = [r]
vectorize(d::MultivariateDistribution, r::AbstractVector{<:Real}) = copy(r)
vectorize(d::MatrixDistribution, r::AbstractMatrix{<:Real}) = copy(vec(r))

# NOTE:
# We cannot use reconstruct{T} because val is always Vector{Real} then T will be Real.
# However here we would like the result to be specifric type, e.g. Array{Dual{4,Float64}, 2},
# otherwise we will have error for MatrixDistribution.
# Note this is not the case for MultivariateDistribution so I guess this might be lack of
# support for some types related to matrices (like PDMat).
reconstruct(d::UnivariateDistribution, val::Real) = val
reconstruct(d::Distribution, val::AbstractVector) = reconstruct(size(d), val)
reconstruct(::Tuple{}, val::AbstractVector) = val[1]
reconstruct(s::NTuple{1}, val::AbstractVector) = copy(val)
reconstruct(s::NTuple{2}, val::AbstractVector) = reshape(copy(val), s)
function reconstruct!(r, d::Distribution, val::AbstractVector)
    return reconstruct!(r, d, val)
end
function reconstruct!(r, d::MultivariateDistribution, val::AbstractVector)
    r .= val
    return r
end
function reconstruct(d::Distribution, val::AbstractVector, n::Int)
    return reconstruct(size(d), val, n)
end
function reconstruct(::Tuple{}, val::AbstractVector, n::Int)
    return copy(val)
end
function reconstruct(s::NTuple{1}, val::AbstractVector, n::Int)
    return copy(reshape(val, s[1], n))
end
function reconstruct(s::NTuple{2}, val::AbstractVector, n::Int)
    tmp = reshape(val, s..., n)
    orig = [tmp[:, :, i] for i in 1:n]
    return orig
end
function reconstruct!(r, d::Distribution, val::AbstractVector, n::Int)
    return reconstruct!(r, d, val, n)
end
function reconstruct!(r, d::MultivariateDistribution, val::AbstractVector, n::Int)
    r .= val
    return r
end

# Uniform random numbers with range 4 for robust initializations
# Reference: https://mc-stan.org/docs/2_19/reference-manual/initialization.html
randrealuni(rng::Random.AbstractRNG) = 4 * rand(rng) - 2
randrealuni(rng::Random.AbstractRNG, args...) = 4 .* rand(rng, args...) .- 2

const Transformable = Union{
    PositiveDistribution,
    UnitDistribution,
    TransformDistribution,
    SimplexDistribution,
    PDMatDistribution,
}
istransformable(dist) = false
istransformable(::Transformable) = true

#################################
# Single-sample initialisations #
#################################

inittrans(rng, dist::UnivariateDistribution) = Bijectors.invlink(dist, randrealuni(rng))
function inittrans(rng, dist::MultivariateDistribution)
    return Bijectors.invlink(dist, randrealuni(rng, size(dist)[1]))
end
function inittrans(rng, dist::MatrixDistribution)
    return Bijectors.invlink(dist, randrealuni(rng, size(dist)...))
end

################################
# Multi-sample initialisations #
################################

function inittrans(rng, dist::UnivariateDistribution, n::Int)
    return Bijectors.invlink(dist, randrealuni(rng, n))
end
function inittrans(rng, dist::MultivariateDistribution, n::Int)
    return Bijectors.invlink(dist, randrealuni(rng, size(dist)[1], n))
end
function inittrans(rng, dist::MatrixDistribution, n::Int)
    return Bijectors.invlink(dist, [randrealuni(rng, size(dist)...) for _ in 1:n])
end

#######################
# Convenience methods #
#######################
collectmaybe(x) = x
collectmaybe(x::Base.AbstractSet) = collect(x)

#######################
# BangBang.jl related #
#######################
function set!!(obj, lens::Setfield.Lens, value)
    lensmut = BangBang.prefermutation(lens)
    return Setfield.set(obj, lensmut, value)
end
function set!!(obj, vn::VarName{sym}, value) where {sym}
    lens = BangBang.prefermutation(Setfield.PropertyLens{sym}() ∘ AbstractPPL.getlens(vn))
    return Setfield.set(obj, lens, value)
end

#############################
# AbstractPPL.jl extensions #
#############################
# This is preferable to `haskey` because the order of arguments is different, and
# we're more likely to specialize on the key in these settings rather than the container.
# TODO: I'm not sure about this name.
"""
    canview(lens, container)

Return `true` if `lens` can be used to view `container`, and `false` otherwise.

# Examples
```jldoctest; setup=:(using Setfield; using DynamicPPL: canview)
julia> canview(@lens(_.a), (a = 1.0, ))
true

julia> canview(@lens(_.a), (b = 1.0, )) # property `a` does not exist
false

julia> canview(@lens(_.a[1]), (a = [1.0, 2.0], ))
true

julia> canview(@lens(_.a[3]), (a = [1.0, 2.0], )) # out of bounds
false
```
"""
canview(lens, container) = false
canview(::Setfield.IdentityLens, _) = true
function canview(lens::Setfield.PropertyLens{field}, x) where {field}
    return hasproperty(x, field)
end

# `IndexLens`: only relevant if `x` supports indexing.
canview(lens::Setfield.IndexLens, x) = false
canview(lens::Setfield.IndexLens, x::AbstractArray) = checkbounds(Bool, x, lens.indices...)

# `ComposedLens`: check that we can view `.outer` and `.inner`, but using
# value extracted using `.outer`.
function canview(lens::Setfield.ComposedLens, x)
    return canview(lens.outer, x) && canview(lens.inner, get(x, lens.outer))
end

"""
    parent(vn::VarName)

Return the parent `VarName`.

# Examples
```julia-repl; setup=:(using DynamicPPL: parent)
julia> parent(@varname(x.a[1]))
x.a

julia> (parent ∘ parent)(@varname(x.a[1]))
x

julia> (parent ∘ parent ∘ parent)(@varname(x.a[1]))
x
```
"""
function parent(vn::VarName)
    p = parent(getlens(vn))
    return p === nothing ? VarName(vn, Setfield.IdentityLens()) : VarName(vn, p)
end

"""
    parent(lens::Setfield.Lens)

Return the parent lens. If `lens` doesn't have a parent,
`nothing` is returned.

See also: [`parent_and_child`].

# Examples
```jldoctest; setup=:(using Setfield; using DynamicPPL: parent)
julia> parent(@lens(_.a[1]))
(@lens _.a)

julia> # Parent of lens without parents results in `nothing`.
       (parent ∘ parent)(@lens(_.a[1])) === nothing
true
```
"""
parent(lens::Setfield.Lens) = first(parent_and_child(lens))

"""
    parent_and_child(lens::Setfield.Lens)

Return a 2-tuple of lenses `(parent, child)` where `parent` is the
parent lens of `lens` and `child` is the child lens of `lens`.

If `lens` does not have a parent, we return `(nothing, lens)`.

See also: [`parent`].

# Examples
```jldoctest; setup=:(using Setfield; using DynamicPPL: parent_and_child)
julia> parent_and_child(@lens(_.a[1]))
((@lens _.a), (@lens _[1]))

julia> parent_and_child(@lens(_.a))
(nothing, (@lens _.a))
```
"""
parent_and_child(lens::Setfield.Lens) = (nothing, lens)
function parent_and_child(lens::Setfield.ComposedLens)
    p, child = parent_and_child(lens.inner)
    parent = p === nothing ? lens.outer : lens.outer ∘ p
    return parent, child
end

"""
    splitlens(condition, lens)

Return a 3-tuple `(parent, child, issuccess)` where, if `issuccess` is `true`,
`parent` is a lens such that `condition(parent)` is `true` and `parent ∘ child == lens`.

If `issuccess` is `false`, then no such split could be found.

# Examples
```jldoctest; setup=:(using Setfield; using DynamicPPL: splitlens)
julia> p, c, issucesss = splitlens(@lens(_.a[1])) do parent
           # Succeeds!
           parent == @lens(_.a)
       end
((@lens _.a), (@lens _[1]), true)

julia> p ∘ c
(@lens _.a[1])

julia> splitlens(@lens(_.a[1])) do parent
           # Fails!
           parent == @lens(_.b)
       end
(nothing, (@lens _.a[1]), false)
```
"""
function splitlens(condition, lens)
    current_parent, current_child = parent_and_child(lens)
    # We stop if either a) `condition` is satisfied, or b) we reached the root.
    while !condition(current_parent) && current_parent !== nothing
        current_parent, c = parent_and_child(current_parent)
        current_child = c ∘ current_child
    end

    return current_parent, current_child, condition(current_parent)
end

# HACK(torfjelde): Avoids type-instability in `dot_assume` for `SimpleVarInfo`.
function BangBang.possible(
    ::typeof(BangBang._setindex!), ::C, ::T, ::Colon, ::Integer
) where {C<:AbstractMatrix,T<:AbstractVector}
    return BangBang.implements(setindex!, C) &&
           promote_type(eltype(C), eltype(T)) <: eltype(C)
end

# HACK(torfjelde): This makes it so it works on iterators, etc. by default.
# TODO(torfjelde): Do better.
"""
    unflatten(original, x::AbstractVector)

Return instance of `original` constructed from `x`.
"""
function unflatten(original, x::AbstractVector)
    lengths = map(length, original)
    end_indices = cumsum(lengths)
    return map(zip(original, lengths, end_indices)) do (v, l, end_idx)
        start_idx = end_idx - l + 1
        return unflatten(v, @view(x[start_idx:end_idx]))
    end
end

unflatten(::Real, x::Real) = x
unflatten(::Real, x::AbstractVector) = only(x)
unflatten(::AbstractVector{<:Real}, x::Real) = vcat(x)
unflatten(::AbstractVector{<:Real}, x::AbstractVector) = x
unflatten(original::AbstractArray{<:Real}, x::AbstractVector) = reshape(x, size(original))

function unflatten(original::Tuple, x::AbstractVector)
    lengths = map(length, original)
    end_indices = cumsum(lengths)
    return ntuple(length(original)) do i
        v = original[i]
        l = lengths[i]
        end_idx = end_indices[i]
        start_idx = end_idx - l + 1
        return unflatten(v, @view(x[start_idx:end_idx]))
    end
end
function unflatten(original::NamedTuple{names}, x::AbstractVector) where {names}
    return NamedTuple{names}(unflatten(values(original), x))
end
function unflatten(original::AbstractDict, x::AbstractVector)
    D = ConstructionBase.constructorof(typeof(original))
    return D(zip(keys(original), unflatten(collect(values(original)), x)))
end

# TODO: Move `getvalue` and `hasvalue` to AbstractPPL.jl.
"""
    getvalue(vals, vn::VarName)

Return the value(s) in `vals` represented by `vn`.

Note that this method is different from `getindex`. See examples below.

# Examples

For `NamedTuple`:

```jldoctest
julia> vals = (x = [1.0],);

julia> DynamicPPL.getvalue(vals, @varname(x)) # same as `getindex`
1-element Vector{Float64}:
 1.0

julia> DynamicPPL.getvalue(vals, @varname(x[1])) # different from `getindex`
1.0

julia> DynamicPPL.getvalue(vals, @varname(x[2]))
ERROR: BoundsError: attempt to access 1-element Vector{Float64} at index [2]
[...]
```

For `AbstractDict`:

```jldoctest
julia> vals = Dict(@varname(x) => [1.0]);

julia> DynamicPPL.getvalue(vals, @varname(x)) # same as `getindex`
1-element Vector{Float64}:
 1.0

julia> DynamicPPL.getvalue(vals, @varname(x[1])) # different from `getindex`
1.0

julia> DynamicPPL.getvalue(vals, @varname(x[2]))
ERROR: BoundsError: attempt to access 1-element Vector{Float64} at index [2]
[...]
```

In the `AbstractDict` case we can also have keys such as `v[1]`:

```jldoctest
julia> vals = Dict(@varname(x[1]) => [1.0,]);

julia> DynamicPPL.getvalue(vals, @varname(x[1])) # same as `getindex`
1-element Vector{Float64}:
 1.0

julia> DynamicPPL.getvalue(vals, @varname(x[1][1])) # different from `getindex`
1.0

julia> DynamicPPL.getvalue(vals, @varname(x[1][2]))
ERROR: BoundsError: attempt to access 1-element Vector{Float64} at index [2]
[...]

julia> DynamicPPL.getvalue(vals, @varname(x[2][1]))
ERROR: KeyError: key x[2][1] not found
[...]
```
"""
getvalue(vals::NamedTuple, vn::VarName) = get(vals, vn)
getvalue(vals::AbstractDict, vn::VarName) = nested_getindex(vals, vn)

"""
    hasvalue(vals, vn::VarName)

Determine whether `vals` has a mapping for a given `vn`, as compatible with [`getvalue`](@ref).

# Examples
With `x` as a `NamedTuple`:

```jldoctest
julia> DynamicPPL.hasvalue((x = 1.0, ), @varname(x))
true

julia> DynamicPPL.hasvalue((x = 1.0, ), @varname(x[1]))
false

julia> DynamicPPL.hasvalue((x = [1.0],), @varname(x))
true

julia> DynamicPPL.hasvalue((x = [1.0],), @varname(x[1]))
true

julia> DynamicPPL.hasvalue((x = [1.0],), @varname(x[2]))
false
```

With `x` as a `AbstractDict`:

```jldoctest
julia> DynamicPPL.hasvalue(Dict(@varname(x) => 1.0, ), @varname(x))
true

julia> DynamicPPL.hasvalue(Dict(@varname(x) => 1.0, ), @varname(x[1]))
false

julia> DynamicPPL.hasvalue(Dict(@varname(x) => [1.0]), @varname(x))
true

julia> DynamicPPL.hasvalue(Dict(@varname(x) => [1.0]), @varname(x[1]))
true

julia> DynamicPPL.hasvalue(Dict(@varname(x) => [1.0]), @varname(x[2]))
false
```

In the `AbstractDict` case we can also have keys such as `v[1]`:

```jldoctest
julia> vals = Dict(@varname(x[1]) => [1.0,]);

julia> DynamicPPL.hasvalue(vals, @varname(x[1])) # same as `haskey`
true

julia> DynamicPPL.hasvalue(vals, @varname(x[1][1])) # different from `haskey`
true

julia> DynamicPPL.hasvalue(vals, @varname(x[1][2]))
false

julia> DynamicPPL.hasvalue(vals, @varname(x[2][1]))
false
```
"""
function hasvalue(vals::NamedTuple, vn::VarName{sym}) where {sym}
    # LHS: Ensure that `nt` indeed has the property we want.
    # RHS: Ensure that the lens can view into `nt`.
    return haskey(vals, sym) && canview(getlens(vn), getproperty(vals, sym))
end

# For `dictlike` we need to check wether `vn` is "immediately" present, or
# if some ancestor of `vn` is present in `dictlike`.
function hasvalue(vals::AbstractDict, vn::VarName)
    # First we check if `vn` is present as is.
    haskey(vals, vn) && return true

    # If `vn` is not present, we check any parent-varnames by attempting
    # to split the lens into the key / `parent` and the extraction lens / `child`.
    # If `issuccess` is `true`, we found such a split, and hence `vn` is present.
    parent, child, issuccess = splitlens(getlens(vn)) do lens
        l = lens === nothing ? Setfield.IdentityLens() : lens
        haskey(vals, VarName(vn, l))
    end
    # When combined with `VarInfo`, `nothing` is equivalent to `IdentityLens`.
    keylens = parent === nothing ? Setfield.IdentityLens() : parent

    # Return early if no such split could be found.
    issuccess || return false

    # At this point we just need to check that we `canview` the value.
    value = vals[VarName(vn, keylens)]

    return canview(child, value)
end

"""
    nested_getindex(values::AbstractDict, vn::VarName)

Return value corresponding to `vn` in `values` by also looking
in the the actual values of the dict.
"""
function nested_getindex(values::AbstractDict, vn::VarName)
    maybeval = get(values, vn, nothing)
    if maybeval !== nothing
        return maybeval
    end

    # Split the lens into the key / `parent` and the extraction lens / `child`.
    parent, child, issuccess = splitlens(getlens(vn)) do lens
        l = lens === nothing ? Setfield.IdentityLens() : lens
        haskey(values, VarName(vn, l))
    end
    # When combined with `VarInfo`, `nothing` is equivalent to `IdentityLens`.
    keylens = parent === nothing ? Setfield.IdentityLens() : parent

    # If we found a valid split, then we can extract the value.
    if !issuccess
        # At this point we just throw an error since the key could not be found.
        throw(KeyError(vn))
    end

    # TODO: Should we also check that we `canview` the extracted `value`
    # rather than just let it fail upon `get` call?
    value = values[VarName(vn, keylens)]
    return get(value, child)
end

"""
    float_type_with_fallback(x)

Return type corresponding to `float(typeof(x))` if possible; otherwise return `Real`.
"""
float_type_with_fallback(::Type) = Real
float_type_with_fallback(::Type{T}) where {T<:Real} = float(T)

"""
    infer_nested_eltype(x::Type)

Recursively unwrap the type, returning the first type where `eltype(x) === typeof(x)`.

This is useful for obtaining a reasonable default `eltype` in deeply nested types.

# Examples
```jldoctest
julia> # `AbstractArrary`
       DynamicPPL.infer_nested_eltype(typeof([1.0]))
Float64

julia> # `NamedTuple` with `Float32`
       DynamicPPL.infer_nested_eltype(typeof((x = [1f0], )))
Float32

julia> # `AbstractDict`
       DynamicPPL.infer_nested_eltype(typeof(Dict(:x => [1.0, ])))
Float64

julia> # Nesting of containers.
       DynamicPPL.infer_nested_eltype(typeof([Dict(:x => 1.0,) ]))
Float64

julia> DynamicPPL.infer_nested_eltype(typeof([Dict(:x => [1.0,],) ]))
Float64

julia> # Empty `Tuple`.
       DynamicPPL.infer_nested_eltype(typeof(()))
Any

julia> # Empty `Dict`.
       DynamicPPL.infer_nested_eltype(typeof(Dict()))
Any
```
"""
function infer_nested_eltype(::Type{T}) where {T}
    ET = eltype(T)
    return ET === T ? T : infer_nested_eltype(ET)
end

# We can do a better job than just `Any` with `Union`.
infer_nested_eltype(::Type{Union{}}) = Any
function infer_nested_eltype(::Type{U}) where {U<:Union}
    return promote_type(U.a, infer_nested_eltype(U.b))
end

# Handle `NamedTuple` and `Tuple` specially given how prolific they are.
function infer_nested_eltype(::Type{<:NamedTuple{<:Any,V}}) where {V}
    return infer_nested_eltype(V)
end

# Recursively deal with `Tuple` so it has the potential of being compiled away.
infer_nested_eltype(::Type{Tuple{T}}) where {T} = infer_nested_eltype(T)
function infer_nested_eltype(::Type{T}) where {T<:Tuple{<:Any,Vararg{Any}}}
    return promote_type(
        infer_nested_eltype(Base.tuple_type_tail(T)),
        infer_nested_eltype(Base.tuple_type_head(T)),
    )
end

# Handle `AbstractDict` differently since `eltype` results in a `Pair`.
infer_nested_eltype(::Type{<:AbstractDict{<:Any,ET}}) where {ET} = infer_nested_eltype(ET)

# No need + causes issues for some AD backends, e.g. Zygote.
ChainRulesCore.@non_differentiable infer_nested_eltype(x)

"""
    varname_leaves(vn::VarName, val)

<<<<<<< HEAD
Return iterator over all varnames that are represented by `vn` on `val`.

# Examples
```jldoctest
julia> foreach(println, varname_leaves(@varname(x), rand(2)))
x[1]
x[2]

julia> foreach(println, varname_leaves(@varname(x[1:2]), rand(2)))
x[1:2][1]
x[1:2][2]

julia> foreach(println, varname_leaves(@varname(x), x))
x.y
x.z[1][1]
x.z[2][1]
```
=======
Return an iterator over all varnames that are represented by `vn` on `val`,
e.g. `varname_leaves(@varname(x), rand(2))` results in an iterator over `[@varname(x[1]), @varname(x[2])]`.
>>>>>>> 8520975e
"""
varname_leaves(vn::VarName, ::Real) = [vn]
function varname_leaves(vn::VarName, val::AbstractArray{<:Union{Real,Missing}})
    return (
        VarName(vn, getlens(vn) ∘ Setfield.IndexLens(Tuple(I))) for
        I in CartesianIndices(val)
    )
end
function varname_leaves(vn::VarName, val::AbstractArray)
    return Iterators.flatten(
        varname_leaves(
            VarName(vn, getlens(vn) ∘ Setfield.IndexLens(Tuple(I))), val[I]
        ) for I in CartesianIndices(val)
    )
end
function varname_leaves(vn::DynamicPPL.VarName, val::NamedTuple)
    iter = Iterators.map(keys(val)) do sym
        lens = Setfield.PropertyLens{sym}()
        varname_leaves(vn ∘ lens, get(val, lens))
    end
    return Iterators.flatten(iter)
end<|MERGE_RESOLUTION|>--- conflicted
+++ resolved
@@ -744,8 +744,7 @@
 """
     varname_leaves(vn::VarName, val)
 
-<<<<<<< HEAD
-Return iterator over all varnames that are represented by `vn` on `val`.
+Return an iterator over all varnames that are represented by `vn` on `val`.
 
 # Examples
 ```jldoctest
@@ -762,10 +761,6 @@
 x.z[1][1]
 x.z[2][1]
 ```
-=======
-Return an iterator over all varnames that are represented by `vn` on `val`,
-e.g. `varname_leaves(@varname(x), rand(2))` results in an iterator over `[@varname(x[1]), @varname(x[2])]`.
->>>>>>> 8520975e
 """
 varname_leaves(vn::VarName, ::Real) = [vn]
 function varname_leaves(vn::VarName, val::AbstractArray{<:Union{Real,Missing}})
