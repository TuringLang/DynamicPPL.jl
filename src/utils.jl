# singleton for indicating if no default arguments are present
struct NoDefault end
const NO_DEFAULT = NoDefault()

"""
    @addlogprob!(ex)

Add the result of the evaluation of `ex` to the joint log probability.
"""
macro addlogprob!(ex)
    return quote
        $(esc(:(__varinfo__))) = acclogp!!($(esc(:(__varinfo__))), $(esc(ex)))
    end
end

"""
    getargs_dottilde(x)

Return the arguments `L` and `R`, if `x` is an expression of the form `L .~ R` or
`(~).(L, R)`, or `nothing` otherwise.
"""
getargs_dottilde(x) = nothing
function getargs_dottilde(expr::Expr)
    return MacroTools.@match expr begin
        (.~)(L_, R_) => (L, R)
        (~).(L_, R_) => (L, R)
        # Julia 1.6: see https://github.com/TuringLang/Turing.jl/issues/1525
        (L_ .~ R_) => (L, R)
        x_ => nothing
    end
end

"""
    getargs_tilde(x)

Return the arguments `L` and `R`, if `x` is an expression of the form `L ~ R`, or `nothing`
otherwise.
"""
getargs_tilde(x) = nothing
function getargs_tilde(expr::Expr)
    return MacroTools.@match expr begin
        (~)(L_, R_) => (L, R)
        x_ => nothing
    end
end

<<<<<<< HEAD
"""
    getargs_assignment(x)

Return the arguments `L` and `R`, if `x` is an expression of the form `L = R`, or `nothing`
otherwise.
"""
getargs_assignment(x) = nothing
function getargs_assignment(expr::Expr)
    return MacroTools.@match expr begin
        (L_ = R_) => (L, R)
        x_ => nothing
    end
end

############################################
# Julia 1.2 temporary fix - Julia PR 33303 #
############################################
=======
>>>>>>> 42ad5524
function to_namedtuple_expr(syms, vals=syms)
    length(syms) == 0 && return :(NamedTuple())

    names_expr = Expr(:tuple, QuoteNode.(syms)...)
    vals_expr = Expr(:tuple, vals...)
    return :(NamedTuple{$names_expr}($vals_expr))
end

#####################################################
# Helper functions for vectorize/reconstruct values #
#####################################################

vectorize(d::UnivariateDistribution, r::Real) = [r]
vectorize(d::MultivariateDistribution, r::AbstractVector{<:Real}) = copy(r)
vectorize(d::MatrixDistribution, r::AbstractMatrix{<:Real}) = copy(vec(r))

# NOTE:
# We cannot use reconstruct{T} because val is always Vector{Real} then T will be Real.
# However here we would like the result to be specifric type, e.g. Array{Dual{4,Float64}, 2},
# otherwise we will have error for MatrixDistribution.
# Note this is not the case for MultivariateDistribution so I guess this might be lack of
# support for some types related to matrices (like PDMat).
reconstruct(d::Distribution, val::AbstractVector) = reconstruct(size(d), val)
reconstruct(::Tuple{}, val::AbstractVector) = val[1]
reconstruct(s::NTuple{1}, val::AbstractVector) = copy(val)
reconstruct(s::NTuple{2}, val::AbstractVector) = reshape(copy(val), s)
function reconstruct!(r, d::Distribution, val::AbstractVector)
    return reconstruct!(r, d, val)
end
function reconstruct!(r, d::MultivariateDistribution, val::AbstractVector)
    r .= val
    return r
end
function reconstruct(d::Distribution, val::AbstractVector, n::Int)
    return reconstruct(size(d), val, n)
end
function reconstruct(::Tuple{}, val::AbstractVector, n::Int)
    return copy(val)
end
function reconstruct(s::NTuple{1}, val::AbstractVector, n::Int)
    return copy(reshape(val, s[1], n))
end
function reconstruct(s::NTuple{2}, val::AbstractVector, n::Int)
    tmp = reshape(val, s..., n)
    orig = [tmp[:, :, i] for i in 1:n]
    return orig
end
function reconstruct!(r, d::Distribution, val::AbstractVector, n::Int)
    return reconstruct!(r, d, val, n)
end
function reconstruct!(r, d::MultivariateDistribution, val::AbstractVector, n::Int)
    r .= val
    return r
end

# Uniform random numbers with range 4 for robust initializations
# Reference: https://mc-stan.org/docs/2_19/reference-manual/initialization.html
randrealuni(rng::Random.AbstractRNG) = 4 * rand(rng) - 2
randrealuni(rng::Random.AbstractRNG, args...) = 4 .* rand(rng, args...) .- 2

const Transformable = Union{
    PositiveDistribution,
    UnitDistribution,
    TransformDistribution,
    SimplexDistribution,
    PDMatDistribution,
}
istransformable(dist) = false
istransformable(::Transformable) = true

#################################
# Single-sample initialisations #
#################################

inittrans(rng, dist::UnivariateDistribution) = invlink(dist, randrealuni(rng))
function inittrans(rng, dist::MultivariateDistribution)
    return invlink(dist, randrealuni(rng, size(dist)[1]))
end
inittrans(rng, dist::MatrixDistribution) = invlink(dist, randrealuni(rng, size(dist)...))

################################
# Multi-sample initialisations #
################################

inittrans(rng, dist::UnivariateDistribution, n::Int) = invlink(dist, randrealuni(rng, n))
function inittrans(rng, dist::MultivariateDistribution, n::Int)
    return invlink(dist, randrealuni(rng, size(dist)[1], n))
end
function inittrans(rng, dist::MatrixDistribution, n::Int)
    return invlink(dist, [randrealuni(rng, size(dist)...) for _ in 1:n])
end

#######################
# Convenience methods #
#######################
collectmaybe(x) = x
collectmaybe(x::Base.AbstractSet) = collect(x)<|MERGE_RESOLUTION|>--- conflicted
+++ resolved
@@ -44,7 +44,6 @@
     end
 end
 
-<<<<<<< HEAD
 """
     getargs_assignment(x)
 
@@ -59,11 +58,6 @@
     end
 end
 
-############################################
-# Julia 1.2 temporary fix - Julia PR 33303 #
-############################################
-=======
->>>>>>> 42ad5524
 function to_namedtuple_expr(syms, vals=syms)
     length(syms) == 0 && return :(NamedTuple())
 
