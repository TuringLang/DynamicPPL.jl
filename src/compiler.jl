--- conflicted
+++ resolved
@@ -19,14 +19,6 @@
     vn = gensym(:vn)
 
     return quote
-<<<<<<< HEAD
-        let $vn = $(AbstractPPL.drop_escape(varname(expr)))
-            # This branch should compile nicely in all cases except for partial missing data
-            # For example, when `expr` is `:(x[i])` and `x isa Vector{Union{Missing, Float64}}`
-            if !$(DynamicPPL.inargnames)($vn, __model__) ||
-               $(DynamicPPL.inmissings)($vn, __model__)
-                true
-=======
         let $vn = $(varname(expr))
             if $(DynamicPPL.contextual_isassumption)(__context__, $vn)
                 # Considered an assumption by `__context__` which means either:
@@ -48,7 +40,6 @@
                 else
                     $(maybe_view(expr)) === missing
                 end
->>>>>>> 348625da
             else
                 false
             end
@@ -149,13 +140,8 @@
 
 # Examples
 ```jldoctest; setup=:(using Distributions)
-<<<<<<< HEAD
 julia> _, _, vns = DynamicPPL.unwrap_right_left_vns(MvNormal(1, 1.0), randn(1, 2), @varname(x)); vns[end]
 x[:,2]
-=======
-julia> _, _, vns = DynamicPPL.unwrap_right_left_vns(MvNormal([1.0, 1.0], [1.0 0.0; 0.0 1.0]), randn(2, 2), @varname(x)); string(vns[end])
-"x[:,2]"
->>>>>>> 348625da
 
 julia> _, _, vns = DynamicPPL.unwrap_right_left_vns(Normal(), randn(1, 2), @varname(x)); vns[end]
 x[1,2]
