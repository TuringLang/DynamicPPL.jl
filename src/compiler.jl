--- conflicted
+++ resolved
@@ -166,22 +166,17 @@
 """
 generate_mainbody(mod, expr, warn) = generate_mainbody!(mod, Symbol[], expr, warn)
 
-<<<<<<< HEAD
-generate_mainbody!(mod, found, x, args, warn) = x
-function generate_mainbody!(mod, found, sym::Symbol, args, warn)
+generate_mainbody!(mod, found, x, warn) = x
+function generate_mainbody!(mod, found, sym::Symbol, warn)
     if sym in DEPRECATED_INTERNALNAMES
         newsym = Symbol(:_, sym, :__)
         Base.depwarn(
             "internal variable `$sym` is deprecated, use `$newsym` instead.",
             :generate_mainbody!,
         )
-        return generate_mainbody!(mod, found, newsym, args, warn)
-    end
-
-=======
-generate_mainbody!(mod, found, x, warn) = x
-function generate_mainbody!(mod, found, sym::Symbol, warn)
->>>>>>> d2678d5c
+        return generate_mainbody!(mod, found, newsym, warn)
+    end
+
     if warn && sym in INTERNALNAMES && sym ∉ found
         @warn "you are using the internal variable `$sym`"
         push!(found, sym)
@@ -239,42 +234,18 @@
         @gensym out vn inds isassumption
         push!(top, :($vn = $(varname(left))), :($inds = $(vinds(left))))
 
-<<<<<<< HEAD
-        # It can only be an observation if the LHS is an argument of the model
-        if vsym(left) in args
-            @gensym isassumption
-            return quote
-                $(top...)
-                $isassumption = $(DynamicPPL.isassumption(left))
-                if $isassumption
-                    $left = $(DynamicPPL.tilde_assume)(
-                        __rng__, __context__, __sampler__, $tmpright, $vn, $inds, __varinfo__
-                    )
-                else
-                    $(DynamicPPL.tilde_observe)(
-                        __context__, __sampler__, $tmpright, $left, $vn, $inds, __varinfo__
-                    )
-                end
-            end
-        end
-
-        return quote
-            $(top...)
-            $left = $(DynamicPPL.tilde_assume)(
-                __rng__, __context__, __sampler__, $tmpright, $vn, $inds, __varinfo__
-            )
-=======
         return quote
             $(top...)
             $isassumption = $(DynamicPPL.isassumption(left))
             if $isassumption
                 $left = $(DynamicPPL.tilde_assume)(
-                    _rng, _context, _sampler, $tmpright, $vn, $inds, _varinfo)
+                    __rng__, __context__, __sampler__, $tmpright, $vn, $inds, __varinfo__
+                )
             else
                 $(DynamicPPL.tilde_observe)(
-                    _context, _sampler, $tmpright, $left, $vn, $inds, _varinfo)
+                    __context__, __sampler__, $tmpright, $left, $vn, $inds, __varinfo__
+                )
             end
->>>>>>> d2678d5c
         end
     end
 
@@ -300,42 +271,18 @@
         @gensym out vn inds isassumption
         push!(top, :($vn = $(varname(left))), :($inds = $(vinds(left))))
 
-<<<<<<< HEAD
-        # It can only be an observation if the LHS is an argument of the model
-        if vsym(left) in args
-            @gensym isassumption
-            return quote
-                $(top...)
-                $isassumption = $(DynamicPPL.isassumption(left))
-                if $isassumption
-                    $left .= $(DynamicPPL.dot_tilde_assume)(
-                        __rng__, __context__, __sampler__, $tmpright, $left, $vn, $inds, __varinfo__
-                    )
-                else
-                    $(DynamicPPL.dot_tilde_observe)(
-                        __context__, __sampler__, $tmpright, $left, $vn, $inds, __varinfo__
-                    )
-                end
-            end
-        end
-
-        return quote
-            $(top...)
-            $left .= $(DynamicPPL.dot_tilde_assume)(
-                __rng__, __context__, __sampler__, $tmpright, $left, $vn, $inds, __varinfo__
-            )
-=======
         return quote
             $(top...)
             $isassumption = $(DynamicPPL.isassumption(left)) || $left === missing
             if $isassumption
                 $left .= $(DynamicPPL.dot_tilde_assume)(
-                    _rng, _context, _sampler, $tmpright, $left, $vn, $inds, _varinfo)
+                    __rng__, __context__, __sampler__, $tmpright, $left, $vn, $inds, __varinfo__
+                )
             else
                 $(DynamicPPL.dot_tilde_observe)(
-                    _context, _sampler, $tmpright, $left, $vn, $inds, _varinfo)
+                    __context__, __sampler__, $tmpright, $left, $vn, $inds, __varinfo__
+                )
             end
->>>>>>> d2678d5c
         end
     end
 
