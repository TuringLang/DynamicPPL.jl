--- conflicted
+++ resolved
@@ -578,21 +578,17 @@
     evaluatordef[:kwargs] = []
 
     # Replace the user-provided function body with the version created by DynamicPPL.
-<<<<<<< HEAD
+    # We use `MacroTools.@q begin ... end` instead of regular `quote ... end` to ensure
+    # that no new `LineNumberNode`s are added apart from the reference `linenumbernode`
+    # to the call site
     # NOTE: We need to replace statements of the form `return ...` with
     # `return DynamicPPL.return_values(..., __varinfo__)` to ensure that the second
     # element in the returned value is always the most up-to-date `__varinfo__`.
     # See the docstrings of `replace_returns` and `return_values` for more info.
-    evaluatordef[:body] = replace_returns(make_returns_explicit!(modelinfo[:body]))
-=======
-    # We use `MacroTools.@q begin ... end` instead of regular `quote ... end` to ensure
-    # that no new `LineNumberNode`s are added apart from the reference `linenumbernode`
-    # to the call site
     evaluatordef[:body] = MacroTools.@q begin
         $(linenumbernode)
-        $(modelinfo[:body])
-    end
->>>>>>> 86afffa9
+        $(replace_returns(make_returns_explicit!(modelinfo[:body])))
+    end
 
     ## Build the model function.
 
