--- conflicted
+++ resolved
@@ -28,7 +28,6 @@
 """
 function isassumption(expr::Union{Symbol,Expr}, vn)
     return quote
-<<<<<<< HEAD
         if $(DynamicPPL.contextual_isassumption)($__CONTEXT__, $vn)
             # Considered an assumption by `__context__` which means either:
             # 1. We hit the default implementation, e.g. using `DefaultContext`,
@@ -46,29 +45,6 @@
             if !($(DynamicPPL.inargnames)($vn, $__MODEL__)) ||
                 $(DynamicPPL.inmissings)($vn, $__MODEL__)
                 true
-=======
-        let $vn = $(AbstractPPL.drop_escape(varname(expr)))
-            if $(DynamicPPL.contextual_isassumption)(__context__, $vn)
-                # Considered an assumption by `__context__` which means either:
-                # 1. We hit the default implementation, e.g. using `DefaultContext`,
-                #    which in turn means that we haven't considered if it's one of
-                #    the model arguments, hence we need to check this.
-                # 2. We are working with a `ConditionContext` _and_ it's NOT in the model arguments,
-                #    i.e. we're trying to condition one of the latent variables.
-                #    In this case, the below will return `true` since the first branch
-                #    will be hit.
-                # 3. We are working with a `ConditionContext` _and_ it's in the model arguments,
-                #    i.e. we're trying to override the value. This is currently NOT supported.
-                #    TODO: Support by adding context to model, and use `model.args`
-                #    as the default conditioning. Then we no longer need to check `inargnames`
-                #    since it will all be handled by `contextual_isassumption`.
-                if !($(DynamicPPL.inargnames)($vn, __model__)) ||
-                   $(DynamicPPL.inmissings)($vn, __model__)
-                    true
-                else
-                    $(maybe_view(expr)) === missing
-                end
->>>>>>> 7a8ba7e4
             else
                 $(maybe_view(expr)) === missing
             end
@@ -232,7 +208,7 @@
 macro model(expr, warn=false)
     # include `LineNumberNode` with information about the call site in the
     # generated function for easier debugging and interpretation of error messages
-    return model(__module__, __source__, expr, warn)
+    return esc(model(__module__, __source__, expr, warn))
 end
 
 function model(mod, linenumbernode, expr, warn)
@@ -389,7 +365,7 @@
     # If the LHS is a literal, it is always an observation
     return quote
         $(DynamicPPL.tilde_observe!)(
-            __context__, $(DynamicPPL.check_tilde_rhs)($right), $left, __varinfo__
+            $__CONTEXT__, $(DynamicPPL.check_tilde_rhs)($right), $left, $__VARINFO__
         )
     end
 end
@@ -401,18 +377,7 @@
 variables.
 """
 function generate_tilde(left, right)
-<<<<<<< HEAD
-    # If the LHS is a literal, it is always an observation
-    if isliteral(left)
-        return quote
-            $(DynamicPPL.tilde_observe!)(
-                $__CONTEXT__, $(DynamicPPL.check_tilde_rhs)($right), $left, $__VARINFO__
-            )
-        end
-    end
-=======
     isliteral(left) && return generate_tilde_literal(left, right)
->>>>>>> 7a8ba7e4
 
     # Otherwise it is determined by the model or its value,
     # if the LHS represents an observation
@@ -422,25 +387,10 @@
     # that in DynamicPPL we the entire function body. Instead we should be
     # more selective with our escape. Until that's the case, we remove them all.
     return quote
-<<<<<<< HEAD
-        $vn = $(varname(left))
-        $inds = $(vinds(left))
+        $vn = $(AbstractPPL.drop_escape(varname(left)))
         $isassumption = $(DynamicPPL.isassumption(left, vn))
         if $isassumption
-            $left = $(DynamicPPL.tilde_assume!)(
-                $__CONTEXT__,
-                $(DynamicPPL.unwrap_right_vn)(
-                    $(DynamicPPL.check_tilde_rhs)($right), $vn
-                )...,
-                $inds,
-                $__VARINFO__,
-            )
-=======
-        $vn = $(AbstractPPL.drop_escape(varname(left)))
-        $isassumption = $(DynamicPPL.isassumption(left))
-        if $isassumption
             $(generate_tilde_assume(left, right, vn))
->>>>>>> 7a8ba7e4
         else
             # If `vn` is not in `argnames`, we need to make sure that the variable is defined.
             if !$(DynamicPPL.inargnames)($vn, $__MODEL__)
@@ -452,12 +402,7 @@
                 $(DynamicPPL.check_tilde_rhs)($right),
                 $(maybe_view(left)),
                 $vn,
-<<<<<<< HEAD
-                $inds,
                 $__VARINFO__,
-=======
-                __varinfo__,
->>>>>>> 7a8ba7e4
             )
         end
     end
@@ -466,9 +411,9 @@
 function generate_tilde_assume(left, right, vn)
     expr = :(
         $left = $(DynamicPPL.tilde_assume!)(
-            __context__,
+            $__CONTEXT__,
             $(DynamicPPL.unwrap_right_vn)($(DynamicPPL.check_tilde_rhs)($right), $vn)...,
-            __varinfo__,
+            $__VARINFO__,
         )
     )
 
@@ -487,42 +432,16 @@
 Generate the expression that replaces `left .~ right` in the model body.
 """
 function generate_dot_tilde(left, right)
-<<<<<<< HEAD
-    # If the LHS is a literal, it is always an observation
-    if isliteral(left)
-        return quote
-            $(DynamicPPL.dot_tilde_observe!)(
-                $__CONTEXT__, $(DynamicPPL.check_tilde_rhs)($right), $left, $__VARINFO__
-            )
-        end
-    end
-=======
     isliteral(left) && return generate_tilde_literal(left, right)
->>>>>>> 7a8ba7e4
 
     # Otherwise it is determined by the model or its value,
     # if the LHS represents an observation
     @gensym vn isassumption
     return quote
-<<<<<<< HEAD
-        $vn = $(varname(left))
-        $inds = $(vinds(left))
+        $vn = $(AbstractPPL.drop_escape(varname(left)))
         $isassumption = $(DynamicPPL.isassumption(left, vn))
         if $isassumption
-            $left .= $(DynamicPPL.dot_tilde_assume!)(
-                $__CONTEXT__,
-                $(DynamicPPL.unwrap_right_left_vns)(
-                    $(DynamicPPL.check_tilde_rhs)($right), $(maybe_view(left)), $vn
-                )...,
-                $inds,
-                $__VARINFO__,
-            )
-=======
-        $vn = $(AbstractPPL.drop_escape(varname(left)))
-        $isassumption = $(DynamicPPL.isassumption(left))
-        if $isassumption
             $(generate_dot_tilde_assume(left, right, vn))
->>>>>>> 7a8ba7e4
         else
             # If `vn` is not in `argnames`, we need to make sure that the variable is defined.
             if !$(DynamicPPL.inargnames)($vn, $__MODEL__)
@@ -534,12 +453,7 @@
                 $(DynamicPPL.check_tilde_rhs)($right),
                 $(maybe_view(left)),
                 $vn,
-<<<<<<< HEAD
-                $inds,
                 $__VARINFO__,
-=======
-                __varinfo__,
->>>>>>> 7a8ba7e4
             )
         end
     end
@@ -551,11 +465,11 @@
     # be something that supports `.=`.
     return :(
         $left .= $(DynamicPPL.dot_tilde_assume!)(
-            __context__,
+            $__CONTEXT__,
             $(DynamicPPL.unwrap_right_left_vns)(
                 $(DynamicPPL.check_tilde_rhs)($right), $(maybe_view(left)), $vn
             )...,
-            __varinfo__,
+            $__VARINFO__,
         )
     )
 end
@@ -597,6 +511,7 @@
     end
 
     ## Build the model function.
+
     # Extract the named tuple expression of all arguments and the default values.
     allargs_namedtuple = modelinfo[:allargs_namedtuple]
     defaults_namedtuple = modelinfo[:defaults_namedtuple]
