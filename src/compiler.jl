const INTERNALNAMES = (:__model__, :__sampler__, :__context__, :__varinfo__, :__rng__)
const DEPRECATED_INTERNALNAMES = (:_model, :_sampler, :_context, :_varinfo, :_rng)

"""
    isassumption(expr)

Return an expression that can be evaluated to check if `expr` is an assumption in the
model.

Let `expr` be `:(x[1])`. It is an assumption in the following cases:
    1. `x` is not among the input data to the model,
    2. `x` is among the input data to the model but with a value `missing`, or
    3. `x` is among the input data to the model with a value other than missing,
       but `x[1] === missing`.

When `expr` is not an expression or symbol (i.e., a literal), this expands to `false`.
"""
function isassumption(expr::Union{Symbol,Expr})
    vn = gensym(:vn)

    return quote
        let $vn = $(varname(expr))
            # This branch should compile nicely in all cases except for partial missing data
            # For example, when `expr` is `:(x[i])` and `x isa Vector{Union{Missing, Float64}}`
            if !$(DynamicPPL.inargnames)($vn, __model__) ||
               $(DynamicPPL.inmissings)($vn, __model__)
                true
            else
                # Evaluate the LHS
                $expr === missing
            end
        end
    end
end

# failsafe: a literal is never an assumption
isassumption(expr) = :(false)

"""
    check_tilde_rhs(x)

Check if the right-hand side `x` of a `~` is a `Distribution` or an array of
`Distributions`, then return `x`.
"""
function check_tilde_rhs(@nospecialize(x))
    return throw(
        ArgumentError(
            "the right-hand side of a `~` must be a `Distribution` or an array of `Distribution`s",
        ),
    )
end
check_tilde_rhs(x::Distribution) = x
check_tilde_rhs(x::AbstractArray{<:Distribution}) = x

"""
    unwrap_right_vn(right, vn)
<<<<<<< HEAD
Return the unwrapped distribution on the right-hand side and variable name on the left-hand
side of a `~` expression such as `x ~ Normal()`.
=======

Return the unwrapped distribution on the right-hand side and variable name on the left-hand
side of a `~` expression such as `x ~ Normal()`.

>>>>>>> 671e0b7c
This is used mainly to unwrap `NamedDist` distributions.
"""
unwrap_right_vn(right, vn) = right, vn
unwrap_right_vn(right::NamedDist, vn) = unwrap_right_vn(right.dist, right.name)

"""
    unwrap_right_left_vns(right, left, vns)
<<<<<<< HEAD
Return the unwrapped distributions on the right-hand side and values and variable names on the
left-hand side of a `.~` expression such as `x .~ Normal()`.
=======

Return the unwrapped distributions on the right-hand side and values and variable names on the
left-hand side of a `.~` expression such as `x .~ Normal()`.

>>>>>>> 671e0b7c
This is used mainly to unwrap `NamedDist` distributions and adjust the indices of the
variables.
"""
unwrap_right_left_vns(right, left, vns) = right, left, vns
function unwrap_right_left_vns(right::NamedDist, left, vns)
    return unwrap_right_left_vns(right.dist, left, right.name)
end
function unwrap_right_left_vns(
    right::MultivariateDistribution, left::AbstractMatrix, vn::VarName
)
    vns = map(axes(left, 2)) do i
        return VarName(vn, (vn.indexing..., Tuple(i)))
    end
    return unwrap_right_left_vns(right, left, vns)
end
function unwrap_right_left_vns(
    right::Union{Distribution,AbstractArray{<:Distribution}},
    left::AbstractArray,
    vn::VarName,
)
    vns = map(CartesianIndices(left)) do i
        return VarName(vn, (vn.indexing..., Tuple(i)))
    end
    return unwrap_right_left_vns(right, left, vns)
end

#################
# Main Compiler #
#################

"""
    @model(expr[, warn = false])

Macro to specify a probabilistic model.

If `warn` is `true`, a warning is displayed if internal variable names are used in the model
definition.

# Examples

Model definition:

```julia
@model function model(x, y = 42)
    ...
end
```

To generate a `Model`, call `model(xvalue)` or `model(xvalue, yvalue)`.
"""
macro model(expr, warn=false)
    # include `LineNumberNode` with information about the call site in the
    # generated function for easier debugging and interpretation of error messages
    return esc(model(__module__, __source__, expr, warn))
end

function model(mod, linenumbernode, expr, warn)
    modelinfo = build_model_info(expr)

    # Generate main body
    modelinfo[:body] = generate_mainbody(mod, modelinfo[:modeldef][:body], warn)

    return build_output(modelinfo, linenumbernode)
end

"""
    build_model_info(input_expr)

Builds the `model_info` dictionary from the model's expression.
"""
function build_model_info(input_expr)
    # Break up the model definition and extract its name, arguments, and function body
    modeldef = MacroTools.splitdef(input_expr)

    # Print a warning if function body of the model is empty
    warn_empty(modeldef[:body])

    ## Construct model_info dictionary

    # Shortcut if the model does not have any arguments
    if !haskey(modeldef, :args) && !haskey(modeldef, :kwargs)
        modelinfo = Dict(
            :allargs_exprs => [],
            :allargs_syms => [],
            :allargs_namedtuple => NamedTuple(),
            :defaults_namedtuple => NamedTuple(),
            :modeldef => modeldef,
        )
        return modelinfo
    end

    # Extract the positional and keyword arguments from the model definition.
    allargs = vcat(modeldef[:args], modeldef[:kwargs])

    # Split the argument expressions and the default values.
    allargs_exprs_defaults = map(allargs) do arg
        MacroTools.@match arg begin
            (x_ = val_) => (x, val)
            x_ => (x, NO_DEFAULT)
        end
    end

    # Extract the expressions of the arguments, without default values.
    allargs_exprs = first.(allargs_exprs_defaults)

    # Extract the names of the arguments.
    allargs_syms = map(allargs_exprs) do arg
        MacroTools.@match arg begin
            (::Type{T_}) | (name_::Type{T_}) => T
            name_::T_ => name
            x_ => x
        end
    end

    # Build named tuple expression of the argument symbols and variables of the same name.
    allargs_namedtuple = to_namedtuple_expr(allargs_syms)

    # Extract default values of the positional and keyword arguments.
    default_syms = []
    default_vals = []
    for (sym, (expr, val)) in zip(allargs_syms, allargs_exprs_defaults)
        if val !== NO_DEFAULT
            push!(default_syms, sym)
            push!(default_vals, val)
        end
    end

    # Build named tuple expression of the argument symbols with default values.
    defaults_namedtuple = to_namedtuple_expr(default_syms, default_vals)

    modelinfo = Dict(
        :allargs_exprs => allargs_exprs,
        :allargs_syms => allargs_syms,
        :allargs_namedtuple => allargs_namedtuple,
        :defaults_namedtuple => defaults_namedtuple,
        :modeldef => modeldef,
    )

    return modelinfo
end

"""
    generate_mainbody(mod, expr, warn)

Generate the body of the main evaluation function from expression `expr` and arguments
`args`.

If `warn` is true, a warning is displayed if internal variables are used in the model
definition.
"""
generate_mainbody(mod, expr, warn) = generate_mainbody!(mod, Symbol[], expr, warn)

generate_mainbody!(mod, found, x, warn) = x
function generate_mainbody!(mod, found, sym::Symbol, warn)
    if sym in DEPRECATED_INTERNALNAMES
        newsym = Symbol(:_, sym, :__)
        Base.depwarn(
            "internal variable `$sym` is deprecated, use `$newsym` instead.",
            :generate_mainbody!,
        )
        return generate_mainbody!(mod, found, newsym, warn)
    end

    if warn && sym in INTERNALNAMES && sym ∉ found
        @warn "you are using the internal variable `$sym`"
        push!(found, sym)
    end

    return sym
end
function generate_mainbody!(mod, found, expr::Expr, warn)
    # Do not touch interpolated expressions
    expr.head === :$ && return expr.args[1]

    # If it's a macro, we expand it
    if Meta.isexpr(expr, :macrocall)
        return generate_mainbody!(mod, found, macroexpand(mod, expr; recursive=true), warn)
    end

    # Modify dotted tilde operators.
    args_dottilde = getargs_dottilde(expr)
    if args_dottilde !== nothing
        L, R = args_dottilde
        return Base.remove_linenums!(
            generate_dot_tilde(
                generate_mainbody!(mod, found, L, warn),
                generate_mainbody!(mod, found, R, warn),
            ),
        )
    end

    # Modify tilde operators.
    args_tilde = getargs_tilde(expr)
    if args_tilde !== nothing
        L, R = args_tilde
        return Base.remove_linenums!(
            generate_tilde(
                generate_mainbody!(mod, found, L, warn),
                generate_mainbody!(mod, found, R, warn),
            ),
        )
    end

    return Expr(expr.head, map(x -> generate_mainbody!(mod, found, x, warn), expr.args)...)
end

"""
    generate_tilde(left, right)

Generate an `observe` expression for data variables and `assume` expression for parameter
variables.
"""
function generate_tilde(left, right)
    # If the LHS is a literal, it is always an observation
    if !(left isa Symbol || left isa Expr)
        return quote
            $(DynamicPPL.tilde_observe!)(
<<<<<<< HEAD
                __context__, $(DynamicPPL.check_tilde_rhs)($right), $left, __varinfo__
=======
                __context__,
                __sampler__,
                $(DynamicPPL.check_tilde_rhs)($right),
                $left,
                __varinfo__,
>>>>>>> 671e0b7c
            )
        end
    end

    # Otherwise it is determined by the model or its value,
    # if the LHS represents an observation
    @gensym vn inds isassumption
    return quote
        $vn = $(varname(left))
        $inds = $(vinds(left))
        $isassumption = $(DynamicPPL.isassumption(left))
        if $isassumption
            $left = $(DynamicPPL.tilde_assume!)(
<<<<<<< HEAD
                __context__,
=======
                __rng__,
                __context__,
                __sampler__,
>>>>>>> 671e0b7c
                $(DynamicPPL.unwrap_right_vn)(
                    $(DynamicPPL.check_tilde_rhs)($right), $vn
                )...,
                $inds,
                __varinfo__,
            )
        else
            $(DynamicPPL.tilde_observe!)(
                __context__,
                $(DynamicPPL.check_tilde_rhs)($right),
                $left,
                $vn,
                $inds,
                __varinfo__,
            )
        end
    end
end

"""
    generate_dot_tilde(left, right)

Generate the expression that replaces `left .~ right` in the model body.
"""
function generate_dot_tilde(left, right)
    # If the LHS is a literal, it is always an observation
    if !(left isa Symbol || left isa Expr)
        return quote
            $(DynamicPPL.dot_tilde_observe!)(
<<<<<<< HEAD
                __context__, $(DynamicPPL.check_tilde_rhs)($right), $left, __varinfo__
=======
                __context__,
                __sampler__,
                $(DynamicPPL.check_tilde_rhs)($right),
                $left,
                __varinfo__,
>>>>>>> 671e0b7c
            )
        end
    end

    # Otherwise it is determined by the model or its value,
    # if the LHS represents an observation
    @gensym vn inds isassumption
    return quote
        $vn = $(varname(left))
        $inds = $(vinds(left))
        $isassumption = $(DynamicPPL.isassumption(left))
        if $isassumption
            $left .= $(DynamicPPL.dot_tilde_assume!)(
<<<<<<< HEAD
                __context__,
=======
                __rng__,
                __context__,
                __sampler__,
>>>>>>> 671e0b7c
                $(DynamicPPL.unwrap_right_left_vns)(
                    $(DynamicPPL.check_tilde_rhs)($right), $left, $vn
                )...,
                $inds,
                __varinfo__,
            )
        else
            $(DynamicPPL.dot_tilde_observe!)(
                __context__,
                $(DynamicPPL.check_tilde_rhs)($right),
                $left,
                $vn,
                $inds,
                __varinfo__,
            )
        end
    end
end

const FloatOrArrayType = Type{<:Union{AbstractFloat,AbstractArray}}
hasmissing(T::Type{<:AbstractArray{TA}}) where {TA<:AbstractArray} = hasmissing(TA)
hasmissing(T::Type{<:AbstractArray{>:Missing}}) = true
hasmissing(T::Type) = false

"""
    build_output(modelinfo, linenumbernode)

Builds the output expression.
"""
function build_output(modelinfo, linenumbernode)
    ## Build the anonymous evaluator from the user-provided model definition.

    # Remove the name.
    evaluatordef = deepcopy(modelinfo[:modeldef])
    delete!(evaluatordef, :name)

    # Add the internal arguments to the user-specified arguments (positional + keywords).
    evaluatordef[:args] = vcat(
        [
            :(__model__::$(DynamicPPL.Model)),
            :(__varinfo__::$(DynamicPPL.AbstractVarInfo)),
            :(__context__::$(DynamicPPL.AbstractContext)),
        ],
        modelinfo[:allargs_exprs],
    )

    # Delete the keyword arguments.
    evaluatordef[:kwargs] = []

    # Replace the user-provided function body with the version created by DynamicPPL.
    evaluatordef[:body] = quote
        $(modelinfo[:body])
    end

    ## Build the model function.

    # Extract the named tuple expression of all arguments and the default values.
    allargs_namedtuple = modelinfo[:allargs_namedtuple]
    defaults_namedtuple = modelinfo[:defaults_namedtuple]

    # Update the function body of the user-specified model.
    # We use a name for the anonymous evaluator that does not conflict with other variables.
    modeldef = modelinfo[:modeldef]
    @gensym evaluator
    # We use `MacroTools.@q begin ... end` instead of regular `quote ... end` to ensure
    # that no new `LineNumberNode`s are added apart from the reference `linenumbernode`
    # to the call site
    modeldef[:body] = MacroTools.@q begin
        $(linenumbernode)
        $evaluator = $(MacroTools.combinedef(evaluatordef))
        return $(DynamicPPL.Model)(
            $(QuoteNode(modeldef[:name])),
            $evaluator,
            $allargs_namedtuple,
            $defaults_namedtuple,
        )
    end

    return :($(Base).@__doc__ $(MacroTools.combinedef(modeldef)))
end

function warn_empty(body)
    if all(l -> isa(l, LineNumberNode), body.args)
        @warn("Model definition seems empty, still continue.")
    end
    return nothing
end

"""
    matchingvalue(sampler, vi, value)

Convert the `value` to the correct type for the `sampler` and the `vi` object.
"""
function matchingvalue(sampler, vi, value)
    T = typeof(value)
    if hasmissing(T)
        _value = convert(get_matching_type(sampler, vi, T), value)
        if _value === value
            return deepcopy(_value)
        else
            return _value
        end
    else
        return value
    end
end
matchingvalue(sampler, vi, value::FloatOrArrayType) = get_matching_type(sampler, vi, value)

"""
    get_matching_type(spl::AbstractSampler, vi, ::Type{T}) where {T}

Get the specialized version of type `T` for sampler `spl`.

For example, if `T === Float64` and `spl::Hamiltonian`, the matching type is
`eltype(vi[spl])`.
"""
get_matching_type(spl::AbstractSampler, vi, ::Type{T}) where {T} = T
function get_matching_type(spl::AbstractSampler, vi, ::Type{<:Union{Missing,AbstractFloat}})
    return Union{Missing,floatof(eltype(vi, spl))}
end
function get_matching_type(spl::AbstractSampler, vi, ::Type{<:AbstractFloat})
    return floatof(eltype(vi, spl))
end
function get_matching_type(spl::AbstractSampler, vi, ::Type{<:Array{T,N}}) where {T,N}
    return Array{get_matching_type(spl, vi, T),N}
end
function get_matching_type(spl::AbstractSampler, vi, ::Type{<:Array{T}}) where {T}
    return Array{get_matching_type(spl, vi, T)}
end

floatof(::Type{T}) where {T<:Real} = typeof(one(T) / one(T))
floatof(::Type) = Real # fallback if type inference failed<|MERGE_RESOLUTION|>--- conflicted
+++ resolved
@@ -54,15 +54,10 @@
 
 """
     unwrap_right_vn(right, vn)
-<<<<<<< HEAD
+
 Return the unwrapped distribution on the right-hand side and variable name on the left-hand
 side of a `~` expression such as `x ~ Normal()`.
-=======
-
-Return the unwrapped distribution on the right-hand side and variable name on the left-hand
-side of a `~` expression such as `x ~ Normal()`.
-
->>>>>>> 671e0b7c
+
 This is used mainly to unwrap `NamedDist` distributions.
 """
 unwrap_right_vn(right, vn) = right, vn
@@ -70,15 +65,10 @@
 
 """
     unwrap_right_left_vns(right, left, vns)
-<<<<<<< HEAD
+
 Return the unwrapped distributions on the right-hand side and values and variable names on the
 left-hand side of a `.~` expression such as `x .~ Normal()`.
-=======
-
-Return the unwrapped distributions on the right-hand side and values and variable names on the
-left-hand side of a `.~` expression such as `x .~ Normal()`.
-
->>>>>>> 671e0b7c
+
 This is used mainly to unwrap `NamedDist` distributions and adjust the indices of the
 variables.
 """
@@ -296,15 +286,7 @@
     if !(left isa Symbol || left isa Expr)
         return quote
             $(DynamicPPL.tilde_observe!)(
-<<<<<<< HEAD
                 __context__, $(DynamicPPL.check_tilde_rhs)($right), $left, __varinfo__
-=======
-                __context__,
-                __sampler__,
-                $(DynamicPPL.check_tilde_rhs)($right),
-                $left,
-                __varinfo__,
->>>>>>> 671e0b7c
             )
         end
     end
@@ -318,13 +300,7 @@
         $isassumption = $(DynamicPPL.isassumption(left))
         if $isassumption
             $left = $(DynamicPPL.tilde_assume!)(
-<<<<<<< HEAD
                 __context__,
-=======
-                __rng__,
-                __context__,
-                __sampler__,
->>>>>>> 671e0b7c
                 $(DynamicPPL.unwrap_right_vn)(
                     $(DynamicPPL.check_tilde_rhs)($right), $vn
                 )...,
@@ -354,15 +330,7 @@
     if !(left isa Symbol || left isa Expr)
         return quote
             $(DynamicPPL.dot_tilde_observe!)(
-<<<<<<< HEAD
                 __context__, $(DynamicPPL.check_tilde_rhs)($right), $left, __varinfo__
-=======
-                __context__,
-                __sampler__,
-                $(DynamicPPL.check_tilde_rhs)($right),
-                $left,
-                __varinfo__,
->>>>>>> 671e0b7c
             )
         end
     end
@@ -376,13 +344,7 @@
         $isassumption = $(DynamicPPL.isassumption(left))
         if $isassumption
             $left .= $(DynamicPPL.dot_tilde_assume!)(
-<<<<<<< HEAD
                 __context__,
-=======
-                __rng__,
-                __context__,
-                __sampler__,
->>>>>>> 671e0b7c
                 $(DynamicPPL.unwrap_right_left_vns)(
                     $(DynamicPPL.check_tilde_rhs)($right), $left, $vn
                 )...,
