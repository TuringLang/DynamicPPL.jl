--- conflicted
+++ resolved
@@ -72,11 +72,7 @@
 
     # Generate main body
     modelinfo[:body] = generate_mainbody(
-<<<<<<< HEAD
-        modelinfo[:modeldef][:body], warn
-=======
-        mod, modelinfo[:modeldef][:body], modelinfo[:allargs_syms], warn
->>>>>>> f531f12a
+        mod, modelinfo[:modeldef][:body], warn
     )
 
     return build_output(modelinfo, linenumbernode)
@@ -159,11 +155,7 @@
 end
 
 """
-<<<<<<< HEAD
-    generate_mainbody(expr, warn)
-=======
-    generate_mainbody(mod, expr, args, warn)
->>>>>>> f531f12a
+    generate_mainbody(mod, expr, warn)
 
 Generate the body of the main evaluation function from expression `expr` and arguments
 `args`.
@@ -171,79 +163,46 @@
 If `warn` is true, a warning is displayed if internal variables are used in the model
 definition.
 """
-<<<<<<< HEAD
-generate_mainbody(expr, warn) = generate_mainbody!(Symbol[], expr, warn)
-
-generate_mainbody!(found, x, warn) = x
-function generate_mainbody!(found, sym::Symbol, warn)
-=======
-generate_mainbody(mod, expr, args, warn) = generate_mainbody!(mod, Symbol[], expr, args, warn)
-
-generate_mainbody!(mod, found, x, args, warn) = x
-function generate_mainbody!(mod, found, sym::Symbol, args, warn)
->>>>>>> f531f12a
+generate_mainbody(mod, expr, warn) = generate_mainbody!(mod, Symbol[], expr, warn)
+
+generate_mainbody!(mod, found, x, warn) = x
+function generate_mainbody!(mod, found, sym::Symbol, warn)
     if warn && sym in INTERNALNAMES && sym ∉ found
         @warn "you are using the internal variable `$(sym)`"
         push!(found, sym)
     end
     return sym
 end
-<<<<<<< HEAD
-function generate_mainbody!(found, expr::Expr, warn)
+function generate_mainbody!(mod, found, expr::Expr, warn)
     # Do not touch interpolated expressions
     expr.head === :$ && return expr.args[1]
 
-    # Apply the `@.` macro first.
-    if Meta.isexpr(expr, :macrocall) && length(expr.args) > 1 &&
-        expr.args[1] === Symbol("@__dot__")
-        return generate_mainbody!(found, Base.Broadcast.__dot__(expr.args[end]), warn)
-=======
-function generate_mainbody!(mod, found, expr::Expr, args, warn)
-    # Do not touch interpolated expressions
-    expr.head === :$ && return expr.args[1]
-
     # If it's a macro, we expand it
     if Meta.isexpr(expr, :macrocall)
-        return generate_mainbody!(mod, found, macroexpand(mod, expr; recursive=true), args, warn)
->>>>>>> f531f12a
+        return generate_mainbody!(mod, found, macroexpand(mod, expr; recursive=true), warn)
     end
 
     # Modify dotted tilde operators.
     args_dottilde = getargs_dottilde(expr)
     if args_dottilde !== nothing
         L, R = args_dottilde
-<<<<<<< HEAD
         return generate_dot_tilde(
-            generate_mainbody!(found, L, warn),
-            generate_mainbody!(found, R, warn)
+            generate_mainbody!(mod, found, L, warn),
+            generate_mainbody!(mod, found, R, warn),
         ) |> Base.remove_linenums!
-=======
-        return generate_dot_tilde(generate_mainbody!(mod, found, L, args, warn),
-                                  generate_mainbody!(mod, found, R, args, warn),
-                                  args) |> Base.remove_linenums!
->>>>>>> f531f12a
     end
 
     # Modify tilde operators.
     args_tilde = getargs_tilde(expr)
     if args_tilde !== nothing
         L, R = args_tilde
-<<<<<<< HEAD
         return generate_tilde(
-            generate_mainbody!(found, L, warn),
-            generate_mainbody!(found, R, warn)
+            generate_mainbody!(mod, found, L, warn),
+            generate_mainbody!(mod, found, R, warn),
         ) |> Base.remove_linenums!
     end
 
-    return Expr(expr.head, map(x -> generate_mainbody!(found, x, warn), expr.args)...)
-=======
-        return generate_tilde(generate_mainbody!(mod, found, L, args, warn),
-                              generate_mainbody!(mod, found, R, args, warn),
-                              args) |> Base.remove_linenums!
-    end
-
-    return Expr(expr.head, map(x -> generate_mainbody!(mod, found, x, args, warn), expr.args)...)
->>>>>>> f531f12a
+    return Expr(expr.head, map(x -> generate_mainbody!(mod, found, x, warn), expr.args)...)
 end
 
 
