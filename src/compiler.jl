--- conflicted
+++ resolved
@@ -1,4 +1,5 @@
 const INTERNALNAMES = (:__model__, :__context__, :__varinfo__)
+const DEPRECATED_INTERNALNAMES = (:_model, :_context, :_varinfo)
 
 for name in INTERNALNAMES
     @eval $(Symbol(uppercase(string(name)))) = $(Meta.quot(name))
@@ -29,28 +30,30 @@
 """
 function isassumption(expr::Union{Symbol,Expr}, vn)
     return quote
-        if $(DynamicPPL.contextual_isassumption)($__CONTEXT__, $vn)
-            # Considered an assumption by `__context__` which means either:
-            # 1. We hit the default implementation, e.g. using `DefaultContext`,
-            #    which in turn means that we haven't considered if it's one of
-            #    the model arguments, hence we need to check this.
-            # 2. We are working with a `ConditionContext` _and_ it's NOT in the model arguments,
-            #    i.e. we're trying to condition one of the latent variables.
-            #    In this case, the below will return `true` since the first branch
-            #    will be hit.
-            # 3. We are working with a `ConditionContext` _and_ it's in the model arguments,
-            #    i.e. we're trying to override the value. This is currently NOT supported.
-            #    TODO: Support by adding context to model, and use `model.args`
-            #    as the default conditioning. Then we no longer need to check `inargnames`
-            #    since it will all be handled by `contextual_isassumption`.
-            if !($(DynamicPPL.inargnames)($vn, $__MODEL__)) ||
-                $(DynamicPPL.inmissings)($vn, $__MODEL__)
-                true
+        let $vn = $(varname(expr))
+            if $(DynamicPPL.contextual_isassumption)(__context__, $vn)
+                # Considered an assumption by `__context__` which means either:
+                # 1. We hit the default implementation, e.g. using `DefaultContext`,
+                #    which in turn means that we haven't considered if it's one of
+                #    the model arguments, hence we need to check this.
+                # 2. We are working with a `ConditionContext` _and_ it's NOT in the model arguments,
+                #    i.e. we're trying to condition one of the latent variables.
+                #    In this case, the below will return `true` since the first branch
+                #    will be hit.
+                # 3. We are working with a `ConditionContext` _and_ it's in the model arguments,
+                #    i.e. we're trying to override the value. This is currently NOT supported.
+                #    TODO: Support by adding context to model, and use `model.args`
+                #    as the default conditioning. Then we no longer need to check `inargnames`
+                #    since it will all be handled by `contextual_isassumption`.
+                if !($(DynamicPPL.inargnames)($vn, __model__)) ||
+                   $(DynamicPPL.inmissings)($vn, __model__)
+                    true
+                else
+                    $(maybe_view(expr)) === missing
+                end
             else
-                $(maybe_view(expr)) === missing
+                false
             end
-        else
-            false
         end
     end
 end
@@ -209,7 +212,7 @@
 macro model(expr, warn=false)
     # include `LineNumberNode` with information about the call site in the
     # generated function for easier debugging and interpretation of error messages
-    return model(__module__, __source__, expr, warn)
+    return esc(model(__module__, __source__, expr, warn))
 end
 
 function model(mod, linenumbernode, expr, warn)
@@ -315,6 +318,15 @@
 
 generate_mainbody!(mod, found, x, warn) = x
 function generate_mainbody!(mod, found, sym::Symbol, warn)
+    if sym in DEPRECATED_INTERNALNAMES
+        newsym = Symbol(:_, sym, :__)
+        Base.depwarn(
+            "internal variable `$sym` is deprecated, use `$newsym` instead.",
+            :generate_mainbody!,
+        )
+        return generate_mainbody!(mod, found, newsym, warn)
+    end
+
     if warn && sym in INTERNALNAMES && sym ∉ found
         @warn "you are using the internal variable `$sym`"
         push!(found, sym)
@@ -324,7 +336,7 @@
 end
 function generate_mainbody!(mod, found, expr::Expr, warn)
     # Do not touch interpolated expressions
-    Meta.isexpr(expr, :$) && return esc(expr.args[1])
+    expr.head === :$ && return expr.args[1]
 
     # If it's a macro, we expand it
     if Meta.isexpr(expr, :macrocall)
@@ -369,7 +381,7 @@
     if isliteral(left)
         return quote
             $(DynamicPPL.tilde_observe!)(
-                $__CONTEXT__, $(DynamicPPL.check_tilde_rhs)($right), $left, $__VARINFO__
+                __context__, $(DynamicPPL.check_tilde_rhs)($right), $left, __varinfo__
             )
         end
     end
@@ -380,29 +392,29 @@
     return quote
         $vn = $(varname(left))
         $inds = $(vinds(left))
-        $isassumption = $(DynamicPPL.isassumption(left, vn))
+        $isassumption = $(DynamicPPL.isassumption(left))
         if $isassumption
             $left = $(DynamicPPL.tilde_assume!)(
-                $__CONTEXT__,
+                __context__,
                 $(DynamicPPL.unwrap_right_vn)(
                     $(DynamicPPL.check_tilde_rhs)($right), $vn
                 )...,
                 $inds,
-                $__VARINFO__,
+                __varinfo__,
             )
         else
             # If `vn` is not in `argnames`, we need to make sure that the variable is defined.
-            if !$(DynamicPPL.inargnames)($vn, $__MODEL__)
-                $left = $(DynamicPPL.getvalue_nested)($__CONTEXT__, $vn)
+            if !$(DynamicPPL.inargnames)($vn, __model__)
+                $left = $(DynamicPPL.getvalue_nested)(__context__, $vn)
             end
 
             $(DynamicPPL.tilde_observe!)(
-                $__CONTEXT__,
+                __context__,
                 $(DynamicPPL.check_tilde_rhs)($right),
                 $(maybe_view(left)),
                 $vn,
                 $inds,
-                $__VARINFO__,
+                __varinfo__,
             )
         end
     end
@@ -418,7 +430,7 @@
     if isliteral(left)
         return quote
             $(DynamicPPL.dot_tilde_observe!)(
-                $__CONTEXT__, $(DynamicPPL.check_tilde_rhs)($right), $left, $__VARINFO__
+                __context__, $(DynamicPPL.check_tilde_rhs)($right), $left, __varinfo__
             )
         end
     end
@@ -429,29 +441,29 @@
     return quote
         $vn = $(varname(left))
         $inds = $(vinds(left))
-        $isassumption = $(DynamicPPL.isassumption(left, vn))
+        $isassumption = $(DynamicPPL.isassumption(left))
         if $isassumption
             $left .= $(DynamicPPL.dot_tilde_assume!)(
-                $__CONTEXT__,
+                __context__,
                 $(DynamicPPL.unwrap_right_left_vns)(
                     $(DynamicPPL.check_tilde_rhs)($right), $(maybe_view(left)), $vn
                 )...,
                 $inds,
-                $__VARINFO__,
+                __varinfo__,
             )
         else
             # If `vn` is not in `argnames`, we need to make sure that the variable is defined.
-            if !$(DynamicPPL.inargnames)(vn, $__MODEL__)
-                $left .= $(DynamicPPL.getvalue_nested)($__CONTEXT__, $vn)
+            if !$(DynamicPPL.inargnames)($vn, __model__)
+                $left .= $(DynamicPPL.getvalue_nested)(__context__, $vn)
             end
 
             $(DynamicPPL.dot_tilde_observe!)(
-                $__CONTEXT__,
+                __context__,
                 $(DynamicPPL.check_tilde_rhs)($right),
                 $(maybe_view(left)),
                 $vn,
                 $inds,
-                $__VARINFO__,
+                __varinfo__,
             )
         end
     end
@@ -500,13 +512,6 @@
     defaults_namedtuple = modelinfo[:defaults_namedtuple]
 
     # Update the function body of the user-specified model.
-<<<<<<< HEAD
-    # We use a name for the anonymous evaluator that does not conflict with other variables.
-    modeldef = modelinfo[:modeldef]
-    modeldef[:name] = esc(modeldef[:name])
-    @gensym evaluator
-=======
->>>>>>> 7e8e217d
     # We use `MacroTools.@q begin ... end` instead of regular `quote ... end` to ensure
     # that no new `LineNumberNode`s are added apart from the reference `linenumbernode`
     # to the call site
@@ -520,16 +525,11 @@
             $defaults_namedtuple,
         )
     end
-<<<<<<< HEAD
-    
-    return :($(Base).@__doc__ $(MacroTools.combinedef(modeldef)))
-=======
 
     return MacroTools.@q begin
         $(MacroTools.combinedef(evaluatordef))
         $(Base).@__doc__ $(MacroTools.combinedef(modeldef))
     end
->>>>>>> 7e8e217d
 end
 
 function warn_empty(body)
