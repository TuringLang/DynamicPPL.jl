--- conflicted
+++ resolved
@@ -69,11 +69,7 @@
     modelinfo = build_model_info(expr)
 
     # Generate main body
-<<<<<<< HEAD
-    modelinfo[:modelbody] = generate_mainbody(modelinfo[:body], modelinfo[:modelargs])
-=======
-    modelinfo[:main_body] = generate_mainbody(modelinfo[:main_body], modelinfo[:args], warn)
->>>>>>> 6b4be6b7
+    modelinfo[:modelbody] = generate_mainbody(modelinfo[:body], modelinfo[:modelargs], warn)
 
     return build_output(modelinfo)
 end
