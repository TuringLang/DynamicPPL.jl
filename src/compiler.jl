const INTERNALNAMES = (:__model__, :__sampler__, :__context__, :__varinfo__, :__rng__)
const DEPRECATED_INTERNALNAMES = (:_model, :_sampler, :_context, :_varinfo, :_rng)

"""
    isassumption(expr)

Return an expression that can be evaluated to check if `expr` is an assumption in the
model.

Let `expr` be `:(x[1])`. It is an assumption in the following cases:
    1. `x` is not among the input data to the model,
    2. `x` is among the input data to the model but with a value `missing`, or
    3. `x` is among the input data to the model with a value other than missing,
       but `x[1] === missing`.

When `expr` is not an expression or symbol (i.e., a literal), this expands to `false`.
"""
function isassumption(expr::Union{Symbol,Expr})
    vn = gensym(:vn)

    return quote
        let $vn = $(varname(expr))
            if $(DynamicPPL.contextual_isassumption)(__context__, $vn)
                # Considered an assumption by `__context__` which means either:
                # 1. We hit the default implementation, e.g. using `DefaultContext`,
                #    which in turn means that we haven't considered if it's one of
                #    the model arguments, hence we need to check this.
                # 2. We are working with a `ConditionContext` _and_ it's NOT in the model arguments,
                #    i.e. we're trying to condition one of the latent variables.
                #    In this case, the below will return `true` since the first branch
                #    will be hit.
                # 3. We are working with a `ConditionContext` _and_ it's in the model arguments,
                #    i.e. we're trying to override the value. This is currently NOT supported.
                #    TODO: Support by adding context to model, and use `model.args`
                #    as the default conditioning. Then we no longer need to check `inargnames`
                #    since it will all be handled by `contextual_isassumption`.
                if !($(DynamicPPL.inargnames)($vn, __model__)) ||
                   $(DynamicPPL.inmissings)($vn, __model__)
                    true
                else
                    $(maybe_view(expr)) === missing
                end
            else
                false
            end
        end
    end
end

"""
    contextual_isassumption(context, vn)

Return `true` if `vn` is considered an assumption by `context`.

The default implementation for `AbstractContext` always returns `true`.
"""
contextual_isassumption(::IsLeaf, context, vn) = true
function contextual_isassumption(::IsParent, context, vn)
    return contextual_isassumption(childcontext(context), vn)
end
function contextual_isassumption(context::AbstractContext, vn)
    return contextual_isassumption(NodeTrait(context), context, vn)
end
function contextual_isassumption(context::ConditionContext, vn)
    if hasvalue(context, vn)
        val = getvalue(context, vn)
        # TODO: Do we even need the `>: Missing`, i.e. does it even help the compiler?
        if eltype(val) >: Missing && val === missing
            return true
        else
            return false
        end
    end

    # We might have nested contexts, e.g. `ContextionContext{.., <:PrefixContext{..., <:ConditionContext}}`
    # so we defer to `childcontext` if we haven't concluded that anything yet.
    return contextual_isassumption(childcontext(context), vn)
end
function contextual_isassumption(context::PrefixContext, vn)
    return contextual_isassumption(childcontext(context), prefix(context, vn))
end

# failsafe: a literal is never an assumption
isassumption(expr) = :(false)

# If we're working with, say, a `Symbol`, then we're not going to `view`.
maybe_view(x) = x
maybe_view(x::Expr) = :($(DynamicPPL.maybe_unwrap_view)(@view($x)))

# If the result of a `view` is a zero-dim array then it's just a
# single element. Likely the rest is expecting type `eltype(x)`, hence
# we extract the value rather than passing the array.
maybe_unwrap_view(x) = x
maybe_unwrap_view(x::SubArray{<:Any,0}) = x[1]

"""
    isliteral(expr)

Return `true` if `expr` is a literal, e.g. `1.0` or `[1.0, ]`, and `false` otherwise.
"""
isliteral(e) = false
isliteral(::Number) = true
isliteral(e::Expr) = !isempty(e.args) && all(isliteral, e.args)

"""
    check_tilde_rhs(x)

Check if the right-hand side `x` of a `~` is a `Distribution` or an array of
`Distributions`, then return `x`.
"""
function check_tilde_rhs(@nospecialize(x))
    return throw(
        ArgumentError(
            "the right-hand side of a `~` must be a `Distribution` or an array of `Distribution`s",
        ),
    )
end
check_tilde_rhs(x::Distribution) = x
check_tilde_rhs(x::AbstractArray{<:Distribution}) = x

"""
    unwrap_right_vn(right, vn)

Return the unwrapped distribution on the right-hand side and variable name on the left-hand
side of a `~` expression such as `x ~ Normal()`.

This is used mainly to unwrap `NamedDist` distributions.
"""
unwrap_right_vn(right, vn) = right, vn
unwrap_right_vn(right::NamedDist, vn) = unwrap_right_vn(right.dist, right.name)

"""
    unwrap_right_left_vns(right, left, vns)

Return the unwrapped distributions on the right-hand side and values and variable names on the
left-hand side of a `.~` expression such as `x .~ Normal()`.

This is used mainly to unwrap `NamedDist` distributions and adjust the indices of the
variables.

# Example
```jldoctest; setup=:(using Distributions)
julia> _, _, vns = DynamicPPL.unwrap_right_left_vns(MvNormal([1.0, 1.0], [1.0 0.0; 0.0 1.0]), randn(2, 2), @varname(x)); string(vns[end])
"x[:,2]"

julia> _, _, vns = DynamicPPL.unwrap_right_left_vns(Normal(), randn(1, 2), @varname(x[:])); string(vns[end])
"x[:][1,2]"

julia> _, _, vns = DynamicPPL.unwrap_right_left_vns(Normal(), randn(3), @varname(x[1])); string(vns[end])
"x[1][3]"

julia> _, _, vns = DynamicPPL.unwrap_right_left_vns(Normal(), randn(1, 2, 3), @varname(x)); string(vns[end])
"x[1,2,3]"
```
"""
unwrap_right_left_vns(right, left, vns) = right, left, vns
function unwrap_right_left_vns(right::NamedDist, left, vns)
    return unwrap_right_left_vns(right.dist, left, right.name)
end
function unwrap_right_left_vns(
    right::MultivariateDistribution, left::AbstractMatrix, vn::VarName
)
    # This an expression such as `x .~ MvNormal()` which we interpret as
    #     x[:, i] ~ MvNormal()
    # for `i = size(left, 2)`. Hence the symbol should be `x[:, i]`,
    # and we therefore add the `Colon()` below.
    vns = map(axes(left, 2)) do i
        return VarName(vn, (vn.indexing..., (Colon(), i)))
    end
    return unwrap_right_left_vns(right, left, vns)
end
function unwrap_right_left_vns(
    right::Union{Distribution,AbstractArray{<:Distribution}},
    left::AbstractArray,
    vn::VarName,
)
    vns = map(CartesianIndices(left)) do i
        return VarName(vn, (vn.indexing..., Tuple(i)))
    end
    return unwrap_right_left_vns(right, left, vns)
end

#################
# Main Compiler #
#################

"""
    @model(expr[, warn = false])

Macro to specify a probabilistic model.

If `warn` is `true`, a warning is displayed if internal variable names are used in the model
definition.

# Examples

Model definition:

```julia
@model function model(x, y = 42)
    ...
end
```

To generate a `Model`, call `model(xvalue)` or `model(xvalue, yvalue)`.
"""
macro model(expr, warn=false)
    # include `LineNumberNode` with information about the call site in the
    # generated function for easier debugging and interpretation of error messages
    return esc(model(__module__, __source__, expr, warn))
end

function model(mod, linenumbernode, expr, warn)
    modelinfo = build_model_info(expr)

    # Generate main body
    modelinfo[:body] = generate_mainbody(mod, modelinfo[:modeldef][:body], warn)

    return build_output(modelinfo, linenumbernode)
end

"""
    build_model_info(input_expr)

Builds the `model_info` dictionary from the model's expression.
"""
function build_model_info(input_expr)
    # Break up the model definition and extract its name, arguments, and function body
    modeldef = MacroTools.splitdef(input_expr)

    # Check that the function has a name
    # https://github.com/TuringLang/DynamicPPL.jl/issues/260
    haskey(modeldef, :name) ||
        throw(ArgumentError("anonymous functions without name are not supported"))

    # Print a warning if function body of the model is empty
    warn_empty(modeldef[:body])

    ## Construct model_info dictionary

    # Shortcut if the model does not have any arguments
    if !haskey(modeldef, :args) && !haskey(modeldef, :kwargs)
        modelinfo = Dict(
            :allargs_exprs => [],
            :allargs_syms => [],
            :allargs_namedtuple => NamedTuple(),
            :defaults_namedtuple => NamedTuple(),
            :modeldef => modeldef,
        )
        return modelinfo
    end

    # Extract the positional and keyword arguments from the model definition.
    allargs = vcat(modeldef[:args], modeldef[:kwargs])

    # Split the argument expressions and the default values.
    allargs_exprs_defaults = map(allargs) do arg
        MacroTools.@match arg begin
            (x_ = val_) => (x, val)
            x_ => (x, NO_DEFAULT)
        end
    end

    # Extract the expressions of the arguments, without default values.
    allargs_exprs = first.(allargs_exprs_defaults)

    # Extract the names of the arguments.
    allargs_syms = map(allargs_exprs) do arg
        MacroTools.@match arg begin
            (::Type{T_}) | (name_::Type{T_}) => T
            name_::T_ => name
            x_ => x
        end
    end

    # Build named tuple expression of the argument symbols and variables of the same name.
    allargs_namedtuple = to_namedtuple_expr(allargs_syms)

    # Extract default values of the positional and keyword arguments.
    default_syms = []
    default_vals = []
    for (sym, (expr, val)) in zip(allargs_syms, allargs_exprs_defaults)
        if val !== NO_DEFAULT
            push!(default_syms, sym)
            push!(default_vals, val)
        end
    end

    # Build named tuple expression of the argument symbols with default values.
    defaults_namedtuple = to_namedtuple_expr(default_syms, default_vals)

    modelinfo = Dict(
        :allargs_exprs => allargs_exprs,
        :allargs_syms => allargs_syms,
        :allargs_namedtuple => allargs_namedtuple,
        :defaults_namedtuple => defaults_namedtuple,
        :modeldef => modeldef,
    )

    return modelinfo
end

"""
    generate_mainbody(mod, expr, warn)

Generate the body of the main evaluation function from expression `expr` and arguments
`args`.

If `warn` is true, a warning is displayed if internal variables are used in the model
definition.
"""
generate_mainbody(mod, expr, warn) = generate_mainbody!(mod, Symbol[], expr, warn)

generate_mainbody!(mod, found, x, warn) = x
function generate_mainbody!(mod, found, sym::Symbol, warn)
    if sym in DEPRECATED_INTERNALNAMES
        newsym = Symbol(:_, sym, :__)
        Base.depwarn(
            "internal variable `$sym` is deprecated, use `$newsym` instead.",
            :generate_mainbody!,
        )
        return generate_mainbody!(mod, found, newsym, warn)
    end

    if warn && sym in INTERNALNAMES && sym ∉ found
        @warn "you are using the internal variable `$sym`"
        push!(found, sym)
    end

    return sym
end
function generate_mainbody!(mod, found, expr::Expr, warn)
    # Do not touch interpolated expressions
    expr.head === :$ && return expr.args[1]

    # If it's a macro, we expand it
    if Meta.isexpr(expr, :macrocall)
        return generate_mainbody!(mod, found, macroexpand(mod, expr; recursive=true), warn)
    end

    # Modify dotted tilde operators.
    args_dottilde = getargs_dottilde(expr)
    if args_dottilde !== nothing
        L, R = args_dottilde
        return Base.remove_linenums!(
            generate_dot_tilde(
                generate_mainbody!(mod, found, L, warn),
                generate_mainbody!(mod, found, R, warn),
            ),
        )
    end

    # Modify tilde operators.
    args_tilde = getargs_tilde(expr)
    if args_tilde !== nothing
        L, R = args_tilde
        return Base.remove_linenums!(
            generate_tilde(
                generate_mainbody!(mod, found, L, warn),
                generate_mainbody!(mod, found, R, warn),
            ),
        )
    end

    return Expr(expr.head, map(x -> generate_mainbody!(mod, found, x, warn), expr.args)...)
end

"""
    generate_tilde(left, right)

Generate an `observe` expression for data variables and `assume` expression for parameter
variables.
"""
function generate_tilde(left, right)
    # If the LHS is a literal, it is always an observation
    if isliteral(left)
        return quote
            _, __varinfo__ = $(DynamicPPL.tilde_observe!!)(
                __context__, $(DynamicPPL.check_tilde_rhs)($right), $left, __varinfo__
            )
        end
    end

    # Otherwise it is determined by the model or its value,
    # if the LHS represents an observation
    @gensym vn inds isassumption
    return quote
        $vn = $(varname(left))
        $inds = $(vinds(left))
        $isassumption = $(DynamicPPL.isassumption(left))
        if $isassumption
            $left, __varinfo__ = $(DynamicPPL.tilde_assume!!)(
                __context__,
                $(DynamicPPL.unwrap_right_vn)(
                    $(DynamicPPL.check_tilde_rhs)($right), $vn
                )...,
                $inds,
                __varinfo__,
            )
        else
<<<<<<< HEAD
            _, __varinfo__ = $(DynamicPPL.tilde_observe!!)(
=======
            # If `vn` is not in `argnames`, we need to make sure that the variable is defined.
            if !$(DynamicPPL.inargnames)($vn, __model__)
                $left = $(DynamicPPL.getvalue_nested)(__context__, $vn)
            end

            $(DynamicPPL.tilde_observe!)(
>>>>>>> 348625da
                __context__,
                $(DynamicPPL.check_tilde_rhs)($right),
                $(maybe_view(left)),
                $vn,
                $inds,
                __varinfo__,
            )
        end
    end
end

"""
    generate_dot_tilde(left, right)

Generate the expression that replaces `left .~ right` in the model body.
"""
function generate_dot_tilde(left, right)
    # If the LHS is a literal, it is always an observation
    if isliteral(left)
        return quote
            _, __varinfo__ = $(DynamicPPL.dot_tilde_observe!!)(
                __context__, $(DynamicPPL.check_tilde_rhs)($right), $left, __varinfo__
            )
        end
    end

    # Otherwise it is determined by the model or its value,
    # if the LHS represents an observation
    @gensym vn inds isassumption
    return quote
        $vn = $(varname(left))
        $inds = $(vinds(left))
        $isassumption = $(DynamicPPL.isassumption(left))
        if $isassumption
            _, __varinfo__ = $(DynamicPPL.dot_tilde_assume!!)(
                __context__,
                $(DynamicPPL.unwrap_right_left_vns)(
                    $(DynamicPPL.check_tilde_rhs)($right), $(maybe_view(left)), $vn
                )...,
                $inds,
                __varinfo__,
            )
        else
<<<<<<< HEAD
            _, __varinfo = $(DynamicPPL.dot_tilde_observe!!)(
=======
            # If `vn` is not in `argnames`, we need to make sure that the variable is defined.
            if !$(DynamicPPL.inargnames)($vn, __model__)
                $left .= $(DynamicPPL.getvalue_nested)(__context__, $vn)
            end

            $(DynamicPPL.dot_tilde_observe!)(
>>>>>>> 348625da
                __context__,
                $(DynamicPPL.check_tilde_rhs)($right),
                $(maybe_view(left)),
                $vn,
                $inds,
                __varinfo__,
            )
        end
    end
end

replace_returns(e) = e
replace_returns(e::Symbol) = e
function replace_returns(e::Expr)
    if Meta.isexpr(e, :function) || Meta.isexpr(e, :->)
        return e
    end

    if Meta.isexpr(e, :return)
        # NOTE: `return` always has an argument. In the case of
        # `return`, the parsed expression will be `return nothing`.
        # Hence we don't need any special handling for empty returns.
        retval_expr = if length(e.args) > 1
            Expr(:tuple, e.args...)
        else
            e.args[1]
        end

        return :(return $(DynamicPPL.return_values)($retval_expr, __varinfo__))
    end

    return Expr(e.head, map(replace_returns, e.args)...)
end

return_values(retval, varinfo::AbstractVarInfo) = (retval, varinfo)
return_values(retval::Tuple{<:Any,<:AbstractVarInfo}, ::AbstractVarInfo) = retval

# If it's just a symbol, e.g. `f(x) = 1`, then we make it `f(x) = return 1`.
make_returns_explicit!(body) = Expr(:return, body)
function make_returns_explicit!(body::Expr)
    # If the last statement is a return-statement, we don't do anything.
    if Meta.isexpr(body.args[end], :return)
        return body
    end

    # Otherwise we replace the last statement with a `return` statement.
    body.args[end] = Expr(:return, body.args[end])
    return body
end

const FloatOrArrayType = Type{<:Union{AbstractFloat,AbstractArray}}
hasmissing(T::Type{<:AbstractArray{TA}}) where {TA<:AbstractArray} = hasmissing(TA)
hasmissing(T::Type{<:AbstractArray{>:Missing}}) = true
hasmissing(T::Type) = false

"""
    build_output(modelinfo, linenumbernode)

Builds the output expression.
"""
function build_output(modelinfo, linenumbernode)
    ## Build the anonymous evaluator from the user-provided model definition.

    # Remove the name.
    evaluatordef = deepcopy(modelinfo[:modeldef])
    delete!(evaluatordef, :name)

    # Add the internal arguments to the user-specified arguments (positional + keywords).
    evaluatordef[:args] = vcat(
        [
            :(__model__::$(DynamicPPL.Model)),
            :(__varinfo__::$(DynamicPPL.AbstractVarInfo)),
            :(__context__::$(DynamicPPL.AbstractContext)),
        ],
        modelinfo[:allargs_exprs],
    )

    # Delete the keyword arguments.
    evaluatordef[:kwargs] = []

    # Replace the user-provided function body with the version created by DynamicPPL.
    evaluatordef[:body] = replace_returns(make_returns_explicit!(modelinfo[:body]))

    ## Build the model function.

    # Extract the named tuple expression of all arguments and the default values.
    allargs_namedtuple = modelinfo[:allargs_namedtuple]
    defaults_namedtuple = modelinfo[:defaults_namedtuple]

    # Update the function body of the user-specified model.
    # We use a name for the anonymous evaluator that does not conflict with other variables.
    modeldef = modelinfo[:modeldef]
    @gensym evaluator
    # We use `MacroTools.@q begin ... end` instead of regular `quote ... end` to ensure
    # that no new `LineNumberNode`s are added apart from the reference `linenumbernode`
    # to the call site
    modeldef[:body] = MacroTools.@q begin
        $(linenumbernode)
        $evaluator = $(MacroTools.combinedef(evaluatordef))
        return $(DynamicPPL.Model)(
            $(QuoteNode(modeldef[:name])),
            $evaluator,
            $allargs_namedtuple,
            $defaults_namedtuple,
        )
    end

    return :($(Base).@__doc__ $(MacroTools.combinedef(modeldef)))
end

function warn_empty(body)
    if all(l -> isa(l, LineNumberNode), body.args)
        @warn("Model definition seems empty, still continue.")
    end
    return nothing
end

"""
    matchingvalue(sampler, vi, value)
    matchingvalue(context::AbstractContext, vi, value)

Convert the `value` to the correct type for the `sampler` or `context` and the `vi` object.

For a `context` that is _not_ a `SamplingContext`, we fall back to
`matchingvalue(SampleFromPrior(), vi, value)`.
"""
function matchingvalue(sampler, vi, value)
    T = typeof(value)
    if hasmissing(T)
        _value = convert(get_matching_type(sampler, vi, T), value)
        if _value === value
            return deepcopy(_value)
        else
            return _value
        end
    else
        return value
    end
end
function matchingvalue(sampler::AbstractSampler, vi, value::FloatOrArrayType)
    return get_matching_type(sampler, vi, value)
end

function matchingvalue(context::AbstractContext, vi, value)
    return matchingvalue(NodeTrait(matchingvalue, context), context, vi, value)
end
function matchingvalue(::IsLeaf, context::AbstractContext, vi, value)
    return matchingvalue(SampleFromPrior(), vi, value)
end
function matchingvalue(::IsParent, context::AbstractContext, vi, value)
    return matchingvalue(childcontext(context), vi, value)
end
function matchingvalue(context::SamplingContext, vi, value)
    return matchingvalue(context.sampler, vi, value)
end

"""
    get_matching_type(spl::AbstractSampler, vi, ::Type{T}) where {T}

Get the specialized version of type `T` for sampler `spl`.

For example, if `T === Float64` and `spl::Hamiltonian`, the matching type is
`eltype(vi[spl])`.
"""
get_matching_type(spl::AbstractSampler, vi, ::Type{T}) where {T} = T
function get_matching_type(spl::AbstractSampler, vi, ::Type{<:Union{Missing,AbstractFloat}})
    return Union{Missing,floatof(eltype(vi, spl))}
end
function get_matching_type(spl::AbstractSampler, vi, ::Type{<:AbstractFloat})
    return floatof(eltype(vi, spl))
end
function get_matching_type(spl::AbstractSampler, vi, ::Type{<:Array{T,N}}) where {T,N}
    return Array{get_matching_type(spl, vi, T),N}
end
function get_matching_type(spl::AbstractSampler, vi, ::Type{<:Array{T}}) where {T}
    return Array{get_matching_type(spl, vi, T)}
end

floatof(::Type{T}) where {T<:Real} = typeof(one(T) / one(T))
floatof(::Type) = Real # fallback if type inference failed<|MERGE_RESOLUTION|>--- conflicted
+++ resolved
@@ -398,16 +398,12 @@
                 __varinfo__,
             )
         else
-<<<<<<< HEAD
-            _, __varinfo__ = $(DynamicPPL.tilde_observe!!)(
-=======
             # If `vn` is not in `argnames`, we need to make sure that the variable is defined.
             if !$(DynamicPPL.inargnames)($vn, __model__)
                 $left = $(DynamicPPL.getvalue_nested)(__context__, $vn)
             end
 
-            $(DynamicPPL.tilde_observe!)(
->>>>>>> 348625da
+            $(DynamicPPL.tilde_observe!!)(
                 __context__,
                 $(DynamicPPL.check_tilde_rhs)($right),
                 $(maybe_view(left)),
@@ -451,16 +447,12 @@
                 __varinfo__,
             )
         else
-<<<<<<< HEAD
-            _, __varinfo = $(DynamicPPL.dot_tilde_observe!!)(
-=======
             # If `vn` is not in `argnames`, we need to make sure that the variable is defined.
             if !$(DynamicPPL.inargnames)($vn, __model__)
                 $left .= $(DynamicPPL.getvalue_nested)(__context__, $vn)
             end
 
-            $(DynamicPPL.dot_tilde_observe!)(
->>>>>>> 348625da
+            $(DynamicPPL.dot_tilde_observe!!)(
                 __context__,
                 $(DynamicPPL.check_tilde_rhs)($right),
                 $(maybe_view(left)),
