const INTERNALNAMES = (:__model__, :__context__, :__varinfo__)

"""
    isassumption(expr)

Return an expression that can be evaluated to check if `expr` is an assumption in the
model.

Let `expr` be `:(x[1])`. It is an assumption in the following cases:
    1. `x` is not among the input data to the model,
    2. `x` is among the input data to the model but with a value `missing`, or
    3. `x` is among the input data to the model with a value other than missing,
       but `x[1] === missing`.

When `expr` is not an expression or symbol (i.e., a literal), this expands to `false`.
"""
function isassumption(expr::Union{Symbol,Expr})
    vn = gensym(:vn)

    return quote
        let $vn = $(AbstractPPL.drop_escape(varname(expr)))
            if $(DynamicPPL.contextual_isassumption)(__context__, $vn)
                # Considered an assumption by `__context__` which means either:
                # 1. We hit the default implementation, e.g. using `DefaultContext`,
                #    which in turn means that we haven't considered if it's one of
                #    the model arguments, hence we need to check this.
                # 2. We are working with a `ConditionContext` _and_ it's NOT in the model arguments,
                #    i.e. we're trying to condition one of the latent variables.
                #    In this case, the below will return `true` since the first branch
                #    will be hit.
                # 3. We are working with a `ConditionContext` _and_ it's in the model arguments,
                #    i.e. we're trying to override the value. This is currently NOT supported.
                #    TODO: Support by adding context to model, and use `model.args`
                #    as the default conditioning. Then we no longer need to check `inargnames`
                #    since it will all be handled by `contextual_isassumption`.
                if !($(DynamicPPL.inargnames)($vn, __model__)) ||
                   $(DynamicPPL.inmissings)($vn, __model__)
                    true
                else
                    $(maybe_view(expr)) === missing
                end
            else
                false
            end
        end
    end
end

"""
    contextual_isassumption(context, vn)

Return `true` if `vn` is considered an assumption by `context`.

The default implementation for `AbstractContext` always returns `true`.
"""
contextual_isassumption(::IsLeaf, context, vn) = true
function contextual_isassumption(::IsParent, context, vn)
    return contextual_isassumption(childcontext(context), vn)
end
function contextual_isassumption(context::AbstractContext, vn)
    return contextual_isassumption(NodeTrait(context), context, vn)
end
function contextual_isassumption(context::ConditionContext, vn)
    if hasvalue(context, vn)
        val = getvalue(context, vn)
        # TODO: Do we even need the `>: Missing`, i.e. does it even help the compiler?
        if eltype(val) >: Missing && val === missing
            return true
        else
            return false
        end
    end

    # We might have nested contexts, e.g. `ContextionContext{.., <:PrefixContext{..., <:ConditionContext}}`
    # so we defer to `childcontext` if we haven't concluded that anything yet.
    return contextual_isassumption(childcontext(context), vn)
end
function contextual_isassumption(context::PrefixContext, vn)
    return contextual_isassumption(childcontext(context), prefix(context, vn))
end

# failsafe: a literal is never an assumption
isassumption(expr) = :(false)

# If we're working with, say, a `Symbol`, then we're not going to `view`.
maybe_view(x) = x
<<<<<<< HEAD
maybe_view(x::Expr) = :($(DynamicPPL.maybe_unwrap_view)(@views($x)))

# If the result of a `view` is a zero-dim array then it's just a
# single element. Likely the rest is expecting type `eltype(x)`, hence
# we extract the value rather than passing the array.
maybe_unwrap_view(x) = x
maybe_unwrap_view(x::SubArray{<:Any,0}) = x[1]
=======
maybe_view(x::Expr) = :(@views($x))
>>>>>>> 86afffa9

"""
    isliteral(expr)

Return `true` if `expr` is a literal, e.g. `1.0` or `[1.0, ]`, and `false` otherwise.
"""
isliteral(e) = false
isliteral(::Number) = true
isliteral(e::Expr) = !isempty(e.args) && all(isliteral, e.args)

"""
    check_tilde_rhs(x)

Check if the right-hand side `x` of a `~` is a `Distribution` or an array of
`Distributions`, then return `x`.
"""
function check_tilde_rhs(@nospecialize(x))
    return throw(
        ArgumentError(
            "the right-hand side of a `~` must be a `Distribution` or an array of `Distribution`s",
        ),
    )
end
check_tilde_rhs(x::Distribution) = x
check_tilde_rhs(x::AbstractArray{<:Distribution}) = x

"""
    unwrap_right_vn(right, vn)

Return the unwrapped distribution on the right-hand side and variable name on the left-hand
side of a `~` expression such as `x ~ Normal()`.

This is used mainly to unwrap `NamedDist` distributions.
"""
unwrap_right_vn(right, vn) = right, vn
unwrap_right_vn(right::NamedDist, vn) = unwrap_right_vn(right.dist, right.name)

"""
    unwrap_right_left_vns(right, left, vns)

Return the unwrapped distributions on the right-hand side and values and variable names on the
left-hand side of a `.~` expression such as `x .~ Normal()`.

This is used mainly to unwrap `NamedDist` distributions and adjust the indices of the
variables.

<<<<<<< HEAD
# Examples
```jldoctest; setup=:(using Distributions)
julia> _, _, vns = DynamicPPL.unwrap_right_left_vns(MvNormal(1, 1.0), randn(1, 2), @varname(x)); vns[end]
x[:,2]
=======
# Example
```jldoctest; setup=:(using Distributions, LinearAlgebra)
julia> _, _, vns = DynamicPPL.unwrap_right_left_vns(MvNormal(ones(2), I), randn(2, 2), @varname(x)); string(vns[end])
"x[:,2]"
>>>>>>> 86afffa9

julia> _, _, vns = DynamicPPL.unwrap_right_left_vns(Normal(), randn(1, 2), @varname(x)); vns[end]
x[1,2]

julia> _, _, vns = DynamicPPL.unwrap_right_left_vns(Normal(), randn(1, 2), @varname(x[:])); vns[end]
x[:][1,2]

julia> _, _, vns = DynamicPPL.unwrap_right_left_vns(Normal(), randn(3), @varname(x[1])); vns[end]
x[1][3]
```
"""
unwrap_right_left_vns(right, left, vns) = right, left, vns
function unwrap_right_left_vns(right::NamedDist, left, vns)
    return unwrap_right_left_vns(right.dist, left, right.name)
end
function unwrap_right_left_vns(
    right::MultivariateDistribution, left::AbstractMatrix, vn::VarName
)
    # This an expression such as `x .~ MvNormal()` which we interpret as
    #     x[:, i] ~ MvNormal()
    # for `i = size(left, 2)`. Hence the symbol should be `x[:, i]`,
    # and we therefore add the `Colon()` below.
    vns = map(axes(left, 2)) do i
        return vn ∘ Setfield.IndexLens((Colon(), i))
    end
    return unwrap_right_left_vns(right, left, vns)
end
function unwrap_right_left_vns(
    right::Union{Distribution,AbstractArray{<:Distribution}},
    left::AbstractArray,
    vn::VarName,
)
    vns = map(CartesianIndices(left)) do i
        return vn ∘ Setfield.IndexLens(Tuple(i))
    end
    return unwrap_right_left_vns(right, left, vns)
end

#################
# Main Compiler #
#################

"""
    @model(expr[, warn = false])

Macro to specify a probabilistic model.

If `warn` is `true`, a warning is displayed if internal variable names are used in the model
definition.

# Examples

Model definition:

```julia
@model function model(x, y = 42)
    ...
end
```

To generate a `Model`, call `model(xvalue)` or `model(xvalue, yvalue)`.
"""
macro model(expr, warn=false)
    # include `LineNumberNode` with information about the call site in the
    # generated function for easier debugging and interpretation of error messages
    return esc(model(__module__, __source__, expr, warn))
end

function model(mod, linenumbernode, expr, warn)
    modelinfo = build_model_info(expr)

    # Generate main body
    modelinfo[:body] = generate_mainbody(mod, modelinfo[:modeldef][:body], warn)

    return build_output(modelinfo, linenumbernode)
end

"""
    build_model_info(input_expr)

Builds the `model_info` dictionary from the model's expression.
"""
function build_model_info(input_expr)
    # Break up the model definition and extract its name, arguments, and function body
    modeldef = MacroTools.splitdef(input_expr)

    # Check that the function has a name
    # https://github.com/TuringLang/DynamicPPL.jl/issues/260
    haskey(modeldef, :name) ||
        throw(ArgumentError("anonymous functions without name are not supported"))

    # Print a warning if function body of the model is empty
    warn_empty(modeldef[:body])

    ## Construct model_info dictionary

    # Shortcut if the model does not have any arguments
    if !haskey(modeldef, :args) && !haskey(modeldef, :kwargs)
        modelinfo = Dict(
            :allargs_exprs => [],
            :allargs_syms => [],
            :allargs_namedtuple => NamedTuple(),
            :defaults_namedtuple => NamedTuple(),
            :modeldef => modeldef,
        )
        return modelinfo
    end

    # Extract the positional and keyword arguments from the model definition.
    allargs = vcat(modeldef[:args], modeldef[:kwargs])

    # Split the argument expressions and the default values.
    allargs_exprs_defaults = map(allargs) do arg
        MacroTools.@match arg begin
            (x_ = val_) => (x, val)
            x_ => (x, NO_DEFAULT)
        end
    end

    # Extract the expressions of the arguments, without default values.
    allargs_exprs = first.(allargs_exprs_defaults)

    # Extract the names of the arguments.
    allargs_syms = map(allargs_exprs) do arg
        MacroTools.@match arg begin
            (::Type{T_}) | (name_::Type{T_}) => T
            name_::T_ => name
            x_ => x
        end
    end

    # Build named tuple expression of the argument symbols and variables of the same name.
    allargs_namedtuple = to_namedtuple_expr(allargs_syms)

    # Extract default values of the positional and keyword arguments.
    default_syms = []
    default_vals = []
    for (sym, (expr, val)) in zip(allargs_syms, allargs_exprs_defaults)
        if val !== NO_DEFAULT
            push!(default_syms, sym)
            push!(default_vals, val)
        end
    end

    # Build named tuple expression of the argument symbols with default values.
    defaults_namedtuple = to_namedtuple_expr(default_syms, default_vals)

    modelinfo = Dict(
        :allargs_exprs => allargs_exprs,
        :allargs_syms => allargs_syms,
        :allargs_namedtuple => allargs_namedtuple,
        :defaults_namedtuple => defaults_namedtuple,
        :modeldef => modeldef,
    )

    return modelinfo
end

"""
    generate_mainbody(mod, expr, warn)

Generate the body of the main evaluation function from expression `expr` and arguments
`args`.

If `warn` is true, a warning is displayed if internal variables are used in the model
definition.
"""
generate_mainbody(mod, expr, warn) = generate_mainbody!(mod, Symbol[], expr, warn)

generate_mainbody!(mod, found, x, warn) = x
function generate_mainbody!(mod, found, sym::Symbol, warn)
    if warn && sym in INTERNALNAMES && sym ∉ found
        @warn "you are using the internal variable `$sym`"
        push!(found, sym)
    end

    return sym
end
function generate_mainbody!(mod, found, expr::Expr, warn)
    # Do not touch interpolated expressions
    expr.head === :$ && return expr.args[1]

    # Do we don't want escaped expressions because we unfortunately
    # escape the entire body afterwards.
    Meta.isexpr(expr, :escape) && return generate_mainbody(mod, found, expr.args[1], warn)

    # If it's a macro, we expand it
    if Meta.isexpr(expr, :macrocall)
        return generate_mainbody!(mod, found, macroexpand(mod, expr; recursive=true), warn)
    end

    # Modify dotted tilde operators.
    args_dottilde = getargs_dottilde(expr)
    if args_dottilde !== nothing
        L, R = args_dottilde
        return Base.remove_linenums!(
            generate_dot_tilde(
                generate_mainbody!(mod, found, L, warn),
                generate_mainbody!(mod, found, R, warn),
            ),
        )
    end

    # Modify tilde operators.
    args_tilde = getargs_tilde(expr)
    if args_tilde !== nothing
        L, R = args_tilde
        return Base.remove_linenums!(
            generate_tilde(
                generate_mainbody!(mod, found, L, warn),
                generate_mainbody!(mod, found, R, warn),
            ),
        )
    end

    return Expr(expr.head, map(x -> generate_mainbody!(mod, found, x, warn), expr.args)...)
end

function generate_tilde_literal(left, right)
    # If the LHS is a literal, it is always an observation
    return quote
        $(DynamicPPL.tilde_observe!)(
            __context__, $(DynamicPPL.check_tilde_rhs)($right), $left, __varinfo__
        )
    end
end

"""
    generate_tilde(left, right)

Generate an `observe` expression for data variables and `assume` expression for parameter
variables.
"""
function generate_tilde(left, right)
    isliteral(left) && return generate_tilde_literal(left, right)

    # Otherwise it is determined by the model or its value,
    # if the LHS represents an observation
    @gensym vn isassumption

    # HACK: Usage of `drop_escape` is unfortunate. It's a consequence of the fact
    # that in DynamicPPL we the entire function body. Instead we should be
    # more selective with our escape. Until that's the case, we remove them all.
    return quote
        $vn = $(AbstractPPL.drop_escape(varname(left)))
        $isassumption = $(DynamicPPL.isassumption(left))
        if $isassumption
            $(generate_tilde_assume(left, right, vn))
        else
            # If `vn` is not in `argnames`, we need to make sure that the variable is defined.
            if !$(DynamicPPL.inargnames)($vn, __model__)
                $left = $(DynamicPPL.getvalue_nested)(__context__, $vn)
            end

            $(DynamicPPL.tilde_observe!)(
                __context__,
                $(DynamicPPL.check_tilde_rhs)($right),
                $(maybe_view(left)),
                $vn,
                __varinfo__,
            )
        end
    end
end

function generate_tilde_assume(left, right, vn)
    expr = :(
        $left = $(DynamicPPL.tilde_assume!)(
            __context__,
            $(DynamicPPL.unwrap_right_vn)($(DynamicPPL.check_tilde_rhs)($right), $vn)...,
            __varinfo__,
        )
    )

    return if left isa Expr
        AbstractPPL.drop_escape(
            Setfield.setmacro(BangBang.prefermutation, expr; overwrite=true)
        )
    else
        return expr
    end
end

"""
    generate_dot_tilde(left, right)

Generate the expression that replaces `left .~ right` in the model body.
"""
function generate_dot_tilde(left, right)
    isliteral(left) && return generate_tilde_literal(left, right)

    # Otherwise it is determined by the model or its value,
    # if the LHS represents an observation
    @gensym vn isassumption
    return quote
        $vn = $(AbstractPPL.drop_escape(varname(left)))
        $isassumption = $(DynamicPPL.isassumption(left))
        if $isassumption
            $(generate_dot_tilde_assume(left, right, vn))
        else
            # If `vn` is not in `argnames`, we need to make sure that the variable is defined.
            if !$(DynamicPPL.inargnames)($vn, __model__)
                $left .= $(DynamicPPL.getvalue_nested)(__context__, $vn)
            end

            $(DynamicPPL.dot_tilde_observe!)(
                __context__,
                $(DynamicPPL.check_tilde_rhs)($right),
                $(maybe_view(left)),
                $vn,
                __varinfo__,
            )
        end
    end
end

function generate_dot_tilde_assume(left, right, vn)
    # We don't need to use `Setfield.@set` here since
    # `.=` is always going to be inplace + needs `left` to
    # be something that supports `.=`.
    return :(
        $left .= $(DynamicPPL.dot_tilde_assume!)(
            __context__,
            $(DynamicPPL.unwrap_right_left_vns)(
                $(DynamicPPL.check_tilde_rhs)($right), $(maybe_view(left)), $vn
            )...,
            __varinfo__,
        )
    )
end

const FloatOrArrayType = Type{<:Union{AbstractFloat,AbstractArray}}
hasmissing(T::Type{<:AbstractArray{TA}}) where {TA<:AbstractArray} = hasmissing(TA)
hasmissing(T::Type{<:AbstractArray{>:Missing}}) = true
hasmissing(T::Type) = false

"""
    build_output(modelinfo, linenumbernode)

Builds the output expression.
"""
function build_output(modelinfo, linenumbernode)
    ## Build the anonymous evaluator from the user-provided model definition.
    evaluatordef = deepcopy(modelinfo[:modeldef])

    # Add the internal arguments to the user-specified arguments (positional + keywords).
    evaluatordef[:args] = vcat(
        [
            :(__model__::$(DynamicPPL.Model)),
            :(__varinfo__::$(DynamicPPL.AbstractVarInfo)),
            :(__context__::$(DynamicPPL.AbstractContext)),
        ],
        modelinfo[:allargs_exprs],
    )

    # Delete the keyword arguments.
    evaluatordef[:kwargs] = []

    # Replace the user-provided function body with the version created by DynamicPPL.
    # We use `MacroTools.@q begin ... end` instead of regular `quote ... end` to ensure
    # that no new `LineNumberNode`s are added apart from the reference `linenumbernode`
    # to the call site
    evaluatordef[:body] = MacroTools.@q begin
        $(linenumbernode)
        $(modelinfo[:body])
    end

    ## Build the model function.

    # Extract the named tuple expression of all arguments and the default values.
    allargs_namedtuple = modelinfo[:allargs_namedtuple]
    defaults_namedtuple = modelinfo[:defaults_namedtuple]

    # Update the function body of the user-specified model.
    # We use `MacroTools.@q begin ... end` instead of regular `quote ... end` to ensure
    # that no new `LineNumberNode`s are added apart from the reference `linenumbernode`
    # to the call site
    modeldef = modelinfo[:modeldef]
    modeldef[:body] = MacroTools.@q begin
        $(linenumbernode)
        return $(DynamicPPL.Model)(
            $(QuoteNode(modeldef[:name])),
            $(modeldef[:name]),
            $allargs_namedtuple,
            $defaults_namedtuple,
        )
    end

    return MacroTools.@q begin
        $(MacroTools.combinedef(evaluatordef))
        $(Base).@__doc__ $(MacroTools.combinedef(modeldef))
    end
end

function warn_empty(body)
    if all(l -> isa(l, LineNumberNode), body.args)
        @warn("Model definition seems empty, still continue.")
    end
    return nothing
end

"""
    matchingvalue(sampler, vi, value)
    matchingvalue(context::AbstractContext, vi, value)

Convert the `value` to the correct type for the `sampler` or `context` and the `vi` object.

For a `context` that is _not_ a `SamplingContext`, we fall back to
`matchingvalue(SampleFromPrior(), vi, value)`.
"""
function matchingvalue(sampler, vi, value)
    T = typeof(value)
    if hasmissing(T)
        _value = convert(get_matching_type(sampler, vi, T), value)
        if _value === value
            return deepcopy(_value)
        else
            return _value
        end
    else
        return value
    end
end
function matchingvalue(sampler::AbstractSampler, vi, value::FloatOrArrayType)
    return get_matching_type(sampler, vi, value)
end

function matchingvalue(context::AbstractContext, vi, value)
    return matchingvalue(NodeTrait(matchingvalue, context), context, vi, value)
end
function matchingvalue(::IsLeaf, context::AbstractContext, vi, value)
    return matchingvalue(SampleFromPrior(), vi, value)
end
function matchingvalue(::IsParent, context::AbstractContext, vi, value)
    return matchingvalue(childcontext(context), vi, value)
end
function matchingvalue(context::SamplingContext, vi, value)
    return matchingvalue(context.sampler, vi, value)
end

"""
    get_matching_type(spl::AbstractSampler, vi, ::Type{T}) where {T}

Get the specialized version of type `T` for sampler `spl`.

For example, if `T === Float64` and `spl::Hamiltonian`, the matching type is
`eltype(vi[spl])`.
"""
get_matching_type(spl::AbstractSampler, vi, ::Type{T}) where {T} = T
function get_matching_type(spl::AbstractSampler, vi, ::Type{<:Union{Missing,AbstractFloat}})
    return Union{Missing,floatof(eltype(vi, spl))}
end
function get_matching_type(spl::AbstractSampler, vi, ::Type{<:AbstractFloat})
    return floatof(eltype(vi, spl))
end
function get_matching_type(spl::AbstractSampler, vi, ::Type{<:Array{T,N}}) where {T,N}
    return Array{get_matching_type(spl, vi, T),N}
end
function get_matching_type(spl::AbstractSampler, vi, ::Type{<:Array{T}}) where {T}
    return Array{get_matching_type(spl, vi, T)}
end

floatof(::Type{T}) where {T<:Real} = typeof(one(T) / one(T))
floatof(::Type) = Real # fallback if type inference failed<|MERGE_RESOLUTION|>--- conflicted
+++ resolved
@@ -84,17 +84,7 @@
 
 # If we're working with, say, a `Symbol`, then we're not going to `view`.
 maybe_view(x) = x
-<<<<<<< HEAD
-maybe_view(x::Expr) = :($(DynamicPPL.maybe_unwrap_view)(@views($x)))
-
-# If the result of a `view` is a zero-dim array then it's just a
-# single element. Likely the rest is expecting type `eltype(x)`, hence
-# we extract the value rather than passing the array.
-maybe_unwrap_view(x) = x
-maybe_unwrap_view(x::SubArray{<:Any,0}) = x[1]
-=======
 maybe_view(x::Expr) = :(@views($x))
->>>>>>> 86afffa9
 
 """
     isliteral(expr)
@@ -141,17 +131,10 @@
 This is used mainly to unwrap `NamedDist` distributions and adjust the indices of the
 variables.
 
-<<<<<<< HEAD
-# Examples
-```jldoctest; setup=:(using Distributions)
-julia> _, _, vns = DynamicPPL.unwrap_right_left_vns(MvNormal(1, 1.0), randn(1, 2), @varname(x)); vns[end]
-x[:,2]
-=======
 # Example
 ```jldoctest; setup=:(using Distributions, LinearAlgebra)
-julia> _, _, vns = DynamicPPL.unwrap_right_left_vns(MvNormal(ones(2), I), randn(2, 2), @varname(x)); string(vns[end])
-"x[:,2]"
->>>>>>> 86afffa9
+julia> _, _, vns = DynamicPPL.unwrap_right_left_vns(MvNormal(ones(2), I), randn(2, 2), @varname(x)); vns[end]
+x[:,2]
 
 julia> _, _, vns = DynamicPPL.unwrap_right_left_vns(Normal(), randn(1, 2), @varname(x)); vns[end]
 x[1,2]
