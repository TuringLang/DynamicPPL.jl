--- conflicted
+++ resolved
@@ -54,14 +54,10 @@
 
 function tilde_assume(context::PriorContext{<:NamedTuple}, right, vn, vi)
     if haskey(context.vars, getsym(vn))
-<<<<<<< HEAD
         vi = setindex!!(
-            vi, vectorize(right, _getindex(getfield(context.vars, getsym(vn)), inds)), vn
+            vi, vectorize(right, get(context.vars, vn)), vn
         )
-=======
-        vi[vn] = vectorize(right, get(context.vars, vn))
->>>>>>> 7a8ba7e4
-        settrans!(vi, false, vn)
+        vi = settrans!!(vi, false, vn)
     end
     return tilde_assume(PriorContext(), right, vn, vi)
 end
@@ -69,28 +65,16 @@
     rng::Random.AbstractRNG, context::PriorContext{<:NamedTuple}, sampler, right, vn, vi
 )
     if haskey(context.vars, getsym(vn))
-<<<<<<< HEAD
-        vi = setindex!!(
-            vi, vectorize(right, _getindex(getfield(context.vars, getsym(vn)), inds)), vn
-        )
-=======
-        vi[vn] = vectorize(right, get(context.vars, vn))
->>>>>>> 7a8ba7e4
-        settrans!(vi, false, vn)
+        vi = setindex!!(vi, vectorize(right, get(context.vars, vn)), vn)
+        vi = settrans!!(vi, false, vn)
     end
     return tilde_assume(rng, PriorContext(), sampler, right, vn, vi)
 end
 
 function tilde_assume(context::LikelihoodContext{<:NamedTuple}, right, vn, vi)
     if haskey(context.vars, getsym(vn))
-<<<<<<< HEAD
-        vi = setindex!!(
-            vi, vectorize(right, _getindex(getfield(context.vars, getsym(vn)), inds)), vn
-        )
-=======
-        vi[vn] = vectorize(right, get(context.vars, vn))
->>>>>>> 7a8ba7e4
-        settrans!(vi, false, vn)
+        vi = setindex!!(vi, vectorize(right, get(context.vars, vn)), vn)
+        vi = settrans!!(vi, false, vn)
     end
     return tilde_assume(LikelihoodContext(), right, vn, vi)
 end
@@ -103,14 +87,8 @@
     vi,
 )
     if haskey(context.vars, getsym(vn))
-<<<<<<< HEAD
-        vi = setindex!!(
-            vi, vectorize(right, _getindex(getfield(context.vars, getsym(vn)), inds)), vn
-        )
-=======
-        vi[vn] = vectorize(right, get(context.vars, vn))
->>>>>>> 7a8ba7e4
-        settrans!(vi, false, vn)
+        vi = setindex!!(vi, vectorize(right, get(context.vars, vn)), vn)
+        vi = settrans!!(vi, false, vn)
     end
     return tilde_assume(rng, LikelihoodContext(), sampler, right, vn, vi)
 end
@@ -129,11 +107,7 @@
 end
 
 """
-<<<<<<< HEAD
-    tilde_assume!!(context, right, vn, inds, vi)
-=======
-    tilde_assume!(context, right, vn, vi)
->>>>>>> 7a8ba7e4
+    tilde_assume!!(context, right, vn, vi)
 
 Handle assumed variables, e.g., `x ~ Normal()` (where `x` does occur in the model inputs),
 accumulate the log probability, and return the sampled value.
@@ -141,16 +115,9 @@
 By default, calls `tilde_assume(context, right, vn, vi)` and accumulates the log
 probability of `vi` with the returned value.
 """
-<<<<<<< HEAD
-function tilde_assume!!(context, right, vn, inds, vi)
-    value, logp, vi = tilde_assume(context, right, vn, inds, vi)
+function tilde_assume!!(context, right, vn, vi)
+    value, logp, vi = tilde_assume(context, right, vn, vi)
     return value, acclogp!!(vi, logp)
-=======
-function tilde_assume!(context, right, vn, vi)
-    value, logp = tilde_assume(context, right, vn, vi)
-    acclogp!(vi, logp)
-    return value
->>>>>>> 7a8ba7e4
 end
 
 # observe
@@ -191,11 +158,7 @@
 end
 
 """
-<<<<<<< HEAD
-    tilde_observe!!(context, right, left, vname, vinds, vi)
-=======
-    tilde_observe!(context, right, left, vname, vi)
->>>>>>> 7a8ba7e4
+    tilde_observe!!(context, right, left, vname, vi)
 
 Handle observed variables, e.g., `x ~ Normal()` (where `x` does occur in the model inputs),
 accumulate the log probability, and return the observed value.
@@ -203,13 +166,8 @@
 Falls back to `tilde_observe!!(context, right, left, vi)` ignoring the information about variable name
 and indices; if needed, these can be accessed through this function, though.
 """
-<<<<<<< HEAD
-function tilde_observe!!(context, right, left, vname, vinds, vi)
+function tilde_observe!!(context, right, left, vname, vi)
     return tilde_observe!!(context, right, left, vi)
-=======
-function tilde_observe!(context, right, left, vname, vi)
-    return tilde_observe!(context, right, left, vi)
->>>>>>> 7a8ba7e4
 end
 
 """
@@ -406,29 +364,18 @@
 end
 
 """
-<<<<<<< HEAD
-    dot_tilde_assume!!(context, right, left, vn, inds, vi)
-=======
-    dot_tilde_assume!(context, right, left, vn, vi)
->>>>>>> 7a8ba7e4
+    dot_tilde_assume!!(context, right, left, vn, vi)
 
 Handle broadcasted assumed variables, e.g., `x .~ MvNormal()` (where `x` does not occur in the
 model inputs), accumulate the log probability, and return the sampled value.
 
 Falls back to `dot_tilde_assume(context, right, left, vn, vi)`.
 """
-<<<<<<< HEAD
-function dot_tilde_assume!!(context, right, left, vn, inds, vi)
-    value, logp = dot_tilde_assume(context, right, left, vn, inds, vi)
+function dot_tilde_assume!!(context, right, left, vn, vi)
+    value, logp = dot_tilde_assume(context, right, left, vn, vi)
     # Mutation of `value` no longer occurs in main body, so we do it here.
     left .= value
     return value, acclogp!!(vi, logp)
-=======
-function dot_tilde_assume!(context, right, left, vn, vi)
-    value, logp = dot_tilde_assume(context, right, left, vn, vi)
-    acclogp!(vi, logp)
-    return value
->>>>>>> 7a8ba7e4
 end
 
 # `dot_assume`
@@ -626,11 +573,7 @@
 end
 
 """
-<<<<<<< HEAD
-    dot_tilde_observe!!(context, right, left, vname, vinds, vi)
-=======
-    dot_tilde_observe!(context, right, left, vname, vi)
->>>>>>> 7a8ba7e4
+    dot_tilde_observe!!(context, right, left, vname, vi)
 
 Handle broadcasted observed values, e.g., `x .~ MvNormal()` (where `x` does occur in the model inputs),
 accumulate the log probability, and return the observed value.
@@ -638,13 +581,8 @@
 Falls back to `dot_tilde_observe!!(context, right, left, vi)` ignoring the information about variable
 name and indices; if needed, these can be accessed through this function, though.
 """
-<<<<<<< HEAD
-function dot_tilde_observe!!(context, right, left, vn, inds, vi)
+function dot_tilde_observe!!(context, right, left, vn, vi)
     return dot_tilde_observe!!(context, right, left, vi)
-=======
-function dot_tilde_observe!(context, right, left, vn, vi)
-    return dot_tilde_observe!(context, right, left, vi)
->>>>>>> 7a8ba7e4
 end
 
 """
