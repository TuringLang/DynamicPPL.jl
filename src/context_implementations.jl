--- conflicted
+++ resolved
@@ -257,388 +257,4 @@
 function observe(right::Distribution, left, vi)
     increment_num_produce!(vi)
     return Distributions.loglikelihood(right, left), vi
-<<<<<<< HEAD
-=======
-end
-
-# .~ functions
-
-# assume
-"""
-    dot_tilde_assume(context::SamplingContext, right, left, vn, vi)
-
-Handle broadcasted assumed variables, e.g., `x .~ MvNormal()` (where `x` does not occur in the
-model inputs), accumulate the log probability, and return the sampled value for a context
-associated with a sampler.
-
-Falls back to
-```julia
-dot_tilde_assume(context.rng, context.context, context.sampler, right, left, vn, vi)
-```
-"""
-function dot_tilde_assume(context::SamplingContext, right, left, vn, vi)
-    return dot_tilde_assume(
-        context.rng, context.context, context.sampler, right, left, vn, vi
-    )
-end
-
-# `DefaultContext`
-function dot_tilde_assume(context::AbstractContext, args...)
-    return dot_tilde_assume(NodeTrait(dot_tilde_assume, context), context, args...)
-end
-function dot_tilde_assume(rng::Random.AbstractRNG, context::AbstractContext, args...)
-    return dot_tilde_assume(NodeTrait(dot_tilde_assume, context), rng, context, args...)
-end
-
-function dot_tilde_assume(::IsLeaf, ::AbstractContext, right, left, vns, vi)
-    return dot_assume(right, left, vns, vi)
-end
-function dot_tilde_assume(::IsLeaf, rng, ::AbstractContext, sampler, right, left, vns, vi)
-    return dot_assume(rng, sampler, right, vns, left, vi)
-end
-
-function dot_tilde_assume(::IsParent, context::AbstractContext, args...)
-    return dot_tilde_assume(childcontext(context), args...)
-end
-function dot_tilde_assume(::IsParent, rng, context::AbstractContext, args...)
-    return dot_tilde_assume(rng, childcontext(context), args...)
-end
-
-function dot_tilde_assume(
-    rng::Random.AbstractRNG, ::DefaultContext, sampler, right, left, vns, vi
-)
-    return dot_assume(rng, sampler, right, vns, left, vi)
-end
-
-# `LikelihoodContext`
-function dot_tilde_assume(context::LikelihoodContext, right, left, vn, vi)
-    return dot_assume(nodist(right), left, vn, vi)
-end
-function dot_tilde_assume(
-    rng::Random.AbstractRNG, context::LikelihoodContext, sampler, right, left, vn, vi
-)
-    return dot_assume(rng, sampler, nodist(right), vn, left, vi)
-end
-
-# `PrefixContext`
-function dot_tilde_assume(context::PrefixContext, right, left, vn, vi)
-    return dot_tilde_assume(context.context, right, left, prefix.(Ref(context), vn), vi)
-end
-
-function dot_tilde_assume(
-    rng::Random.AbstractRNG, context::PrefixContext, sampler, right, left, vn, vi
-)
-    return dot_tilde_assume(
-        rng, context.context, sampler, right, left, prefix.(Ref(context), vn), vi
-    )
-end
-
-"""
-    dot_tilde_assume!!(context, right, left, vn, vi)
-
-Handle broadcasted assumed variables, e.g., `x .~ MvNormal()` (where `x` does not occur in the
-model inputs), accumulate the log probability, and return the sampled value and updated `vi`.
-
-Falls back to `dot_tilde_assume(context, right, left, vn, vi)`.
-"""
-function dot_tilde_assume!!(context, right, left, vn, vi)
-    is_rhs_model(right) && throw(
-        ArgumentError(
-            "`.~` with a model on the right-hand side is not supported; please use `~`"
-        ),
-    )
-    value, logp, vi = dot_tilde_assume(context, right, left, vn, vi)
-    return value, acclogp_assume!!(context, vi, logp)
-end
-
-# `dot_assume`
-function dot_assume(
-    dist::MultivariateDistribution,
-    var::AbstractMatrix,
-    vns::AbstractVector{<:VarName},
-    vi::AbstractVarInfo,
-)
-    @assert length(dist) == size(var, 1) "dimensionality of `var` ($(size(var, 1))) is incompatible with dimensionality of `dist` $(length(dist))"
-    # NOTE: We cannot work with `var` here because we might have a model of the form
-    #
-    #     m = Vector{Float64}(undef, n)
-    #     m .~ Normal()
-    #
-    # in which case `var` will have `undef` elements, even if `m` is present in `vi`.
-    r = vi[vns, dist]
-    lp = sum(zip(vns, eachcol(r))) do (vn, ri)
-        return Bijectors.logpdf_with_trans(dist, ri, istrans(vi, vn))
-    end
-    return r, lp, vi
-end
-
-function dot_assume(
-    rng,
-    spl::Union{SampleFromPrior,SampleFromUniform},
-    dist::MultivariateDistribution,
-    vns::AbstractVector{<:VarName},
-    var::AbstractMatrix,
-    vi::AbstractVarInfo,
-)
-    @assert length(dist) == size(var, 1)
-    r = get_and_set_val!(rng, vi, vns, dist, spl)
-    lp = sum(Bijectors.logpdf_with_trans(dist, r, istrans(vi, vns[1])))
-    return r, lp, vi
-end
-
-function dot_assume(
-    dist::Distribution, var::AbstractArray, vns::AbstractArray{<:VarName}, vi
-)
-    r = getindex.((vi,), vns, (dist,))
-    lp = sum(Bijectors.logpdf_with_trans.((dist,), r, istrans.((vi,), vns)))
-    return r, lp, vi
-end
-
-function dot_assume(
-    dists::AbstractArray{<:Distribution},
-    var::AbstractArray,
-    vns::AbstractArray{<:VarName},
-    vi,
-)
-    r = getindex.((vi,), vns, dists)
-    lp = sum(Bijectors.logpdf_with_trans.(dists, r, istrans.((vi,), vns)))
-    return r, lp, vi
-end
-
-function dot_assume(
-    rng,
-    spl::Union{SampleFromPrior,SampleFromUniform},
-    dists::Union{Distribution,AbstractArray{<:Distribution}},
-    vns::AbstractArray{<:VarName},
-    var::AbstractArray,
-    vi::AbstractVarInfo,
-)
-    r = get_and_set_val!(rng, vi, vns, dists, spl)
-    # Make sure `r` is not a matrix for multivariate distributions
-    lp = sum(Bijectors.logpdf_with_trans.(dists, r, istrans.((vi,), vns)))
-    return r, lp, vi
-end
-function dot_assume(rng, spl::Sampler, ::Any, ::AbstractArray{<:VarName}, ::Any, ::Any)
-    return error(
-        "[DynamicPPL] $(alg_str(spl)) doesn't support vectorizing assume statement"
-    )
-end
-
-# HACK: These methods are only used in the `get_and_set_val!` methods below.
-# FIXME: Remove these.
-function _link_broadcast_new(vi, vn, dist, r)
-    b = to_linked_internal_transform(vi, vn, dist)
-    return b(r)
-end
-
-function _maybe_invlink_broadcast(vi, vn, dist)
-    xvec = getindex_internal(vi, vn)
-    b = from_maybe_linked_internal_transform(vi, vn, dist)
-    return b(xvec)
-end
-
-function get_and_set_val!(
-    rng,
-    vi::VarInfoOrThreadSafeVarInfo,
-    vns::AbstractVector{<:VarName},
-    dist::MultivariateDistribution,
-    spl::Union{SampleFromPrior,SampleFromUniform},
-)
-    n = length(vns)
-    if haskey(vi, vns[1])
-        # Always overwrite the parameters with new ones for `SampleFromUniform`.
-        if spl isa SampleFromUniform || is_flagged(vi, vns[1], "del")
-            # TODO(mhauru) Is it important to unset the flag here? The `true` allows us
-            # to ignore the fact that for VarNamedVector this does nothing, but I'm unsure if
-            # that's okay.
-            unset_flag!(vi, vns[1], "del", true)
-            r = init(rng, dist, spl, n)
-            for i in 1:n
-                vn = vns[i]
-                f_link_maybe = to_maybe_linked_internal_transform(vi, vn, dist)
-                setindex!!(vi, f_link_maybe(r[:, i]), vn)
-                setorder!(vi, vn, get_num_produce(vi))
-            end
-        else
-            r = vi[vns, dist]
-        end
-    else
-        r = init(rng, dist, spl, n)
-        for i in 1:n
-            vn = vns[i]
-            if istrans(vi)
-                ri_linked = _link_broadcast_new(vi, vn, dist, r[:, i])
-                push!!(vi, vn, ri_linked, dist)
-                # `push!!` sets the trans-flag to `false` by default.
-                settrans!!(vi, true, vn)
-            else
-                push!!(vi, vn, r[:, i], dist)
-            end
-        end
-    end
-    return r
-end
-
-function get_and_set_val!(
-    rng,
-    vi::VarInfoOrThreadSafeVarInfo,
-    vns::AbstractArray{<:VarName},
-    dists::Union{Distribution,AbstractArray{<:Distribution}},
-    spl::Union{SampleFromPrior,SampleFromUniform},
-)
-    if haskey(vi, vns[1])
-        # Always overwrite the parameters with new ones for `SampleFromUniform`.
-        if spl isa SampleFromUniform || is_flagged(vi, vns[1], "del")
-            # TODO(mhauru) Is it important to unset the flag here? The `true` allows us
-            # to ignore the fact that for VarNamedVector this does nothing, but I'm unsure if
-            # that's okay.
-            unset_flag!(vi, vns[1], "del", true)
-            f = (vn, dist) -> init(rng, dist, spl)
-            r = f.(vns, dists)
-            for i in eachindex(vns)
-                vn = vns[i]
-                dist = dists isa AbstractArray ? dists[i] : dists
-                f_link_maybe = to_maybe_linked_internal_transform(vi, vn, dist)
-                setindex!!(vi, f_link_maybe(r[i]), vn)
-                setorder!(vi, vn, get_num_produce(vi))
-            end
-        else
-            rs = _maybe_invlink_broadcast.((vi,), vns, dists)
-            r = reshape(rs, size(vns))
-        end
-    else
-        f = (vn, dist) -> init(rng, dist, spl)
-        r = f.(vns, dists)
-        # TODO: This will inefficient since it will allocate an entire vector.
-        # We could either:
-        # 1. Figure out the broadcast size and use a `foreach`.
-        # 2. Define an anonymous function which returns `nothing`, which
-        #    we then broadcast. This will allocate a vector of `nothing` though.
-        if istrans(vi)
-            push!!.((vi,), vns, _link_broadcast_new.((vi,), vns, dists, r), dists)
-            # NOTE: Need to add the correction.
-            # FIXME: This is not great.
-            acclogp!!(vi, sum(logabsdetjac.(link_transform.(dists), r)))
-            # `push!!` sets the trans-flag to `false` by default.
-            settrans!!.((vi,), true, vns)
-        else
-            push!!.((vi,), vns, r, dists)
-        end
-    end
-    return r
-end
-
-function set_val!(
-    vi::VarInfoOrThreadSafeVarInfo,
-    vns::AbstractVector{<:VarName},
-    dist::MultivariateDistribution,
-    val::AbstractMatrix,
-)
-    @assert size(val, 2) == length(vns)
-    foreach(enumerate(vns)) do (i, vn)
-        setindex!!(vi, val[:, i], vn)
-    end
-    return val
-end
-function set_val!(
-    vi::VarInfoOrThreadSafeVarInfo,
-    vns::AbstractArray{<:VarName},
-    dists::Union{Distribution,AbstractArray{<:Distribution}},
-    val::AbstractArray,
-)
-    @assert size(val) == size(vns)
-    foreach(CartesianIndices(val)) do ind
-        setindex!!(vi, tovec(val[ind]), vns[ind])
-    end
-    return val
-end
-
-# observe
-"""
-    dot_tilde_observe(context::SamplingContext, right, left, vi)
-
-Handle broadcasted observed constants, e.g., `[1.0] .~ MvNormal()`, accumulate the log
-probability, and return the observed value for a context associated with a sampler.
-
-Falls back to `dot_tilde_observe(context.context, context.sampler, right, left, vi)`.
-"""
-function dot_tilde_observe(context::SamplingContext, right, left, vi)
-    return dot_tilde_observe(context.context, context.sampler, right, left, vi)
-end
-
-# Leaf contexts
-function dot_tilde_observe(context::AbstractContext, args...)
-    return dot_tilde_observe(NodeTrait(tilde_observe, context), context, args...)
-end
-dot_tilde_observe(::IsLeaf, ::AbstractContext, args...) = dot_observe(args...)
-function dot_tilde_observe(::IsParent, context::AbstractContext, args...)
-    return dot_tilde_observe(childcontext(context), args...)
-end
-
-dot_tilde_observe(::PriorContext, right, left, vi) = 0, vi
-dot_tilde_observe(::PriorContext, sampler, right, left, vi) = 0, vi
-
-# `MiniBatchContext`
-function dot_tilde_observe(context::MiniBatchContext, right, left, vi)
-    logp, vi = dot_tilde_observe(context.context, right, left, vi)
-    return context.loglike_scalar * logp, vi
-end
-
-# `PrefixContext`
-function dot_tilde_observe(context::PrefixContext, right, left, vi)
-    return dot_tilde_observe(context.context, right, left, vi)
-end
-
-"""
-    dot_tilde_observe!!(context, right, left, vname, vi)
-
-Handle broadcasted observed values, e.g., `x .~ MvNormal()` (where `x` does occur in the model inputs),
-accumulate the log probability, and return the observed value and updated `vi`.
-
-Falls back to `dot_tilde_observe!!(context, right, left, vi)` ignoring the information about variable
-name and indices; if needed, these can be accessed through this function, though.
-"""
-function dot_tilde_observe!!(context, right, left, vn, vi)
-    is_rhs_model(right) && throw(
-        ArgumentError(
-            "`~` with a model on the right-hand side of an observe statement is not supported",
-        ),
-    )
-    return dot_tilde_observe!!(context, right, left, vi)
-end
-
-"""
-    dot_tilde_observe!!(context, right, left, vi)
-
-Handle broadcasted observed constants, e.g., `[1.0] .~ MvNormal()`, accumulate the log
-probability, and return the observed value and updated `vi`.
-
-Falls back to `dot_tilde_observe(context, right, left, vi)`.
-"""
-function dot_tilde_observe!!(context, right, left, vi)
-    is_rhs_model(right) && throw(
-        ArgumentError(
-            "`~` with a model on the right-hand side of an observe statement is not supported",
-        ),
-    )
-    logp, vi = dot_tilde_observe(context, right, left, vi)
-    return left, acclogp_observe!!(context, vi, logp)
-end
-
-# Falls back to non-sampler definition.
-function dot_observe(::AbstractSampler, dist, value, vi)
-    return dot_observe(dist, value, vi)
-end
-function dot_observe(dist::MultivariateDistribution, value::AbstractMatrix, vi)
-    increment_num_produce!(vi)
-    return Distributions.loglikelihood(dist, value), vi
-end
-function dot_observe(dists::Distribution, value::AbstractArray, vi)
-    increment_num_produce!(vi)
-    return Distributions.loglikelihood(dists, value), vi
-end
-function dot_observe(dists::AbstractArray{<:Distribution}, value::AbstractArray, vi)
-    increment_num_produce!(vi)
-    return sum(Distributions.loglikelihood.(dists, value)), vi
->>>>>>> 4b9665a7
 end