using Distributions:
    UnivariateDistribution, MultivariateDistribution, MatrixDistribution, Distribution

const AMBIGUITY_MSG =
    "Ambiguous `LHS .~ RHS` or `@. LHS ~ RHS` syntax. The broadcasting " *
    "can either be column-wise following the convention of Distributions.jl or " *
    "element-wise following Julia's general broadcasting semantics. Please make sure " *
    "that the element type of `LHS` is not a supertype of the support type of " *
    "`AbstractVector` to eliminate ambiguity."

alg_str(spl::Sampler) = string(nameof(typeof(spl.alg)))

# utility funcs for querying sampler information
require_gradient(spl::Sampler) = false
require_particles(spl::Sampler) = false

_getindex(x, inds::Tuple) = _getindex(Base.maybeview(x, first(inds)...), Base.tail(inds))
_getindex(x, inds::Tuple{}) = x
_getvalue(x, vn::VarName{sym}) where {sym} = _getindex(getproperty(x, sym), vn.indexing)
function _getvalue(x, vns::AbstractVector{<:VarName{sym}}) where {sym}
    val = getproperty(x, sym)

    # This should work with both cartesian and linear indexing.
    return map(vns) do vn
        _getindex(val, vn)
    end
end

# assume
"""
    tilde_assume(context::SamplingContext, right, vn, inds, vi)

Handle assumed variables, e.g., `x ~ Normal()` (where `x` does occur in the model inputs),
accumulate the log probability, and return the sampled value with a context associated
with a sampler.

Falls back to
```julia
tilde_assume(context.rng, context.context, context.sampler, right, vn, inds, vi)
```
"""
function tilde_assume(context::SamplingContext, right, vn, inds, vi)
    return tilde_assume(context.rng, context.context, context.sampler, right, vn, inds, vi)
end

# Leaf contexts
function tilde_assume(context::AbstractContext, args...)
    return tilde_assume(NodeTrait(tilde_assume, context), context, args...)
end
function tilde_assume(::IsLeaf, context::AbstractContext, right, vn, vinds, vi)
    return assume(right, vn, vi)
end
function tilde_assume(::IsParent, context::AbstractContext, args...)
    return tilde_assume(childcontext(context), args...)
end

function tilde_assume(rng, context::AbstractContext, args...)
    return tilde_assume(NodeTrait(tilde_assume, context), rng, context, args...)
end
function tilde_assume(
    ::IsLeaf, rng, context::AbstractContext, sampler, right, vn, vinds, vi
)
    return assume(rng, sampler, right, vn, vi)
end
function tilde_assume(::IsParent, rng, context::AbstractContext, args...)
    return tilde_assume(rng, childcontext(context), args...)
end

function tilde_assume(context::PriorContext{<:NamedTuple}, right, vn, inds, vi)
    if haskey(context.vars, getsym(vn))
        vi[vn] = vectorize(right, _getindex(getfield(context.vars, getsym(vn)), inds))
        settrans!(vi, false, vn)
    end
    return tilde_assume(PriorContext(), right, vn, inds, vi)
end
function tilde_assume(
    rng::Random.AbstractRNG,
    context::PriorContext{<:NamedTuple},
    sampler,
    right,
    vn,
    inds,
    vi,
)
    if haskey(context.vars, getsym(vn))
        vi[vn] = vectorize(right, _getindex(getfield(context.vars, getsym(vn)), inds))
        settrans!(vi, false, vn)
    end
    return tilde_assume(rng, PriorContext(), sampler, right, vn, inds, vi)
end

function tilde_assume(context::LikelihoodContext{<:NamedTuple}, right, vn, inds, vi)
    if haskey(context.vars, getsym(vn))
        vi[vn] = vectorize(right, _getindex(getfield(context.vars, getsym(vn)), inds))
        settrans!(vi, false, vn)
    end
    return tilde_assume(LikelihoodContext(), right, vn, inds, vi)
end
function tilde_assume(
    rng::Random.AbstractRNG,
    context::LikelihoodContext{<:NamedTuple},
    sampler,
    right,
    vn,
    inds,
    vi,
)
    if haskey(context.vars, getsym(vn))
        vi[vn] = vectorize(right, _getindex(getfield(context.vars, getsym(vn)), inds))
        settrans!(vi, false, vn)
    end
    return tilde_assume(rng, LikelihoodContext(), sampler, right, vn, inds, vi)
end
function tilde_assume(::LikelihoodContext, right, vn, inds, vi)
    return assume(NoDist(right), vn, vi)
end
function tilde_assume(
    rng::Random.AbstractRNG, ::LikelihoodContext, sampler, right, vn, inds, vi
)
    return assume(rng, sampler, NoDist(right), vn, vi)
end

function tilde_assume(context::PrefixContext, right, vn, inds, vi)
    return tilde_assume(context.context, right, prefix(context, vn), inds, vi)
end
function tilde_assume(rng, context::PrefixContext, sampler, right, vn, inds, vi)
    return tilde_assume(rng, context.context, sampler, right, prefix(context, vn), inds, vi)
end

"""
    tilde_assume!(context, right, vn, inds, vi)

Handle assumed variables, e.g., `x ~ Normal()` (where `x` does occur in the model inputs),
accumulate the log probability, and return the sampled value.

By default, calls `tilde_assume(context, right, vn, inds, vi)` and accumulates the log
probability of `vi` with the returned value.
"""
function tilde_assume!(context, right, vn, inds, vi)
    value, logp = tilde_assume(context, right, vn, inds, vi)
    acclogp!(vi, logp)
    return value
end

# observe
"""
    tilde_observe(context::SamplingContext, right, left, vname, vinds, vi)

Handle observed variables with a `context` associated with a sampler.

Falls back to
```julia
tilde_observe(context.rng, context.context, context.sampler, right, left, vname, vinds, vi)
```
"""
function tilde_observe(context::SamplingContext, right, left, vname, vinds, vi)
    return tilde_observe(
        context.rng, context.context, context.sampler, right, left, vname, vinds, vi
    )
end

"""
    tilde_observe(context::SamplingContext, right, left, vi)

Handle observed constants with a `context` associated with a sampler.

Falls back to `tilde_observe(context.context, context.sampler, right, left, vi)`.
"""
function tilde_observe(context::SamplingContext, right, left, vi)
    return tilde_observe(context.context, context.sampler, right, left, vi)
end

# Leaf contexts
<<<<<<< HEAD
# TODO: Should we maybe not do `args...` here but instead be explicit?
# Could help avoid stealthy bugs.
=======
>>>>>>> 14beaa7a
function tilde_observe(context::AbstractContext, args...)
    return tilde_observe(NodeTrait(tilde_observe, context), context, args...)
end
tilde_observe(::IsLeaf, context::AbstractContext, args...) = observe(args...)
function tilde_observe(::IsParent, context::AbstractContext, args...)
    return tilde_observe(childcontext(context), args...)
end

tilde_observe(::PriorContext, right, left, vi) = 0
tilde_observe(::PriorContext, sampler, right, left, vi) = 0

# `MiniBatchContext`
function tilde_observe(context::MiniBatchContext, right, left, vi)
    return context.loglike_scalar * tilde_observe(context.context, right, left, vi)
end
function tilde_observe(context::MiniBatchContext, sampler, right, left, vi)
    return context.loglike_scalar *
           tilde_observe(context.context, sampler, right, left, vname, vi)
end

# `PrefixContext`
<<<<<<< HEAD
function tilde_observe(context::PrefixContext, right, left, vi)
    return tilde_observe(context.context, right, left, vi)
=======
function tilde_observe(context::PrefixContext, right, left, vname, vi)
    return tilde_observe(context.context, right, left, prefix(context, vname), vi)
>>>>>>> 14beaa7a
end

"""
    tilde_observe!(context, right, left, vname, vinds, vi)

Handle observed variables, e.g., `x ~ Normal()` (where `x` does occur in the model inputs),
accumulate the log probability, and return the observed value.

Falls back to `tilde_observe!(context, right, left, vi)` ignoring the information about variable name
and indices; if needed, these can be accessed through this function, though.
"""
function tilde_observe!(context, right, left, vname, vinds, vi)
    return tilde_observe!(context, right, left, vi)
end

"""
    tilde_observe(context, right, left, vi)

Handle observed constants, e.g., `1.0 ~ Normal()`, accumulate the log probability, and
return the observed value.

By default, calls `tilde_observe(context, right, left, vi)` and accumulates the log
probability of `vi` with the returned value.
"""
function tilde_observe!(context, right, left, vi)
    logp = tilde_observe(context, right, left, vi)
    acclogp!(vi, logp)
    return left
end

function assume(rng, spl::Sampler, dist)
    return error("DynamicPPL.assume: unmanaged inference algorithm: $(typeof(spl))")
end

function observe(spl::Sampler, weight)
    return error("DynamicPPL.observe: unmanaged inference algorithm: $(typeof(spl))")
end

# fallback without sampler
function assume(dist::Distribution, vn::VarName, vi)
    r = vi[vn]
    return r, Bijectors.logpdf_with_trans(dist, r, istrans(vi, vn))
end

# SampleFromPrior and SampleFromUniform
function assume(
    rng::Random.AbstractRNG,
    sampler::Union{SampleFromPrior,SampleFromUniform},
    dist::Distribution,
    vn::VarName,
    vi,
)
    if haskey(vi, vn)
        # Always overwrite the parameters with new ones for `SampleFromUniform`.
        if sampler isa SampleFromUniform || is_flagged(vi, vn, "del")
            unset_flag!(vi, vn, "del")
            r = init(rng, dist, sampler)
            vi[vn] = vectorize(dist, r)
            settrans!(vi, false, vn)
            setorder!(vi, vn, get_num_produce(vi))
        else
            r = vi[vn]
        end
    else
        r = init(rng, dist, sampler)
        push!(vi, vn, r, dist, sampler)
        settrans!(vi, false, vn)
    end

    return r, Bijectors.logpdf_with_trans(dist, r, istrans(vi, vn))
end

# default fallback (used e.g. by `SampleFromPrior` and `SampleUniform`)
observe(sampler::AbstractSampler, right, left, vi) = observe(right, left, vi)
function observe(right::Distribution, left, vi)
    increment_num_produce!(vi)
    return Distributions.loglikelihood(right, left)
end

# .~ functions

# assume
"""
    dot_tilde_assume(context::SamplingContext, right, left, vn, inds, vi)

Handle broadcasted assumed variables, e.g., `x .~ MvNormal()` (where `x` does not occur in the
model inputs), accumulate the log probability, and return the sampled value for a context
associated with a sampler.

Falls back to
```julia
dot_tilde_assume(context.rng, context.context, context.sampler, right, left, vn, inds, vi)
```
"""
function dot_tilde_assume(context::SamplingContext, right, left, vn, inds, vi)
    return dot_tilde_assume(
        context.rng, context.context, context.sampler, right, left, vn, inds, vi
    )
end

# `DefaultContext`
function dot_tilde_assume(context::AbstractContext, args...)
    return dot_tilde_assume(NodeTrait(dot_tilde_assume, context), context, args...)
end
function dot_tilde_assume(rng, context::AbstractContext, args...)
    return dot_tilde_assume(rng, NodeTrait(dot_tilde_assume, context), context, args...)
end

function dot_tilde_assume(::IsLeaf, ::AbstractContext, right, left, vns, inds, vi)
    return dot_assume(right, left, vns, vi)
end
function dot_tilde_assume(
    ::IsLeaf, rng, ::AbstractContext, sampler, right, left, vns, inds, vi
)
    return dot_assume(rng, sampler, right, vns, left, vi)
end

function dot_tilde_assume(::IsParent, context::AbstractContext, args...)
    return dot_tilde_assume(childcontext(context), args...)
end
function dot_tilde_assume(rng, ::IsParent, context::AbstractContext, args...)
    return dot_tilde_assume(rng, childcontext(context), args...)
end

function dot_tilde_assume(rng, ::DefaultContext, sampler, right, left, vns, inds, vi)
    return dot_assume(rng, sampler, right, vns, left, vi)
end

# `LikelihoodContext`
function dot_tilde_assume(
    context::LikelihoodContext{<:NamedTuple}, right, left, vn, inds, vi
)
    return if haskey(context.vars, getsym(vn))
        var = _getindex(getfield(context.vars, getsym(vn)), inds)
        _right, _left, _vns = unwrap_right_left_vns(right, var, vn)
        set_val!(vi, _vns, _right, _left)
        settrans!.(Ref(vi), false, _vns)
        dot_tilde_assume(LikelihoodContext(), _right, _left, _vns, inds, vi)
    else
        dot_tilde_assume(LikelihoodContext(), right, left, vn, inds, vi)
    end
end
function dot_tilde_assume(
    rng::Random.AbstractRNG,
    context::LikelihoodContext{<:NamedTuple},
    sampler,
    right,
    left,
    vn,
    inds,
    vi,
)
    return if haskey(context.vars, getsym(vn))
        var = _getindex(getfield(context.vars, getsym(vn)), inds)
        _right, _left, _vns = unwrap_right_left_vns(right, var, vn)
        set_val!(vi, _vns, _right, _left)
        settrans!.(Ref(vi), false, _vns)
        dot_tilde_assume(rng, LikelihoodContext(), sampler, _right, _left, _vns, inds, vi)
    else
        dot_tilde_assume(rng, LikelihoodContext(), sampler, right, left, vn, inds, vi)
    end
end
function dot_tilde_assume(context::LikelihoodContext, right, left, vn, inds, vi)
    return dot_assume(NoDist.(right), left, vn, vi)
end
function dot_tilde_assume(
    rng::Random.AbstractRNG, context::LikelihoodContext, sampler, right, left, vn, inds, vi
)
    return dot_assume(rng, sampler, NoDist.(right), vn, left, vi)
end

# `PriorContext`
function dot_tilde_assume(context::PriorContext{<:NamedTuple}, right, left, vn, inds, vi)
    return if haskey(context.vars, getsym(vn))
        var = _getindex(getfield(context.vars, getsym(vn)), inds)
        _right, _left, _vns = unwrap_right_left_vns(right, var, vn)
        set_val!(vi, _vns, _right, _left)
        settrans!.(Ref(vi), false, _vns)
        dot_tilde_assume(PriorContext(), _right, _left, _vns, inds, vi)
    else
        dot_tilde_assume(PriorContext(), right, left, vn, inds, vi)
    end
end
function dot_tilde_assume(
    rng::Random.AbstractRNG,
    context::PriorContext{<:NamedTuple},
    sampler,
    right,
    left,
    vn,
    inds,
    vi,
)
    return if haskey(context.vars, getsym(vn))
        var = _getindex(getfield(context.vars, getsym(vn)), inds)
        _right, _left, _vns = unwrap_right_left_vns(right, var, vn)
        set_val!(vi, _vns, _right, _left)
        settrans!.(Ref(vi), false, _vns)
        dot_tilde_assume(rng, PriorContext(), sampler, _right, _left, _vns, inds, vi)
    else
        dot_tilde_assume(rng, PriorContext(), sampler, right, left, vn, inds, vi)
    end
end

# `PrefixContext`
function dot_tilde_assume(context::PrefixContext, right, left, vn, inds, vi)
    return dot_tilde_assume(context.context, right, prefix.(Ref(context), vn), inds, vi)
end

function dot_tilde_assume(rng, context::PrefixContext, sampler, right, left, vn, inds, vi)
    return dot_tilde_assume(
        rng, context.context, sampler, right, prefix.(Ref(context), vn), inds, vi
    )
end

"""
    dot_tilde_assume!(context, right, left, vn, inds, vi)

Handle broadcasted assumed variables, e.g., `x .~ MvNormal()` (where `x` does not occur in the
model inputs), accumulate the log probability, and return the sampled value.

Falls back to `dot_tilde_assume(context, right, left, vn, inds, vi)`.
"""
function dot_tilde_assume!(context, right, left, vn, inds, vi)
    value, logp = dot_tilde_assume(context, right, left, vn, inds, vi)
    acclogp!(vi, logp)
    return value
end

# `dot_assume`
function dot_assume(
    dist::MultivariateDistribution, var::AbstractMatrix, vns::AbstractVector{<:VarName}, vi
)
    @assert length(dist) == size(var, 1)
    # NOTE: We cannot work with `var` here because we might have a model of the form
    #
    #     m = Vector{Float64}(undef, n)
    #     m .~ Normal()
    #
    # in which case `var` will have `undef` elements, even if `m` is present in `vi`.
    r = vi[vns]
    lp = sum(zip(vns, eachcol(r))) do vn, ri
        return Bijectors.logpdf_with_trans(dist, ri, istrans(vi, vn))
    end
    return r, lp
end

function dot_assume(
    rng,
    spl::Union{SampleFromPrior,SampleFromUniform},
    dist::MultivariateDistribution,
    vns::AbstractVector{<:VarName},
    var::AbstractMatrix,
    vi,
)
    @assert length(dist) == size(var, 1)
    r = get_and_set_val!(rng, vi, vns, dist, spl)
    lp = sum(Bijectors.logpdf_with_trans(dist, r, istrans(vi, vns[1])))
    return r, lp
end

function dot_assume(
    dists::Union{Distribution,AbstractArray{<:Distribution}},
    var::AbstractArray,
    vns::AbstractArray{<:VarName},
    vi,
)
    # NOTE: We cannot work with `var` here because we might have a model of the form
    #
    #     m = Vector{Float64}(undef, n)
    #     m .~ Normal()
    #
    # in which case `var` will have `undef` elements, even if `m` is present in `vi`.
    r = reshape(vi[vec(vns)], size(vns))
    lp = sum(Bijectors.logpdf_with_trans.(dists, r, istrans(vi, vns[1])))
    return r, lp
end

function dot_assume(
    rng,
    spl::Union{SampleFromPrior,SampleFromUniform},
    dists::Union{Distribution,AbstractArray{<:Distribution}},
    vns::AbstractArray{<:VarName},
    var::AbstractArray,
    vi,
)
    r = get_and_set_val!(rng, vi, vns, dists, spl)
    # Make sure `r` is not a matrix for multivariate distributions
    lp = sum(Bijectors.logpdf_with_trans.(dists, r, istrans(vi, vns[1])))
    return r, lp
end
function dot_assume(rng, spl::Sampler, ::Any, ::AbstractArray{<:VarName}, ::Any, ::Any)
    return error(
        "[DynamicPPL] $(alg_str(spl)) doesn't support vectorizing assume statement"
    )
end

function get_and_set_val!(
    rng,
    vi,
    vns::AbstractVector{<:VarName},
    dist::MultivariateDistribution,
    spl::Union{SampleFromPrior,SampleFromUniform},
)
    n = length(vns)
    if haskey(vi, vns[1])
        # Always overwrite the parameters with new ones for `SampleFromUniform`.
        if spl isa SampleFromUniform || is_flagged(vi, vns[1], "del")
            unset_flag!(vi, vns[1], "del")
            r = init(rng, dist, spl, n)
            for i in 1:n
                vn = vns[i]
                vi[vn] = vectorize(dist, r[:, i])
                settrans!(vi, false, vn)
                setorder!(vi, vn, get_num_produce(vi))
            end
        else
            r = vi[vns]
        end
    else
        r = init(rng, dist, spl, n)
        for i in 1:n
            vn = vns[i]
            push!(vi, vn, r[:, i], dist, spl)
            settrans!(vi, false, vn)
        end
    end
    return r
end

function get_and_set_val!(
    rng,
    vi,
    vns::AbstractArray{<:VarName},
    dists::Union{Distribution,AbstractArray{<:Distribution}},
    spl::Union{SampleFromPrior,SampleFromUniform},
)
    if haskey(vi, vns[1])
        # Always overwrite the parameters with new ones for `SampleFromUniform`.
        if spl isa SampleFromUniform || is_flagged(vi, vns[1], "del")
            unset_flag!(vi, vns[1], "del")
            f = (vn, dist) -> init(rng, dist, spl)
            r = f.(vns, dists)
            for i in eachindex(vns)
                vn = vns[i]
                dist = dists isa AbstractArray ? dists[i] : dists
                vi[vn] = vectorize(dist, r[i])
                settrans!(vi, false, vn)
                setorder!(vi, vn, get_num_produce(vi))
            end
        else
            r = reshape(vi[vec(vns)], size(vns))
        end
    else
        f = (vn, dist) -> init(rng, dist, spl)
        r = f.(vns, dists)
        push!.(Ref(vi), vns, r, dists, Ref(spl))
        settrans!.(Ref(vi), false, vns)
    end
    return r
end

function set_val!(
    vi, vns::AbstractVector{<:VarName}, dist::MultivariateDistribution, val::AbstractMatrix
)
    @assert size(val, 2) == length(vns)
    foreach(enumerate(vns)) do (i, vn)
        vi[vn] = val[:, i]
    end
    return val
end
function set_val!(
    vi,
    vns::AbstractArray{<:VarName},
    dists::Union{Distribution,AbstractArray{<:Distribution}},
    val::AbstractArray,
)
    @assert size(val) == size(vns)
    foreach(CartesianIndices(val)) do ind
        dist = dists isa AbstractArray ? dists[ind] : dists
        vi[vns[ind]] = vectorize(dist, val[ind])
    end
    return val
end

# observe
"""
    dot_tilde_observe(context::SamplingContext, right, left, vi)

Handle broadcasted observed constants, e.g., `[1.0] .~ MvNormal()`, accumulate the log
probability, and return the observed value for a context associated with a sampler.

Falls back to `dot_tilde_observe(context.context, context.sampler, right, left, vi)`.
"""
function dot_tilde_observe(context::SamplingContext, right, left, vi)
    return dot_tilde_observe(context.context, context.sampler, right, left, vi)
end

# Leaf contexts
function dot_tilde_observe(context::AbstractContext, args...)
    return dot_tilde_observe(NodeTrait(tilde_observe, context), context, args...)
end
dot_tilde_observe(::IsLeaf, ::AbstractContext, args...) = dot_observe(args...)
function dot_tilde_observe(::IsParent, context::AbstractContext, args...)
    return dot_tilde_observe(childcontext(context), args...)
end

dot_tilde_observe(::PriorContext, right, left, vi) = 0
dot_tilde_observe(::PriorContext, sampler, right, left, vi) = 0

# `MiniBatchContext`
function dot_tilde_observe(context::MiniBatchContext, right, left, vi)
    return context.loglike_scalar * dot_tilde_observe(context.context, right, left, vi)
end

# `PrefixContext`
function dot_tilde_observe(context::PrefixContext, right, left, vi)
    return dot_tilde_observe(context.context, right, left, vi)
end

"""
    dot_tilde_observe!(context, right, left, vname, vinds, vi)

Handle broadcasted observed values, e.g., `x .~ MvNormal()` (where `x` does occur in the model inputs),
accumulate the log probability, and return the observed value.

Falls back to `dot_tilde_observe!(context, right, left, vi)` ignoring the information about variable
name and indices; if needed, these can be accessed through this function, though.
"""
function dot_tilde_observe!(context, right, left, vn, inds, vi)
    return dot_tilde_observe!(context, right, left, vi)
end

"""
    dot_tilde_observe!(context, right, left, vi)

Handle broadcasted observed constants, e.g., `[1.0] .~ MvNormal()`, accumulate the log
probability, and return the observed value.

Falls back to `dot_tilde_observe(context, right, left, vi)`.
"""
function dot_tilde_observe!(context, right, left, vi)
    logp = dot_tilde_observe(context, right, left, vi)
    acclogp!(vi, logp)
    return left
end

# Falls back to non-sampler definition.
function dot_observe(::AbstractSampler, dist, value, vi)
    return dot_observe(dist, value, vi)
end
function dot_observe(dist::MultivariateDistribution, value::AbstractMatrix, vi)
    increment_num_produce!(vi)
    return Distributions.loglikelihood(dist, value)
end
function dot_observe(dists::Distribution, value::AbstractArray, vi)
    increment_num_produce!(vi)
    return Distributions.loglikelihood(dists, value)
end
function dot_observe(dists::AbstractArray{<:Distribution}, value::AbstractArray, vi)
    increment_num_produce!(vi)
    return sum(Distributions.loglikelihood.(dists, value))
end<|MERGE_RESOLUTION|>--- conflicted
+++ resolved
@@ -171,11 +171,6 @@
 end
 
 # Leaf contexts
-<<<<<<< HEAD
-# TODO: Should we maybe not do `args...` here but instead be explicit?
-# Could help avoid stealthy bugs.
-=======
->>>>>>> 14beaa7a
 function tilde_observe(context::AbstractContext, args...)
     return tilde_observe(NodeTrait(tilde_observe, context), context, args...)
 end
@@ -197,13 +192,8 @@
 end
 
 # `PrefixContext`
-<<<<<<< HEAD
-function tilde_observe(context::PrefixContext, right, left, vi)
-    return tilde_observe(context.context, right, left, vi)
-=======
 function tilde_observe(context::PrefixContext, right, left, vname, vi)
     return tilde_observe(context.context, right, left, prefix(context, vname), vi)
->>>>>>> 14beaa7a
 end
 
 """
