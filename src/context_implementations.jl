using Distributions: UnivariateDistribution,
                     MultivariateDistribution,
                     MatrixDistribution,
                     Distribution

const AMBIGUITY_MSG = "Ambiguous `LHS .~ RHS` or `@. LHS ~ RHS` syntax. The broadcasting " *
    "can either be column-wise following the convention of Distributions.jl or " *
    "element-wise following Julia's general broadcasting semantics. Please make sure " *
    "that the element type of `LHS` is not a supertype of the support type of " *
    "`AbstractVector` to eliminate ambiguity."

alg_str(spl::Sampler) = string(nameof(typeof(spl.alg)))

# utility funcs for querying sampler information
require_gradient(spl::Sampler) = false
require_particles(spl::Sampler) = false

_getindex(x, inds::Tuple) = _getindex(x[first(inds)...], Base.tail(inds))
_getindex(x, inds::Tuple{}) = x

# assume
function tilde(rng, ctx::DefaultContext, sampler, right, vn::VarName, _, vi)
    return _tilde(rng, sampler, right, vn, vi)
end
function tilde(rng, ctx::PriorContext, sampler, right, vn::VarName, inds, vi)
    if ctx.vars !== nothing
        vi[vn] = vectorize(right, _getindex(getfield(ctx.vars, getsym(vn)), inds))
        settrans!(vi, false, vn)
    end
    return _tilde(rng, sampler, right, vn, vi)
end
function tilde(rng, ctx::LikelihoodContext, sampler, right, vn::VarName, inds, vi)
    if ctx.vars !== nothing
        vi[vn] = vectorize(right, _getindex(getfield(ctx.vars, getsym(vn)), inds))
        settrans!(vi, false, vn)
    end
    return _tilde(rng, sampler, NoDist(right), vn, vi)
end
function tilde(rng, ctx::MiniBatchContext, sampler, right, left::VarName, inds, vi)
    return tilde(rng, ctx.ctx, sampler, right, left, inds, vi)
end

"""
    tilde_assume(rng, ctx, sampler, right, vn, inds, vi)

Handle assumed variables, e.g., `x ~ Normal()` (where `x` does occur in the model inputs),
accumulate the log probability, and return the sampled value.

Falls back to `tilde(rng, ctx, sampler, right, vn, inds, vi)`.
"""
function tilde_assume(rng, ctx, sampler, right, vn, inds, vi)
    value, logp = tilde(rng, ctx, sampler, right, vn, inds, vi)
    acclogp!(vi, logp)
    return value
end


function _tilde(rng, sampler, right, vn::VarName, vi)
    return assume(rng, sampler, right, vn, vi)
end
function _tilde(rng, sampler, right::NamedDist, vn::VarName, vi)
    return _tilde(rng, sampler, right.dist, right.name, vi)
end

# observe
function tilde(ctx::DefaultContext, sampler, right, left, vi)
    return _tilde(sampler, right, left, vi)
end
function tilde(ctx::PriorContext, sampler, right, left, vi)
    return 0
end
function tilde(ctx::LikelihoodContext, sampler, right, left, vi)
    return _tilde(sampler, right, left, vi)
end
function tilde(ctx::MiniBatchContext, sampler, right, left, vi)
    return ctx.loglike_scalar * tilde(ctx.ctx, sampler, right, left, vi)
end

"""
    tilde_observe(ctx, sampler, right, left, vname, vinds, vi)

Handle observed variables, e.g., `x ~ Normal()` (where `x` does occur in the model inputs),
accumulate the log probability, and return the observed value.

Falls back to `tilde(ctx, sampler, right, left, vi)` ignoring the information about variable name
and indices; if needed, these can be accessed through this function, though.
"""
function tilde_observe(ctx, sampler, right, left, vname, vinds, vi)
    logp = tilde(ctx, sampler, right, left, vi)
    acclogp!(vi, logp)
    return left
end

"""
    tilde_observe(ctx, sampler, right, left, vi)

Handle observed constants, e.g., `1.0 ~ Normal()`, accumulate the log probability, and
return the observed value.

Falls back to `tilde(ctx, sampler, right, left, vi)`.
"""
function tilde_observe(ctx, sampler, right, left, vi)
    logp = tilde(ctx, sampler, right, left, vi)
    acclogp!(vi, logp)
    return left
end


_tilde(sampler, right, left, vi) = observe(sampler, right, left, vi)

function assume(rng, spl::Sampler, dist)
    error("DynamicPPL.assume: unmanaged inference algorithm: $(typeof(spl))")
end

function observe(spl::Sampler, weight)
    error("DynamicPPL.observe: unmanaged inference algorithm: $(typeof(spl))")
end

function assume(
    rng,
    spl::Union{SampleFromPrior,SampleFromUniform},
    dist::Distribution,
    vn::VarName,
    vi,
)
    if haskey(vi, vn)
        # Always overwrite the parameters with new ones for `SampleFromUniform`.
        if spl isa SampleFromUniform || is_flagged(vi, vn, "del")
            unset_flag!(vi, vn, "del")
            r = init(rng, dist, spl)
            vi[vn] = vectorize(dist, r)
            settrans!(vi, false, vn)
            setorder!(vi, vn, get_num_produce(vi))
        else
            r = vi[vn]
        end
    else
        r = init(rng, dist, spl)
        push!(vi, vn, r, dist, spl)
        settrans!(vi, false, vn)
    end
    return r, Bijectors.logpdf_with_trans(dist, r, istrans(vi, vn))
end

function observe(
    spl::Union{SampleFromPrior, SampleFromUniform},
    dist::Distribution,
    value,
    vi,
)
    increment_num_produce!(vi)
    return Distributions.loglikelihood(dist, value)
end

# .~ functions

# assume
function dot_tilde(rng, ctx::DefaultContext, sampler, right, left, vn::VarName, _, vi)
    vns, dist = get_vns_and_dist(right, left, vn)
    return _dot_tilde(rng, sampler, dist, left, vns, vi)
end
function dot_tilde(
    rng,
    ctx::LikelihoodContext,
    sampler,
    right,
    left,
    vn::VarName,
    inds,
    vi,
)
    if ctx.vars !== nothing
        var = _getindex(getfield(ctx.vars, getsym(vn)), inds)
        vns, dist = get_vns_and_dist(right, var, vn)
        set_val!(vi, vns, dist, var)
        settrans!.(Ref(vi), false, vns)
    else
        vns, dist = get_vns_and_dist(right, left, vn)
    end
    return _dot_tilde(rng, sampler, NoDist.(dist), left, vns, vi)
end
function dot_tilde(rng, ctx::MiniBatchContext, sampler, right, left, vn::VarName, inds, vi)
    return dot_tilde(rng, ctx.ctx, sampler, right, left, vn, inds, vi)
end
function dot_tilde(
    rng,
    ctx::PriorContext,
    sampler,
    right,
    left,
    vn::VarName,
    inds,
    vi,
)
    if ctx.vars !== nothing
        var = _getindex(getfield(ctx.vars, getsym(vn)), inds)
        vns, dist = get_vns_and_dist(right, var, vn)
        set_val!(vi, vns, dist, var)
        settrans!.(Ref(vi), false, vns)
    else
        vns, dist = get_vns_and_dist(right, left, vn)
    end
    return _dot_tilde(rng, sampler, dist, left, vns, vi)
end

"""
    dot_tilde_assume(rng, ctx, sampler, right, left, vn, inds, vi)

Handle broadcasted assumed variables, e.g., `x .~ MvNormal()` (where `x` does not occur in the
model inputs), accumulate the log probability, and return the sampled value.

Falls back to `dot_tilde(rng, ctx, sampler, right, left, vn, inds, vi)`.
"""
function dot_tilde_assume(rng, ctx, sampler, right, left, vn, inds, vi)
    value, logp = dot_tilde(rng, ctx, sampler, right, left, vn, inds, vi)
    acclogp!(vi, logp)
    return value
end


function get_vns_and_dist(dist::NamedDist, var, vn::VarName)
    return get_vns_and_dist(dist.dist, var, dist.name)
end
function get_vns_and_dist(dist::MultivariateDistribution, var::AbstractMatrix, vn::VarName)
    getvn = i -> VarName(vn, (vn.indexing..., (Colon(), i)))
    return getvn.(1:size(var, 2)), dist
    
end
function get_vns_and_dist(
    dist::Union{Distribution, AbstractArray{<:Distribution}}, 
    var::AbstractArray, 
    vn::VarName
)
    getvn = ind -> VarName(vn, (vn.indexing..., Tuple(ind)))
    return getvn.(CartesianIndices(var)), dist
end

function _dot_tilde(rng, sampler, right, left, vns::AbstractArray{<:VarName}, vi)
    return dot_assume(rng, sampler, right, vns, left, vi)
end

# Ambiguity error when not sure to use Distributions convention or Julia broadcasting semantics
function _dot_tilde(
    rng,
    sampler::AbstractSampler,
    right::Union{MultivariateDistribution, AbstractVector{<:MultivariateDistribution}},
    left::AbstractMatrix{>:AbstractVector},
    vn::AbstractVector{<:VarName},
    vi,
)
    throw(DimensionMismatch(AMBIGUITY_MSG))
end

function dot_assume(
    rng,
    spl::Union{SampleFromPrior, SampleFromUniform},
    dist::MultivariateDistribution,
    vns::AbstractVector{<:VarName},
    var::AbstractMatrix,
    vi,
)
    @assert length(dist) == size(var, 1)
    r = get_and_set_val!(rng, vi, vns, dist, spl)
    lp = sum(Bijectors.logpdf_with_trans(dist, r, istrans(vi, vns[1])))
    var .= r
    return var, lp
end
function dot_assume(
    rng,
    spl::Union{SampleFromPrior, SampleFromUniform},
    dists::Union{Distribution, AbstractArray{<:Distribution}},
    vns::AbstractArray{<:VarName},
    var::AbstractArray,
    vi,
)
    r = get_and_set_val!(rng, vi, vns, dists, spl)
    # Make sure `r` is not a matrix for multivariate distributions
    lp = sum(Bijectors.logpdf_with_trans.(dists, r, istrans(vi, vns[1])))
    var .= r
    return var, lp
end
function dot_assume(
    rng,
    spl::Sampler,
    ::Any,
    ::AbstractArray{<:VarName},
    ::Any,
    ::Any,
)
    error("[DynamicPPL] $(alg_str(spl)) doesn't support vectorizing assume statement")
end

function get_and_set_val!(
    rng,
    vi,
    vns::AbstractVector{<:VarName},
    dist::MultivariateDistribution,
    spl::Union{SampleFromPrior,SampleFromUniform},
)
    n = length(vns)
    if haskey(vi, vns[1])
        # Always overwrite the parameters with new ones for `SampleFromUniform`.
        if spl isa SampleFromUniform || is_flagged(vi, vns[1], "del")
            unset_flag!(vi, vns[1], "del")
            r = init(rng, dist, spl, n)
            for i in 1:n
                vn = vns[i]
                vi[vn] = vectorize(dist, r[:, i])
                settrans!(vi, false, vn)
                setorder!(vi, vn, get_num_produce(vi))
            end
        else
            r = vi[vns]
        end
    else
        r = init(rng, dist, spl, n)
        for i in 1:n
            vn = vns[i]
            push!(vi, vn, r[:,i], dist, spl)
            settrans!(vi, false, vn)
        end
    end
    return r
end

function get_and_set_val!(
    rng,
    vi,
    vns::AbstractArray{<:VarName},
    dists::Union{Distribution, AbstractArray{<:Distribution}},
    spl::Union{SampleFromPrior,SampleFromUniform},
)
    if haskey(vi, vns[1])
        # Always overwrite the parameters with new ones for `SampleFromUniform`.
        if spl isa SampleFromUniform || is_flagged(vi, vns[1], "del")
            unset_flag!(vi, vns[1], "del")
            f = (vn, dist) -> init(rng, dist, spl)
            r = f.(vns, dists)
            for i in eachindex(vns)
                vn = vns[i]
                dist = dists isa AbstractArray ? dists[i] : dists
                vi[vn] = vectorize(dist, r[i])
                settrans!(vi, false, vn)
                setorder!(vi, vn, get_num_produce(vi))
            end
        else
            r = reshape(vi[vec(vns)], size(vns))
        end
    else
        f = (vn, dist) -> init(rng, dist, spl)
        r = f.(vns, dists)
        push!.(Ref(vi), vns, r, dists, Ref(spl))
        settrans!.(Ref(vi), false, vns)
    end
    return r
end

function set_val!(
    vi,
    vns::AbstractVector{<:VarName},
    dist::MultivariateDistribution,
    val::AbstractMatrix,
)
    @assert size(val, 2) == length(vns)
    foreach(enumerate(vns)) do (i, vn)
        vi[vn] = val[:,i]
    end
    return val
end
function set_val!(
    vi,
    vns::AbstractArray{<:VarName},
    dists::Union{Distribution, AbstractArray{<:Distribution}},
    val::AbstractArray,
)
    @assert size(val) == size(vns)
    foreach(CartesianIndices(val)) do ind
        dist = dists isa AbstractArray ? dists[ind] : dists
        vi[vns[ind]] = vectorize(dist, val[ind])
    end
    return val
end

# observe
function dot_tilde(ctx::DefaultContext, sampler, right, left, vi)
    return _dot_tilde(sampler, right, left, vi)
end
function dot_tilde(ctx::PriorContext, sampler, right, left, vi)
    return 0
end
function dot_tilde(ctx::LikelihoodContext, sampler, right, left, vi)
    return _dot_tilde(sampler, right, left, vi)
end
function dot_tilde(ctx::MiniBatchContext, sampler, right, left, vi)
    return ctx.loglike_scalar * dot_tilde(ctx.ctx, sampler, right, left, vi)
end

"""
    dot_tilde_observe(ctx, sampler, right, left, vname, vinds, vi)

Handle broadcasted observed values, e.g., `x .~ MvNormal()` (where `x` does occur the model inputs),
accumulate the log probability, and return the observed value.

Falls back to `dot_tilde(ctx, sampler, right, left, vi)` ignoring the information about variable
name and indices; if needed, these can be accessed through this function, though.
"""
function dot_tilde_observe(ctx, sampler, right, left, vn, inds, vi)
    logp = dot_tilde(ctx, sampler, right, left, vi)
    acclogp!(vi, logp)
    return left
end

"""
    dot_tilde_observe(ctx, sampler, right, left, vi)

Handle broadcasted observed constants, e.g., `[1.0] .~ MvNormal()`, accumulate the log
probability, and return the observed value.

Falls back to `dot_tilde(ctx, sampler, right, left, vi)`.
"""
function dot_tilde_observe(ctx, sampler, right, left, vi)
    logp = dot_tilde(ctx, sampler, right, left, vi)
    acclogp!(vi, logp)
    return left
end

function _dot_tilde(sampler, right, left::AbstractArray, vi)
    return dot_observe(sampler, right, left, vi)
end
# Ambiguity error when not sure to use Distributions convention or Julia broadcasting semantics
function _dot_tilde(
    sampler::AbstractSampler,
    right::Union{MultivariateDistribution, AbstractVector{<:MultivariateDistribution}},
    left::AbstractMatrix{>:AbstractVector},
    vi,
)
    throw(DimensionMismatch(AMBIGUITY_MSG))
end

function dot_observe(
    spl::Union{SampleFromPrior, SampleFromUniform},
    dist::MultivariateDistribution,
    value::AbstractMatrix,
    vi,
)
    increment_num_produce!(vi)
<<<<<<< HEAD
    DynamicPPL.DEBUG && @debug "dist = $dist"
    DynamicPPL.DEBUG && @debug "value = $value"
    return Distributions.loglikelihood(dist, value)
=======
    @debug "dot_observe" dist value
    return sum(Distributions.logpdf(dist, value))
>>>>>>> 18ba8db0
end
function dot_observe(
    spl::Union{SampleFromPrior, SampleFromUniform},
    dists::Distribution,
    value::AbstractArray,
    vi,
)
    increment_num_produce!(vi)
<<<<<<< HEAD
    DynamicPPL.DEBUG && @debug "dists = $dists"
    DynamicPPL.DEBUG && @debug "value = $value"
    return Distributions.loglikelihood(dists, value)
end
function dot_observe(
    spl::Union{SampleFromPrior, SampleFromUniform},
    dists::AbstractArray{<:Distribution},
    value::AbstractArray,
    vi,
)
    increment_num_produce!(vi)
    DynamicPPL.DEBUG && @debug "dists = $dists"
    DynamicPPL.DEBUG && @debug "value = $value"
    return sum(zip(dists, value)) do (d, v)
        Distributions.loglikelihood(d, v)
    end
=======
    @debug "dot_observe" dists value
    return sum(Distributions.logpdf.(dists, value))
>>>>>>> 18ba8db0
end
function dot_observe(
    spl::Sampler,
    ::Any,
    ::Any,
    ::Any,
)
    error("[DynamicPPL] $(alg_str(spl)) doesn't support vectorizing observe statement")
end<|MERGE_RESOLUTION|>--- conflicted
+++ resolved
@@ -444,14 +444,9 @@
     vi,
 )
     increment_num_produce!(vi)
-<<<<<<< HEAD
-    DynamicPPL.DEBUG && @debug "dist = $dist"
-    DynamicPPL.DEBUG && @debug "value = $value"
+    @debug "dist = $dist"
+    @debug "value = $value"
     return Distributions.loglikelihood(dist, value)
-=======
-    @debug "dot_observe" dist value
-    return sum(Distributions.logpdf(dist, value))
->>>>>>> 18ba8db0
 end
 function dot_observe(
     spl::Union{SampleFromPrior, SampleFromUniform},
@@ -460,9 +455,8 @@
     vi,
 )
     increment_num_produce!(vi)
-<<<<<<< HEAD
-    DynamicPPL.DEBUG && @debug "dists = $dists"
-    DynamicPPL.DEBUG && @debug "value = $value"
+    @debug "dists = $dists"
+    @debug "value = $value"
     return Distributions.loglikelihood(dists, value)
 end
 function dot_observe(
@@ -472,15 +466,11 @@
     vi,
 )
     increment_num_produce!(vi)
-    DynamicPPL.DEBUG && @debug "dists = $dists"
-    DynamicPPL.DEBUG && @debug "value = $value"
+    @debug "dists = $dists"
+    @debug "value = $value"
     return sum(zip(dists, value)) do (d, v)
         Distributions.loglikelihood(d, v)
     end
-=======
-    @debug "dot_observe" dists value
-    return sum(Distributions.logpdf.(dists, value))
->>>>>>> 18ba8db0
 end
 function dot_observe(
     spl::Sampler,
