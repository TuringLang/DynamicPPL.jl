using Distributions:
    UnivariateDistribution, MultivariateDistribution, MatrixDistribution, Distribution

const AMBIGUITY_MSG =
    "Ambiguous `LHS .~ RHS` or `@. LHS ~ RHS` syntax. The broadcasting " *
    "can either be column-wise following the convention of Distributions.jl or " *
    "element-wise following Julia's general broadcasting semantics. Please make sure " *
    "that the element type of `LHS` is not a supertype of the support type of " *
    "`AbstractVector` to eliminate ambiguity."

alg_str(spl::Sampler) = string(nameof(typeof(spl.alg)))

# utility funcs for querying sampler information
require_gradient(spl::Sampler) = false
require_particles(spl::Sampler) = false

_getindex(x, inds::Tuple) = _getindex(x[first(inds)...], Base.tail(inds))
_getindex(x, inds::Tuple{}) = x

# assume
"""
    tilde_assume(context::SamplingContext, right, vn, inds, vi)

Handle assumed variables, e.g., `x ~ Normal()` (where `x` does occur in the model inputs),
accumulate the log probability, and return the sampled value with a context associated
with a sampler.

Falls back to
```julia
tilde_assume(context.rng, context.context, context.sampler, right, vn, inds, vi)
```
"""
function tilde_assume(context::SamplingContext, right, vn, inds, vi)
    return tilde_assume(context.rng, context.context, context.sampler, right, vn, inds, vi)
end

# Leaf contexts
tilde_assume(::DefaultContext, right, vn, inds, vi) = assume(right, vn, vi)
function tilde_assume(
    rng::Random.AbstractRNG, ::DefaultContext, sampler, right, vn, inds, vi
)
    return assume(rng, sampler, right, vn, vi)
end

function tilde_assume(context::PriorContext{<:NamedTuple}, right, vn, inds, vi)
    if haskey(context.vars, getsym(vn))
        vi[vn] = vectorize(right, _getindex(getfield(context.vars, getsym(vn)), inds))
        settrans!(vi, false, vn)
    end
    return tilde_assume(PriorContext(), right, vn, inds, vi)
end
function tilde_assume(
    rng::Random.AbstractRNG,
    context::PriorContext{<:NamedTuple},
    sampler,
    right,
    vn,
    inds,
    vi,
)
    if haskey(context.vars, getsym(vn))
        vi[vn] = vectorize(right, _getindex(getfield(context.vars, getsym(vn)), inds))
        settrans!(vi, false, vn)
    end
    return tilde_assume(rng, PriorContext(), sampler, right, vn, inds, vi)
end
function tilde_assume(::PriorContext, right, vn, inds, vi)
    return assume(right, vn, vi)
end
function tilde_assume(rng::Random.AbstractRNG, ::PriorContext, sampler, right, vn, inds, vi)
    return assume(rng, sampler, right, vn, vi)
end

function tilde_assume(context::LikelihoodContext{<:NamedTuple}, right, vn, inds, vi)
    if haskey(context.vars, getsym(vn))
        vi[vn] = vectorize(right, _getindex(getfield(context.vars, getsym(vn)), inds))
<<<<<<< HEAD
        settrans!(vi, false, vn)
    end
    return tilde_assume(LikelihoodContext(), right, vn, inds, vi)
end
function tilde_assume(
    rng::Random.AbstractRNG,
    context::LikelihoodContext{<:NamedTuple},
    sampler,
    right,
    vn,
    inds,
    vi,
)
    if haskey(context.vars, getsym(vn))
        vi[vn] = vectorize(right, _getindex(getfield(context.vars, getsym(vn)), inds))
        settrans!(vi, false, vn)
    end
=======
        settrans!(vi, false, vn)
    end
    return tilde_assume(LikelihoodContext(), right, vn, inds, vi)
end
function tilde_assume(
    rng::Random.AbstractRNG,
    context::LikelihoodContext{<:NamedTuple},
    sampler,
    right,
    vn,
    inds,
    vi,
)
    if haskey(context.vars, getsym(vn))
        vi[vn] = vectorize(right, _getindex(getfield(context.vars, getsym(vn)), inds))
        settrans!(vi, false, vn)
    end
>>>>>>> 892b971e
    return tilde_assume(rng, LikelihoodContext(), sampler, right, vn, inds, vi)
end
function tilde_assume(::LikelihoodContext, right, vn, inds, vi)
    return assume(NoDist(right), vn, vi)
end
function tilde_assume(
    rng::Random.AbstractRNG, ::LikelihoodContext, sampler, right, vn, inds, vi
)
    return assume(rng, sampler, NoDist(right), vn, vi)
end

function tilde_assume(context::MiniBatchContext, right, vn, inds, vi)
    return tilde_assume(context.context, right, vn, inds, vi)
<<<<<<< HEAD
end

function tilde_assume(rng, context::MiniBatchContext, sampler, right, vn, inds, vi)
    return tilde_assume(rng, context.context, sampler, right, vn, inds, vi)
end

function tilde_assume(context::PrefixContext, right, vn, inds, vi)
    return tilde_assume(context.context, right, prefix(context, vn), inds, vi)
end

=======
end

function tilde_assume(rng, context::MiniBatchContext, sampler, right, vn, inds, vi)
    return tilde_assume(rng, context.context, sampler, right, vn, inds, vi)
end

function tilde_assume(context::PrefixContext, right, vn, inds, vi)
    return tilde_assume(context.context, right, prefix(context, vn), inds, vi)
end

>>>>>>> 892b971e
function tilde_assume(rng, context::PrefixContext, sampler, right, vn, inds, vi)
    return tilde_assume(rng, context.context, sampler, right, prefix(context, vn), inds, vi)
end

"""
    tilde_assume!(context, right, vn, inds, vi)

Handle assumed variables, e.g., `x ~ Normal()` (where `x` does occur in the model inputs),
accumulate the log probability, and return the sampled value.

By default, calls `tilde_assume(context, right, vn, inds, vi)` and accumulates the log
probability of `vi` with the returned value.
"""
function tilde_assume!(context, right, vn, inds, vi)
    value, logp = tilde_assume(context, right, vn, inds, vi)
    acclogp!(vi, logp)
    return value
end

# observe
"""
    tilde_observe(context::SamplingContext, right, left, vname, vinds, vi)

Handle observed variables with a `context` associated with a sampler.

Falls back to
```julia
tilde_observe(context.rng, context.context, context.sampler, right, left, vname, vinds, vi)
```
"""
function tilde_observe(context::SamplingContext, right, left, vname, vinds, vi)
    return tilde_observe(
        context.rng, context.context, context.sampler, right, left, vname, vinds, vi
    )
<<<<<<< HEAD
end

"""
    tilde_observe(context::SamplingContext, right, left, vi)

Handle observed constants with a `context` associated with a sampler.

Falls back to `tilde_observe(context.context, context.sampler, right, left, vi)`.
"""
function tilde_observe(context::SamplingContext, right, left, vi)
    return tilde_observe(context.context, context.sampler, right, left, vi)
end

# Leaf contexts
tilde_observe(::DefaultContext, right, left, vi) = observe(right, left, vi)
tilde_observe(::DefaultContext, sampler, right, left, vi) = observe(right, left, vi)
tilde_observe(::PriorContext, right, left, vi) = 0
tilde_observe(::PriorContext, sampler, right, left, vi) = 0
tilde_observe(::LikelihoodContext, right, left, vi) = observe(right, left, vi)
tilde_observe(::LikelihoodContext, sampler, right, left, vi) = observe(right, left, vi)

=======
end

"""
    tilde_observe(context::SamplingContext, right, left, vi)

Handle observed constants with a `context` associated with a sampler.

Falls back to `tilde_observe(context.context, context.sampler, right, left, vi)`.
"""
function tilde_observe(context::SamplingContext, right, left, vi)
    return tilde_observe(context.context, context.sampler, right, left, vi)
end

# Leaf contexts
tilde_observe(::DefaultContext, right, left, vi) = observe(right, left, vi)
function tilde_observe(::DefaultContext, sampler, right, left, vi)
    return observe(sampler, right, left, vi)
end
tilde_observe(::PriorContext, right, left, vi) = 0
tilde_observe(::PriorContext, sampler, right, left, vi) = 0
tilde_observe(::LikelihoodContext, right, left, vi) = observe(right, left, vi)
function tilde_observe(::LikelihoodContext, sampler, right, left, vi)
    return observe(sampler, right, left, vi)
end

>>>>>>> 892b971e
# `MiniBatchContext`
function tilde_observe(context::MiniBatchContext, right, left, vi)
    return context.loglike_scalar * tilde_observe(context.context, right, left, vi)
end
function tilde_observe(context::MiniBatchContext, right, left, vname, vi)
    return context.loglike_scalar * tilde_observe(context.context, right, left, vname, vi)
end

# `PrefixContext`
function tilde_observe(context::PrefixContext, right, left, vname, vi)
    return tilde_observe(context.context, right, left, prefix(context, vname), vi)
end
function tilde_observe(context::PrefixContext, right, left, vi)
    return tilde_observe(context.context, right, left, vi)
end

"""
    tilde_observe!(context, right, left, vname, vinds, vi)

Handle observed variables, e.g., `x ~ Normal()` (where `x` does occur in the model inputs),
accumulate the log probability, and return the observed value.

Falls back to `tilde_observe!(context, right, left, vi)` ignoring the information about variable name
and indices; if needed, these can be accessed through this function, though.
"""
function tilde_observe!(context, right, left, vname, vinds, vi)
    return tilde_observe!(context, right, left, vi)
end

"""
    tilde_observe(context, right, left, vi)

Handle observed constants, e.g., `1.0 ~ Normal()`, accumulate the log probability, and
return the observed value.

By default, calls `tilde_observe(context, right, left, vi)` and accumulates the log
probability of `vi` with the returned value.
"""
function tilde_observe!(context, right, left, vi)
    logp = tilde_observe(context, right, left, vi)
    acclogp!(vi, logp)
    return left
end

function assume(rng, spl::Sampler, dist)
    return error("DynamicPPL.assume: unmanaged inference algorithm: $(typeof(spl))")
end

function observe(spl::Sampler, weight)
    return error("DynamicPPL.observe: unmanaged inference algorithm: $(typeof(spl))")
end

# fallback without sampler
function assume(dist::Distribution, vn::VarName, vi)
    if !haskey(vi, vn)
        error("variable $vn does not exist")
    end
    r = vi[vn]
    return r, Bijectors.logpdf_with_trans(dist, vi[vn], istrans(vi, vn))
end

# SampleFromPrior and SampleFromUniform
function assume(
    rng::Random.AbstractRNG,
    sampler::Union{SampleFromPrior,SampleFromUniform},
    dist::Distribution,
    vn::VarName,
    vi,
)
    if haskey(vi, vn)
        # Always overwrite the parameters with new ones for `SampleFromUniform`.
        if sampler isa SampleFromUniform || is_flagged(vi, vn, "del")
            unset_flag!(vi, vn, "del")
            r = init(rng, dist, sampler)
            vi[vn] = vectorize(dist, r)
            settrans!(vi, false, vn)
            setorder!(vi, vn, get_num_produce(vi))
        else
            r = vi[vn]
        end
    else
        r = init(rng, dist, sampler)
        push!(vi, vn, r, dist, sampler)
        settrans!(vi, false, vn)
    end

    return r, Bijectors.logpdf_with_trans(dist, r, istrans(vi, vn))
end

# default fallback (used e.g. by `SampleFromPrior` and `SampleUniform`)
<<<<<<< HEAD
=======
observe(sampler::AbstractSampler, right, left, vi) = observe(right, left, vi)
>>>>>>> 892b971e
function observe(right::Distribution, left, vi)
    increment_num_produce!(vi)
    return Distributions.loglikelihood(right, left)
end

# .~ functions

# assume
"""
    dot_tilde_assume(context::SamplingContext, right, left, vn, inds, vi)

Handle broadcasted assumed variables, e.g., `x .~ MvNormal()` (where `x` does not occur in the
model inputs), accumulate the log probability, and return the sampled value for a context
associated with a sampler.

Falls back to
```julia
dot_tilde_assume(context.rng, context.context, context.sampler, right, left, vn, inds, vi)
```
"""
function dot_tilde_assume(context::SamplingContext, right, left, vn, inds, vi)
    return dot_tilde_assume(
        context.rng, context.context, context.sampler, right, left, vn, inds, vi
    )
end

# `DefaultContext`
function dot_tilde_assume(::DefaultContext, right, left, vns, inds, vi)
    return dot_assume(right, left, vns, vi)
end

function dot_tilde_assume(rng, ::DefaultContext, sampler, right, left, vns, inds, vi)
    return dot_assume(rng, sampler, right, vns, left, vi)
end

# `LikelihoodContext`
function dot_tilde_assume(
    context::LikelihoodContext{<:NamedTuple}, right, left, vn, inds, vi
)
    return if haskey(context.vars, getsym(vn))
        var = _getindex(getfield(context.vars, getsym(vn)), inds)
        _right, _left, _vns = unwrap_right_left_vns(right, var, vn)
        set_val!(vi, _vns, _right, _left)
        settrans!.(Ref(vi), false, _vns)
        dot_tilde_assume(LikelihoodContext(), _right, _left, _vns, inds, vi)
    else
        dot_tilde_assume(LikelihoodContext(), right, left, vn, inds, vi)
    end
end
function dot_tilde_assume(
    rng::Random.AbstractRNG,
    context::LikelihoodContext{<:NamedTuple},
    sampler,
    right,
    left,
    vn,
    inds,
    vi,
)
    return if haskey(context.vars, getsym(vn))
        var = _getindex(getfield(context.vars, getsym(vn)), inds)
        _right, _left, _vns = unwrap_right_left_vns(right, var, vn)
        set_val!(vi, _vns, _right, _left)
        settrans!.(Ref(vi), false, _vns)
        dot_tilde_assume(rng, LikelihoodContext(), sampler, _right, _left, _vns, inds, vi)
    else
        dot_tilde_assume(rng, LikelihoodContext(), sampler, right, left, vn, inds, vi)
    end
end
function dot_tilde_assume(context::LikelihoodContext, right, left, vn, inds, vi)
    return dot_assume(NoDist.(right), left, vn, vi)
end
function dot_tilde_assume(
    rng::Random.AbstractRNG, context::LikelihoodContext, sampler, right, left, vn, inds, vi
)
    return dot_assume(rng, sampler, NoDist.(right), vn, left, vi)
end

# `PriorContext`
function dot_tilde_assume(context::PriorContext{<:NamedTuple}, right, left, vn, inds, vi)
    return if haskey(context.vars, getsym(vn))
        var = _getindex(getfield(context.vars, getsym(vn)), inds)
        _right, _left, _vns = unwrap_right_left_vns(right, var, vn)
        set_val!(vi, _vns, _right, _left)
        settrans!.(Ref(vi), false, _vns)
        dot_tilde_assume(PriorContext(), _right, _left, _vns, inds, vi)
    else
        dot_tilde_assume(PriorContext(), right, left, vn, inds, vi)
    end
end
function dot_tilde_assume(
    rng::Random.AbstractRNG,
    context::PriorContext{<:NamedTuple},
    sampler,
    right,
    left,
    vn,
    inds,
    vi,
)
    return if haskey(context.vars, getsym(vn))
        var = _getindex(getfield(context.vars, getsym(vn)), inds)
        _right, _left, _vns = unwrap_right_left_vns(right, var, vn)
        set_val!(vi, _vns, _right, _left)
        settrans!.(Ref(vi), false, _vns)
        dot_tilde_assume(rng, PriorContext(), sampler, _right, _left, _vns, inds, vi)
    else
        dot_tilde_assume(rng, PriorContext(), sampler, right, left, vn, inds, vi)
    end
end
function dot_tilde_assume(context::PriorContext, right, left, vn, inds, vi)
    return dot_assume(right, left, vn, vi)
end
function dot_tilde_assume(
    rng::Random.AbstractRNG, context::PriorContext, sampler, right, left, vn, inds, vi
)
    return dot_assume(rng, sampler, right, vn, left, vi)
end

# `MiniBatchContext`
function dot_tilde_assume(context::MiniBatchContext, right, left, vn, inds, vi)
    return dot_tilde_assume(context.context, right, left, vn, inds, vi)
end

function dot_tilde_assume(
    rng, context::MiniBatchContext, sampler, right, left, vn, inds, vi
)
    return dot_tilde_assume(rng, context.context, sampler, right, left, vn, inds, vi)
end

# `PrefixContext`
function dot_tilde_assume(context::PrefixContext, right, left, vn, inds, vi)
    return dot_tilde_assume(context.context, right, prefix.(Ref(context), vn), inds, vi)
end

function dot_tilde_assume(rng, context::PrefixContext, sampler, right, left, vn, inds, vi)
    return dot_tilde_assume(
        rng, context.context, sampler, right, prefix.(Ref(context), vn), inds, vi
    )
end

"""
    dot_tilde_assume!(context, right, left, vn, inds, vi)

Handle broadcasted assumed variables, e.g., `x .~ MvNormal()` (where `x` does not occur in the
model inputs), accumulate the log probability, and return the sampled value.

Falls back to `dot_tilde_assume(context, right, left, vn, inds, vi)`.
"""
function dot_tilde_assume!(context, right, left, vn, inds, vi)
    value, logp = dot_tilde_assume(context, right, left, vn, inds, vi)
    acclogp!(vi, logp)
    return value
end

# `dot_assume`
function dot_assume(
    dist::MultivariateDistribution, var::AbstractMatrix, vns::AbstractVector{<:VarName}, vi
)
    @assert length(dist) == size(var, 1)
    # NOTE: We cannot work with `var` here because we might have a model of the form
    #
    #     m = Vector{Float64}(undef, n)
    #     m .~ Normal()
    #
    # in which case `var` will have `undef` elements, even if `m` is present in `vi`.
    r = get_and_set_val!(Random.GLOBAL_RNG, vi, vns, dist, SampleFromPrior())
    lp = sum(zip(vns, eachcol(r))) do vn, ri
        return Bijectors.logpdf_with_trans(dist, ri, istrans(vi, vn))
    end
    return r, lp
end
function dot_assume(
    rng,
    spl::Union{SampleFromPrior,SampleFromUniform},
    dist::MultivariateDistribution,
    vns::AbstractVector{<:VarName},
    var::AbstractMatrix,
    vi,
)
    @assert length(dist) == size(var, 1)
    r = get_and_set_val!(rng, vi, vns, dist, spl)
    lp = sum(Bijectors.logpdf_with_trans(dist, r, istrans(vi, vns[1])))
    return r, lp
end

function dot_assume(
    dists::Union{Distribution,AbstractArray{<:Distribution}},
    var::AbstractArray,
    vns::AbstractArray{<:VarName},
    vi,
)
    # NOTE: We cannot work with `var` here because we might have a model of the form
    #
    #     m = Vector{Float64}(undef, n)
    #     m .~ Normal()
    #
    # in which case `var` will have `undef` elements, even if `m` is present in `vi`.
    r = get_and_set_val!(Random.GLOBAL_RNG, vi, vns, dists, SampleFromPrior())
    lp = sum(Bijectors.logpdf_with_trans.(dists, r, istrans(vi, vns[1])))
    return r, lp
end

function dot_assume(
    rng,
    spl::Union{SampleFromPrior,SampleFromUniform},
    dists::Union{Distribution,AbstractArray{<:Distribution}},
    vns::AbstractArray{<:VarName},
    var::AbstractArray,
    vi,
)
    r = get_and_set_val!(rng, vi, vns, dists, spl)
    # Make sure `r` is not a matrix for multivariate distributions
    lp = sum(Bijectors.logpdf_with_trans.(dists, r, istrans(vi, vns[1])))
    return r, lp
end
function dot_assume(rng, spl::Sampler, ::Any, ::AbstractArray{<:VarName}, ::Any, ::Any)
    return error(
        "[DynamicPPL] $(alg_str(spl)) doesn't support vectorizing assume statement"
    )
end

function get_and_set_val!(
    rng,
    vi,
    vns::AbstractVector{<:VarName},
    dist::MultivariateDistribution,
    spl::Union{SampleFromPrior,SampleFromUniform},
)
    n = length(vns)
    if haskey(vi, vns[1])
        # Always overwrite the parameters with new ones for `SampleFromUniform`.
        if spl isa SampleFromUniform || is_flagged(vi, vns[1], "del")
            unset_flag!(vi, vns[1], "del")
            r = init(rng, dist, spl, n)
            for i in 1:n
                vn = vns[i]
                vi[vn] = vectorize(dist, r[:, i])
                settrans!(vi, false, vn)
                setorder!(vi, vn, get_num_produce(vi))
            end
        else
            r = vi[vns]
        end
    else
        r = init(rng, dist, spl, n)
        for i in 1:n
            vn = vns[i]
            push!(vi, vn, r[:, i], dist, spl)
            settrans!(vi, false, vn)
        end
    end
    return r
end

function get_and_set_val!(
    rng,
    vi,
    vns::AbstractArray{<:VarName},
    dists::Union{Distribution,AbstractArray{<:Distribution}},
    spl::Union{SampleFromPrior,SampleFromUniform},
)
    if haskey(vi, vns[1])
        # Always overwrite the parameters with new ones for `SampleFromUniform`.
        if spl isa SampleFromUniform || is_flagged(vi, vns[1], "del")
            unset_flag!(vi, vns[1], "del")
            f = (vn, dist) -> init(rng, dist, spl)
            r = f.(vns, dists)
            for i in eachindex(vns)
                vn = vns[i]
                dist = dists isa AbstractArray ? dists[i] : dists
                vi[vn] = vectorize(dist, r[i])
                settrans!(vi, false, vn)
                setorder!(vi, vn, get_num_produce(vi))
            end
        else
            r = reshape(vi[vec(vns)], size(vns))
        end
    else
        f = (vn, dist) -> init(rng, dist, spl)
        r = f.(vns, dists)
        push!.(Ref(vi), vns, r, dists, Ref(spl))
        settrans!.(Ref(vi), false, vns)
    end
    return r
end

function set_val!(
    vi, vns::AbstractVector{<:VarName}, dist::MultivariateDistribution, val::AbstractMatrix
)
    @assert size(val, 2) == length(vns)
    foreach(enumerate(vns)) do (i, vn)
        vi[vn] = val[:, i]
    end
    return val
end
function set_val!(
    vi,
    vns::AbstractArray{<:VarName},
    dists::Union{Distribution,AbstractArray{<:Distribution}},
    val::AbstractArray,
)
    @assert size(val) == size(vns)
    foreach(CartesianIndices(val)) do ind
        dist = dists isa AbstractArray ? dists[ind] : dists
        vi[vns[ind]] = vectorize(dist, val[ind])
    end
    return val
end

# observe
"""
    dot_tilde_observe(context::SamplingContext, right, left, vi)

Handle broadcasted observed constants, e.g., `[1.0] .~ MvNormal()`, accumulate the log
probability, and return the observed value for a context associated with a sampler.

Falls back to `dot_tilde_observe(context.context, context.sampler, right, left, vi)`.
"""
function dot_tilde_observe(context::SamplingContext, right, left, vi)
    return dot_tilde_observe(context.context, context.sampler, right, left, vi)
<<<<<<< HEAD
end

# Leaf contexts
dot_tilde_observe(::DefaultContext, right, left, vi) = dot_observe(right, left, vi)
function dot_tilde_observe(::DefaultContext, sampler, right, left, vi)
    return dot_observe(sampler, right, left, vi)
end
=======
end

# Leaf contexts
dot_tilde_observe(::DefaultContext, right, left, vi) = dot_observe(right, left, vi)
function dot_tilde_observe(::DefaultContext, sampler, right, left, vi)
    return dot_observe(sampler, right, left, vi)
end
>>>>>>> 892b971e
dot_tilde_observe(::PriorContext, right, left, vi) = 0
dot_tilde_observe(::PriorContext, sampler, right, left, vi) = 0
function dot_tilde_observe(context::LikelihoodContext, right, left, vi)
    return dot_observe(right, left, vi)
<<<<<<< HEAD
end
function dot_tilde_observe(context::LikelihoodContext, sampler, right, left, vi)
    return dot_observe(sampler, right, left, vi)
end

# `MiniBatchContext`
function dot_tilde_observe(context::MiniBatchContext, right, left, vi)
    return context.loglike_scalar * dot_tilde_observe(context.context, right, left, vi)
end

=======
end
function dot_tilde_observe(context::LikelihoodContext, sampler, right, left, vi)
    return dot_observe(sampler, right, left, vi)
end

# `MiniBatchContext`
function dot_tilde_observe(context::MiniBatchContext, right, left, vi)
    return context.loglike_scalar * dot_tilde_observe(context.context, right, left, vi)
end

>>>>>>> 892b971e
# `PrefixContext`
function dot_tilde_observe(context::PrefixContext, right, left, vi)
    return dot_tilde_observe(context.context, right, left, vi)
end

"""
    dot_tilde_observe!(context, right, left, vname, vinds, vi)

Handle broadcasted observed values, e.g., `x .~ MvNormal()` (where `x` does occur in the model inputs),
accumulate the log probability, and return the observed value.

Falls back to `dot_tilde_observe!(context, right, left, vi)` ignoring the information about variable
name and indices; if needed, these can be accessed through this function, though.
"""
function dot_tilde_observe!(context, right, left, vn, inds, vi)
    return dot_tilde_observe!(context, right, left, vi)
end

"""
    dot_tilde_observe!(context, right, left, vi)

Handle broadcasted observed constants, e.g., `[1.0] .~ MvNormal()`, accumulate the log
probability, and return the observed value.

Falls back to `dot_tilde_observe(context, right, left, vi)`.
"""
function dot_tilde_observe!(context, right, left, vi)
    logp = dot_tilde_observe(context, right, left, vi)
    acclogp!(vi, logp)
    return left
end

<<<<<<< HEAD
# Ambiguity error when not sure to use Distributions convention or Julia broadcasting semantics
function dot_observe(
    ::Union{SampleFromPrior,SampleFromUniform},
    dist::MultivariateDistribution,
    value::AbstractMatrix,
    vi,
)
=======
# Falls back to non-sampler definition.
function dot_observe(::AbstractSampler, dist, value, vi)
>>>>>>> 892b971e
    return dot_observe(dist, value, vi)
end
function dot_observe(dist::MultivariateDistribution, value::AbstractMatrix, vi)
    increment_num_produce!(vi)
    return Distributions.loglikelihood(dist, value)
end
<<<<<<< HEAD
function dot_observe(
    ::Union{SampleFromPrior,SampleFromUniform},
    dists::Distribution,
    value::AbstractArray,
    vi,
)
    return dot_observe(dists, value, vi)
end
=======
>>>>>>> 892b971e
function dot_observe(dists::Distribution, value::AbstractArray, vi)
    increment_num_produce!(vi)
    return Distributions.loglikelihood(dists, value)
end
<<<<<<< HEAD
function dot_observe(
    ::Union{SampleFromPrior,SampleFromUniform},
    dists::AbstractArray{<:Distribution},
    value::AbstractArray,
    vi,
)
    return dot_observe(dists, value, vi)
end
=======
>>>>>>> 892b971e
function dot_observe(dists::AbstractArray{<:Distribution}, value::AbstractArray, vi)
    increment_num_produce!(vi)
    return sum(Distributions.loglikelihood.(dists, value))
end<|MERGE_RESOLUTION|>--- conflicted
+++ resolved
@@ -74,7 +74,6 @@
 function tilde_assume(context::LikelihoodContext{<:NamedTuple}, right, vn, inds, vi)
     if haskey(context.vars, getsym(vn))
         vi[vn] = vectorize(right, _getindex(getfield(context.vars, getsym(vn)), inds))
-<<<<<<< HEAD
         settrans!(vi, false, vn)
     end
     return tilde_assume(LikelihoodContext(), right, vn, inds, vi)
@@ -92,25 +91,6 @@
         vi[vn] = vectorize(right, _getindex(getfield(context.vars, getsym(vn)), inds))
         settrans!(vi, false, vn)
     end
-=======
-        settrans!(vi, false, vn)
-    end
-    return tilde_assume(LikelihoodContext(), right, vn, inds, vi)
-end
-function tilde_assume(
-    rng::Random.AbstractRNG,
-    context::LikelihoodContext{<:NamedTuple},
-    sampler,
-    right,
-    vn,
-    inds,
-    vi,
-)
-    if haskey(context.vars, getsym(vn))
-        vi[vn] = vectorize(right, _getindex(getfield(context.vars, getsym(vn)), inds))
-        settrans!(vi, false, vn)
-    end
->>>>>>> 892b971e
     return tilde_assume(rng, LikelihoodContext(), sampler, right, vn, inds, vi)
 end
 function tilde_assume(::LikelihoodContext, right, vn, inds, vi)
@@ -124,7 +104,6 @@
 
 function tilde_assume(context::MiniBatchContext, right, vn, inds, vi)
     return tilde_assume(context.context, right, vn, inds, vi)
-<<<<<<< HEAD
 end
 
 function tilde_assume(rng, context::MiniBatchContext, sampler, right, vn, inds, vi)
@@ -135,18 +114,6 @@
     return tilde_assume(context.context, right, prefix(context, vn), inds, vi)
 end
 
-=======
-end
-
-function tilde_assume(rng, context::MiniBatchContext, sampler, right, vn, inds, vi)
-    return tilde_assume(rng, context.context, sampler, right, vn, inds, vi)
-end
-
-function tilde_assume(context::PrefixContext, right, vn, inds, vi)
-    return tilde_assume(context.context, right, prefix(context, vn), inds, vi)
-end
-
->>>>>>> 892b971e
 function tilde_assume(rng, context::PrefixContext, sampler, right, vn, inds, vi)
     return tilde_assume(rng, context.context, sampler, right, prefix(context, vn), inds, vi)
 end
@@ -181,29 +148,6 @@
     return tilde_observe(
         context.rng, context.context, context.sampler, right, left, vname, vinds, vi
     )
-<<<<<<< HEAD
-end
-
-"""
-    tilde_observe(context::SamplingContext, right, left, vi)
-
-Handle observed constants with a `context` associated with a sampler.
-
-Falls back to `tilde_observe(context.context, context.sampler, right, left, vi)`.
-"""
-function tilde_observe(context::SamplingContext, right, left, vi)
-    return tilde_observe(context.context, context.sampler, right, left, vi)
-end
-
-# Leaf contexts
-tilde_observe(::DefaultContext, right, left, vi) = observe(right, left, vi)
-tilde_observe(::DefaultContext, sampler, right, left, vi) = observe(right, left, vi)
-tilde_observe(::PriorContext, right, left, vi) = 0
-tilde_observe(::PriorContext, sampler, right, left, vi) = 0
-tilde_observe(::LikelihoodContext, right, left, vi) = observe(right, left, vi)
-tilde_observe(::LikelihoodContext, sampler, right, left, vi) = observe(right, left, vi)
-
-=======
 end
 
 """
@@ -229,7 +173,6 @@
     return observe(sampler, right, left, vi)
 end
 
->>>>>>> 892b971e
 # `MiniBatchContext`
 function tilde_observe(context::MiniBatchContext, right, left, vi)
     return context.loglike_scalar * tilde_observe(context.context, right, left, vi)
@@ -320,10 +263,7 @@
 end
 
 # default fallback (used e.g. by `SampleFromPrior` and `SampleUniform`)
-<<<<<<< HEAD
-=======
 observe(sampler::AbstractSampler, right, left, vi) = observe(right, left, vi)
->>>>>>> 892b971e
 function observe(right::Distribution, left, vi)
     increment_num_produce!(vi)
     return Distributions.loglikelihood(right, left)
@@ -645,7 +585,6 @@
 """
 function dot_tilde_observe(context::SamplingContext, right, left, vi)
     return dot_tilde_observe(context.context, context.sampler, right, left, vi)
-<<<<<<< HEAD
 end
 
 # Leaf contexts
@@ -653,20 +592,10 @@
 function dot_tilde_observe(::DefaultContext, sampler, right, left, vi)
     return dot_observe(sampler, right, left, vi)
 end
-=======
-end
-
-# Leaf contexts
-dot_tilde_observe(::DefaultContext, right, left, vi) = dot_observe(right, left, vi)
-function dot_tilde_observe(::DefaultContext, sampler, right, left, vi)
-    return dot_observe(sampler, right, left, vi)
-end
->>>>>>> 892b971e
 dot_tilde_observe(::PriorContext, right, left, vi) = 0
 dot_tilde_observe(::PriorContext, sampler, right, left, vi) = 0
 function dot_tilde_observe(context::LikelihoodContext, right, left, vi)
     return dot_observe(right, left, vi)
-<<<<<<< HEAD
 end
 function dot_tilde_observe(context::LikelihoodContext, sampler, right, left, vi)
     return dot_observe(sampler, right, left, vi)
@@ -677,18 +606,6 @@
     return context.loglike_scalar * dot_tilde_observe(context.context, right, left, vi)
 end
 
-=======
-end
-function dot_tilde_observe(context::LikelihoodContext, sampler, right, left, vi)
-    return dot_observe(sampler, right, left, vi)
-end
-
-# `MiniBatchContext`
-function dot_tilde_observe(context::MiniBatchContext, right, left, vi)
-    return context.loglike_scalar * dot_tilde_observe(context.context, right, left, vi)
-end
-
->>>>>>> 892b971e
 # `PrefixContext`
 function dot_tilde_observe(context::PrefixContext, right, left, vi)
     return dot_tilde_observe(context.context, right, left, vi)
@@ -721,50 +638,18 @@
     return left
 end
 
-<<<<<<< HEAD
-# Ambiguity error when not sure to use Distributions convention or Julia broadcasting semantics
-function dot_observe(
-    ::Union{SampleFromPrior,SampleFromUniform},
-    dist::MultivariateDistribution,
-    value::AbstractMatrix,
-    vi,
-)
-=======
 # Falls back to non-sampler definition.
 function dot_observe(::AbstractSampler, dist, value, vi)
->>>>>>> 892b971e
     return dot_observe(dist, value, vi)
 end
 function dot_observe(dist::MultivariateDistribution, value::AbstractMatrix, vi)
     increment_num_produce!(vi)
     return Distributions.loglikelihood(dist, value)
 end
-<<<<<<< HEAD
-function dot_observe(
-    ::Union{SampleFromPrior,SampleFromUniform},
-    dists::Distribution,
-    value::AbstractArray,
-    vi,
-)
-    return dot_observe(dists, value, vi)
-end
-=======
->>>>>>> 892b971e
 function dot_observe(dists::Distribution, value::AbstractArray, vi)
     increment_num_produce!(vi)
     return Distributions.loglikelihood(dists, value)
 end
-<<<<<<< HEAD
-function dot_observe(
-    ::Union{SampleFromPrior,SampleFromUniform},
-    dists::AbstractArray{<:Distribution},
-    value::AbstractArray,
-    vi,
-)
-    return dot_observe(dists, value, vi)
-end
-=======
->>>>>>> 892b971e
 function dot_observe(dists::AbstractArray{<:Distribution}, value::AbstractArray, vi)
     increment_num_produce!(vi)
     return sum(Distributions.loglikelihood.(dists, value))
