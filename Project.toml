name = "DynamicPPL"
uuid = "366bfd00-2699-11ea-058f-f148b4cae6d8"
<<<<<<< HEAD
version = "0.24.4"
=======
version = "0.24.5"
>>>>>>> c1d36364

[deps]
ADTypes = "47edcb42-4c32-4615-8424-f2b9edc5f35b"
AbstractMCMC = "80f14c24-f653-4e6a-9b94-39d6b0f70001"
AbstractPPL = "7a57a42e-76ec-4ea3-a279-07e840d6d9cf"
BangBang = "198e06fe-97b7-11e9-32a5-e1d131e6ad66"
Bijectors = "76274a88-744f-5084-9051-94815aaf08c4"
ChainRulesCore = "d360d2e6-b24c-11e9-a2a3-2a2ae2dbcce4"
Compat = "34da2185-b29b-5c13-b0c7-acf172513d20"
ConstructionBase = "187b0558-2788-49d3-abe0-74a17ed4e7c9"
Distributions = "31c24e10-a181-5473-b8eb-7969acd0382f"
DocStringExtensions = "ffbed154-4ef7-542d-bbb7-c09d3a79fcae"
LinearAlgebra = "37e2e46d-f89d-539d-b4ee-838fcccc9c8e"
LogDensityProblems = "6fdf6af0-433a-55f7-b3ed-c6c6e0b8df7c"
LogDensityProblemsAD = "996a588d-648d-4e1f-a8f0-a84b347e47b1"
MacroTools = "1914dd2f-81c6-5fcd-8719-6d5c9610ff09"
OrderedCollections = "bac558e1-5e72-5ebc-8fee-abe8a469f55d"
Random = "9a3f8284-a2c9-5f02-9a11-845980a1fd5c"
Requires = "ae029012-a4dd-5104-9daa-d747884805df"
Setfield = "efcf1570-3423-57d1-acb7-fd33fddbac46"
Test = "8dfed614-e22c-5e08-85e1-65c5234f0b40"
ZygoteRules = "700de1a5-db45-46bc-99cf-38207098b444"

[weakdeps]
ChainRulesCore = "d360d2e6-b24c-11e9-a2a3-2a2ae2dbcce4"
EnzymeCore = "f151be2c-9106-41f4-ab19-57ee4f262869"
ForwardDiff = "f6369f11-7733-5829-9624-2563aa707210"
MCMCChains = "c7f686f2-ff18-58e9-bc7b-31028e88f75d"
ReverseDiff = "37e2e3b7-166d-5795-8a7a-e32c996b4267"
ZygoteRules = "700de1a5-db45-46bc-99cf-38207098b444"

[extensions]
DynamicPPLChainRulesCoreExt = ["ChainRulesCore"]
DynamicPPLEnzymeCoreExt = ["EnzymeCore"]
DynamicPPLForwardDiffExt = ["ForwardDiff"]
DynamicPPLMCMCChainsExt = ["MCMCChains"]
DynamicPPLReverseDiffExt = ["ReverseDiff"]
DynamicPPLZygoteRulesExt = ["ZygoteRules"]

[compat]
ADTypes = "0.2"
AbstractMCMC = "5"
AbstractPPL = "0.7"
BangBang = "0.3"
Bijectors = "0.13"
ChainRulesCore = "1"
Compat = "4"
ConstructionBase = "1.5.4"
Distributions = "0.25"
DocStringExtensions = "0.9"
EnzymeCore = "0.6"
LinearAlgebra = "1.6"
LogDensityProblems = "2"
LogDensityProblemsAD = "1.7.0"
MCMCChains = "6"
MacroTools = "0.5.6"
OrderedCollections = "1"
Random = "1.6"
Requires = "1"
Setfield = "1"
Test = "1.6"
ZygoteRules = "0.2"
julia = "1.6"

[extras]
ChainRulesCore = "d360d2e6-b24c-11e9-a2a3-2a2ae2dbcce4"
EnzymeCore = "f151be2c-9106-41f4-ab19-57ee4f262869"
MCMCChains = "c7f686f2-ff18-58e9-bc7b-31028e88f75d"
ZygoteRules = "700de1a5-db45-46bc-99cf-38207098b444"<|MERGE_RESOLUTION|>--- conflicted
+++ resolved
@@ -1,10 +1,6 @@
 name = "DynamicPPL"
 uuid = "366bfd00-2699-11ea-058f-f148b4cae6d8"
-<<<<<<< HEAD
-version = "0.24.4"
-=======
 version = "0.24.5"
->>>>>>> c1d36364
 
 [deps]
 ADTypes = "47edcb42-4c32-4615-8424-f2b9edc5f35b"
