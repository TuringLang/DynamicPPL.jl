--- conflicted
+++ resolved
@@ -1,10 +1,7 @@
 name = "DynamicPPL"
 uuid = "366bfd00-2699-11ea-058f-f148b4cae6d8"
-<<<<<<< HEAD
 version = "0.25.0"
-=======
-version = "0.24.11"
->>>>>>> 9deef5eb
+
 
 [deps]
 ADTypes = "47edcb42-4c32-4615-8424-f2b9edc5f35b"
@@ -47,16 +44,10 @@
 [compat]
 ADTypes = "0.2"
 AbstractMCMC = "5"
-<<<<<<< HEAD
 AbstractPPL = "0.8.4"
 Accessors = "0.1"
 BangBang = "0.4"
-Bijectors = "0.13"
-=======
-AbstractPPL = "0.7"
-BangBang = "0.3"
 Bijectors = "0.13.9"
->>>>>>> 9deef5eb
 ChainRulesCore = "1"
 Compat = "4"
 ConstructionBase = "1.5.4"
