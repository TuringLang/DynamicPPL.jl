--- conflicted
+++ resolved
@@ -29,17 +29,6 @@
 DynamicPPLMCMCChainsExt = ["MCMCChains"]
 
 [compat]
-<<<<<<< HEAD
-AbstractMCMC = "2, 3.0, 4"
-AbstractPPL = "0.6, 0.7"
-BangBang = "0.3"
-Bijectors = "0.13"
-ChainRulesCore = "0.9.7, 0.10, 1"
-Compat = "4"
-ConstructionBase = "1.5.4"
-Distributions = "0.23.8, 0.24, 0.25"
-DocStringExtensions = "0.8, 0.9"
-=======
 AbstractMCMC = "5"
 AbstractPPL = "0.7"
 BangBang = "0.3"
@@ -49,7 +38,6 @@
 ConstructionBase = "1.5.4"
 Distributions = "0.25"
 DocStringExtensions = "0.9"
->>>>>>> bda441ba
 LogDensityProblems = "2"
 MCMCChains = "6"
 MacroTools = "0.5.6"
