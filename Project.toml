name = "DynamicPPL"
uuid = "366bfd00-2699-11ea-058f-f148b4cae6d8"
version = "0.25.0"


[deps]
ADTypes = "47edcb42-4c32-4615-8424-f2b9edc5f35b"
AbstractMCMC = "80f14c24-f653-4e6a-9b94-39d6b0f70001"
AbstractPPL = "7a57a42e-76ec-4ea3-a279-07e840d6d9cf"
Accessors = "7d9f7c33-5ae7-4f3b-8dc6-eff91059b697"
BangBang = "198e06fe-97b7-11e9-32a5-e1d131e6ad66"
Bijectors = "76274a88-744f-5084-9051-94815aaf08c4"
ChainRulesCore = "d360d2e6-b24c-11e9-a2a3-2a2ae2dbcce4"
Compat = "34da2185-b29b-5c13-b0c7-acf172513d20"
ConstructionBase = "187b0558-2788-49d3-abe0-74a17ed4e7c9"
Distributions = "31c24e10-a181-5473-b8eb-7969acd0382f"
DocStringExtensions = "ffbed154-4ef7-542d-bbb7-c09d3a79fcae"
LinearAlgebra = "37e2e46d-f89d-539d-b4ee-838fcccc9c8e"
LogDensityProblems = "6fdf6af0-433a-55f7-b3ed-c6c6e0b8df7c"
LogDensityProblemsAD = "996a588d-648d-4e1f-a8f0-a84b347e47b1"
MacroTools = "1914dd2f-81c6-5fcd-8719-6d5c9610ff09"
OrderedCollections = "bac558e1-5e72-5ebc-8fee-abe8a469f55d"
Random = "9a3f8284-a2c9-5f02-9a11-845980a1fd5c"
Requires = "ae029012-a4dd-5104-9daa-d747884805df"
Test = "8dfed614-e22c-5e08-85e1-65c5234f0b40"
ZygoteRules = "700de1a5-db45-46bc-99cf-38207098b444"

[weakdeps]
ChainRulesCore = "d360d2e6-b24c-11e9-a2a3-2a2ae2dbcce4"
EnzymeCore = "f151be2c-9106-41f4-ab19-57ee4f262869"
ForwardDiff = "f6369f11-7733-5829-9624-2563aa707210"
MCMCChains = "c7f686f2-ff18-58e9-bc7b-31028e88f75d"
ReverseDiff = "37e2e3b7-166d-5795-8a7a-e32c996b4267"
ZygoteRules = "700de1a5-db45-46bc-99cf-38207098b444"

[extensions]
DynamicPPLChainRulesCoreExt = ["ChainRulesCore"]
DynamicPPLEnzymeCoreExt = ["EnzymeCore"]
DynamicPPLForwardDiffExt = ["ForwardDiff"]
DynamicPPLMCMCChainsExt = ["MCMCChains"]
DynamicPPLReverseDiffExt = ["ReverseDiff"]
DynamicPPLZygoteRulesExt = ["ZygoteRules"]

[compat]
ADTypes = "0.2"
AbstractMCMC = "5"
<<<<<<< HEAD
AbstractPPL = "0.7"
BangBang = "0.4.1"
Bijectors = "0.13"
=======
AbstractPPL = "0.8.4"
Accessors = "0.1"
BangBang = "0.4"
Bijectors = "0.13.9"
>>>>>>> 00604db1
ChainRulesCore = "1"
Compat = "4"
ConstructionBase = "1.5.4"
Distributions = "0.25"
DocStringExtensions = "0.9"
EnzymeCore = "0.6, 0.7"
LinearAlgebra = "1.6"
LogDensityProblems = "2"
LogDensityProblemsAD = "1.7.0"
MCMCChains = "6"
MacroTools = "0.5.6"
OrderedCollections = "1"
Random = "1.6"
Requires = "1"
Test = "1.6"
ZygoteRules = "0.2"
julia = "1.6"

[extras]
ChainRulesCore = "d360d2e6-b24c-11e9-a2a3-2a2ae2dbcce4"
EnzymeCore = "f151be2c-9106-41f4-ab19-57ee4f262869"
MCMCChains = "c7f686f2-ff18-58e9-bc7b-31028e88f75d"
ZygoteRules = "700de1a5-db45-46bc-99cf-38207098b444"<|MERGE_RESOLUTION|>--- conflicted
+++ resolved
@@ -44,16 +44,10 @@
 [compat]
 ADTypes = "0.2"
 AbstractMCMC = "5"
-<<<<<<< HEAD
-AbstractPPL = "0.7"
-BangBang = "0.4.1"
-Bijectors = "0.13"
-=======
 AbstractPPL = "0.8.4"
 Accessors = "0.1"
-BangBang = "0.4"
+BangBang = "0.4.1"
 Bijectors = "0.13.9"
->>>>>>> 00604db1
 ChainRulesCore = "1"
 Compat = "4"
 ConstructionBase = "1.5.4"
