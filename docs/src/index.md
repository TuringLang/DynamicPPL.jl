# DynamicPPL.jl

<<<<<<< HEAD
*A domain-specific language and backend for probabilistic programming, used by [Turing.jl](https://github.com/TuringLang/Turing.jl).*

DynamicPPL is the part of Turing.jl that deals with defining, running, and manipulating models. DynamicPPL provides:
* General-purpose probabilistic programming with an intuitive modelling interface.
* The `@model` syntax and macro for easily specifying probabilistic generative models.
* A tracing data-structure for tracking random variables in dynamic probabilistic models.
* A rich contextual dispatch system allowing for tailored behaviour during model execution.
* A user-friendly syntax for probabilistic queries.

Information on how to use the DynamicPPL frontend to build Bayesian models can be found on the [Turing website](https://turing.ml/). This documentation explains how to use the DynamicPPL backend to query models.

More information can be found in our paper [DynamicPPL: Stan-like Speed for Dynamic Probabilistic Models](https://arxiv.org/pdf/2002.02702.pdf).
=======
A domain-specific language and backend for probabilistic programming languages, used by [Turing.jl](https://github.com/TuringLang/Turing.jl).
>>>>>>> f2eb6357
<|MERGE_RESOLUTION|>--- conflicted
+++ resolved
@@ -1,6 +1,7 @@
 # DynamicPPL.jl
 
-<<<<<<< HEAD
+A domain-specific language and backend for probabilistic programming languages, used by [Turing.jl](https://github.com/TuringLang/Turing.jl).
+
 *A domain-specific language and backend for probabilistic programming, used by [Turing.jl](https://github.com/TuringLang/Turing.jl).*
 
 DynamicPPL is the part of Turing.jl that deals with defining, running, and manipulating models. DynamicPPL provides:
@@ -12,7 +13,4 @@
 
 Information on how to use the DynamicPPL frontend to build Bayesian models can be found on the [Turing website](https://turing.ml/). This documentation explains how to use the DynamicPPL backend to query models.
 
-More information can be found in our paper [DynamicPPL: Stan-like Speed for Dynamic Probabilistic Models](https://arxiv.org/pdf/2002.02702.pdf).
-=======
-A domain-specific language and backend for probabilistic programming languages, used by [Turing.jl](https://github.com/TuringLang/Turing.jl).
->>>>>>> f2eb6357
+More information can be found in our paper [DynamicPPL: Stan-like Speed for Dynamic Probabilistic Models](https://arxiv.org/pdf/2002.02702.pdf).