###
### Sampler states
###

struct MH{space, P} <: InferenceAlgorithm 
    proposals::P
end

proposal(p::AdvancedMH.Proposal) = p
proposal(cov::AbstractMatrix) = AdvancedMH.RandomWalkProposal(MvNormal(cov))

"""
    MH(space...)

Construct a Metropolis-Hastings algorithm. 

The arguments `space` can be 

- Blank (i.e. `MH()`), in which case `MH` defaults to using the prior for each parameter as the proposal distribution.
- A set of one or more symbols to sample with `MH` in conjunction with `Gibbs`, i.e. `Gibbs(MH(:m), PG(10, :s))`
- An iterable of pairs or tuples mapping a `Symbol` to a `AdvancedMH.Proposal`, `Distribution`, or `Function` 
  that generates returns a conditional proposal distribution.
- A covariance matrix to use as for mean-zero multivariate normal proposals.

# Examples

The default `MH` will use propose samples from the prior distribution using `AdvancedMH.StaticProposal`.

```julia
@model function gdemo(x, y)
    s ~ InverseGamma(2,3)
    m ~ Normal(0, sqrt(s))
    x ~ Normal(m, sqrt(s))
    y ~ Normal(m, sqrt(s))
end

chain = sample(gdemo(1.5, 2.0), MH(), 1_000)
mean(chain)
```

Alternatively, you can specify particular parameters to sample if you want to combine sampling
from multiple samplers:

```julia
@model function gdemo(x, y)
    s ~ InverseGamma(2,3)
    m ~ Normal(0, sqrt(s))
    x ~ Normal(m, sqrt(s))
    y ~ Normal(m, sqrt(s))
end

# Samples s with MH and m with PG
chain = sample(gdemo(1.5, 2.0), Gibbs(MH(:s), PG(10, :m)), 1_000)
mean(chain)
```

Using custom distributions defaults to using static MH:

```julia
@model function gdemo(x, y)
    s ~ InverseGamma(2,3)
    m ~ Normal(0, sqrt(s))
    x ~ Normal(m, sqrt(s))
    y ~ Normal(m, sqrt(s))
end

# Use a static proposal for s and random walk with proposal 
# standard deviation of 0.25 for m.
chain = sample(
    gdemo(1.5, 2.0), 
    MH(
        :s => InverseGamma(2, 3),
        :m => Normal(0, 1)
    ), 
    1_000
)
mean(chain)
```

Specifying explicit proposals using the `AdvancedMH` interface:

```julia
@model function gdemo(x, y)
    s ~ InverseGamma(2,3)
    m ~ Normal(0, sqrt(s))
    x ~ Normal(m, sqrt(s))
    y ~ Normal(m, sqrt(s))
end

# Use a static proposal for s and random walk with proposal 
# standard deviation of 0.25 for m.
chain = sample(
    gdemo(1.5, 2.0), 
    MH(
        :s => AdvancedMH.StaticProposal(InverseGamma(2,3)),
        :m => AdvancedMH.RandomWalkProposal(Normal(0, 0.25))
    ), 
    1_000
)
mean(chain)
```

Using a custom function to specify a conditional distribution:

```julia
@model function gdemo(x, y)
    s ~ InverseGamma(2,3)
    m ~ Normal(0, sqrt(s))
    x ~ Normal(m, sqrt(s))
    y ~ Normal(m, sqrt(s))
end

# Use a static proposal for s and and a conditional proposal for m,
# where the proposal is centered around the current sample.
chain = sample(
    gdemo(1.5, 2.0), 
    MH(
        :s => InverseGamma(2, 3),
        :m => x -> Normal(x, 1)
    ), 
    1_000
)
mean(chain)
```

Providing a covariance matrix will cause `MH` to perform random-walk
sampling in the transformed space with proposals drawn from a multivariate
normal distribution. The provided matrix must be positive semi-definite and square. Usage:

```julia
@model function gdemo(x, y)
    s ~ InverseGamma(2,3)
    m ~ Normal(0, sqrt(s))
    x ~ Normal(m, sqrt(s))
    y ~ Normal(m, sqrt(s))
end

# Providing a custom variance-covariance matrix
chain = sample(
    gdemo(1.5, 2.0), 
    MH(
        [0.25 0.05; 
         0.05 0.50]
    ), 
    1_000
)
mean(chain)
```

"""
function MH(space...)
    syms = Symbol[]

    prop_syms = Symbol[]
    props = AMH.Proposal[]

    for s in space
        if s isa Symbol
            # If it's just a symbol, proceed as normal.
            push!(syms, s)
        elseif s isa Pair || s isa Tuple
            # Check to see whether it's a pair that specifies a kernel
            # or a specific proposal distribution.
            push!(prop_syms, s[1])

            if s[2] isa AMH.Proposal
                push!(props, s[2])
            elseif s[2] isa Distribution
                push!(props, AMH.StaticProposal(s[2]))
            elseif s[2] isa Function
                push!(props, AMH.StaticProposal(s[2]))
            end
        elseif length(space) == 1
            # If we hit this block, check to see if it's 
            # a run-of-the-mill proposal or covariance
            # matrix.
            prop = proposal(s)

            # Return early, we got a covariance matrix. 
            return MH{(), typeof(prop)}(prop)
        end
    end

    proposals = NamedTuple{tuple(prop_syms...)}(tuple(props...))
    syms = vcat(syms, prop_syms)
    return MH{tuple(syms...), typeof(proposals)}(proposals)
end

<<<<<<< HEAD
alg_str(::Sampler{<:MH}) = "MH"
=======
function Sampler(
    alg::MH,
    model::Model,
    s::Selector=Selector()
)
    # Set up info dict.
    info = Dict{Symbol, Any}()

    # Set up state struct.
    state = SamplerState(VarInfo(model))

    # Generate a sampler.
    return Sampler(alg, info, s, state)
end

>>>>>>> 9431df05
isgibbscomponent(::MH) = true

#####################
# Utility functions #
#####################

"""
    set_namedtuple!(vi::VarInfo, nt::NamedTuple)

Places the values of a `NamedTuple` into the relevant places of a `VarInfo`.
"""
function set_namedtuple!(vi::VarInfo, nt::NamedTuple)
    for (n, vals) in pairs(nt)
        vns = vi.metadata[n].vns
        nvns = length(vns)

        # if there is a single variable only
        if nvns == 1
            # assign the unpacked values
            if length(vals) == 1
                vi[vns[1]] = [vals[1];]
            # otherwise just assign the values
            else
                vi[vns[1]] = [vals;]
            end
        # if there are multiple variables
        elseif vals isa AbstractArray
            nvals = length(vals)
            # if values are provided as an array with a single element
            if nvals == 1
                # iterate over variables and unpacked values
                for (vn, val) in zip(vns, vals[1])
                    vi[vn] = [val;]
                end
            # otherwise number of variables and number of values have to be equal
            elseif nvals == nvns
                # iterate over variables and values
                for (vn, val) in zip(vns, vals)
                    vi[vn] = [val;]
                end
            else
                error("Cannot assign `NamedTuple` to `VarInfo`")
            end
        else
            error("Cannot assign `NamedTuple` to `VarInfo`")
        end
    end
end

"""
    MHLogDensityFunction

A log density function for the MH sampler.

This variant uses the  `set_namedtuple!` function to update the `VarInfo`.
"""
struct MHLogDensityFunction{M<:Model,S<:Sampler{<:MH},V<:AbstractVarInfo} <: Function # Relax AMH.DensityModel?
    model::M
    sampler::S
    vi::V
end

function (f::MHLogDensityFunction)(x)
    sampler = f.sampler
    vi = f.vi

    x_old, lj_old = vi[sampler], getlogp(vi)
    set_namedtuple!(vi, x)
    f.model(vi)
    lj = getlogp(vi)
    vi[sampler] = x_old
    setlogp!(vi, lj_old)

    return lj
end

# unpack a vector if possible
unvectorize(dists::AbstractVector) = length(dists) == 1 ? first(dists) : dists

# possibly unpack and reshape samples according to the prior distribution 
reconstruct(dist::Distribution, val::AbstractVector) = DynamicPPL.reconstruct(dist, val)
function reconstruct(
    dist::AbstractVector{<:UnivariateDistribution},
    val::AbstractVector
)
    return val
end
function reconstruct(
    dist::AbstractVector{<:MultivariateDistribution},
    val::AbstractVector
)
    offset = 0
    return map(dist) do d
        n = length(d)
        newoffset = offset + n
        v = val[(offset + 1):newoffset]
        offset = newoffset
        return v
    end
end

"""
    dist_val_tuple(spl::Sampler{<:MH}, vi::AbstractVarInfo)

Return two `NamedTuples`.

The first `NamedTuple` has symbols as keys and distributions as values.
The second `NamedTuple` has model symbols as keys and their stored values as values.
"""
function dist_val_tuple(spl::Sampler{<:MH}, vi::AbstractVarInfo)
    vns = _getvns(vi, spl)
    dt = _dist_tuple(spl.alg.proposals, vi, vns)
    vt = _val_tuple(vi, vns)
    return dt, vt
end

@generated function _val_tuple(
    vi::VarInfo,
    vns::NamedTuple{names}
) where {names}
    isempty(names) === 0 && return :(NamedTuple())
    expr = Expr(:tuple)
    expr.args = Any[
        :($name = reconstruct(unvectorize(DynamicPPL.getdist.(Ref(vi), vns.$name)),
                              DynamicPPL.getval(vi, vns.$name)))
        for name in names]
    return expr
end

@generated function _dist_tuple(
    props::NamedTuple{propnames}, 
    vi::VarInfo,
    vns::NamedTuple{names}
) where {names,propnames}
    isempty(names) === 0 && return :(NamedTuple())
    expr = Expr(:tuple)
    expr.args = Any[
        if name in propnames
            # We've been given a custom proposal, use that instead.
            :($name = props.$name)
        else
            # Otherwise, use the default proposal.
            :($name = AMH.StaticProposal(unvectorize(DynamicPPL.getdist.(Ref(vi), vns.$name))))
        end for name in names]
    return expr
end

# Utility functions to link
maybe_link!(varinfo, sampler, proposal) = nothing
function maybe_link!(varinfo, sampler, proposal::AdvancedMH.RandomWalkProposal)
    link!(varinfo, sampler)
end

# Make a proposal if we don't have a covariance proposal matrix (the default).
function propose!(
    rng::AbstractRNG,
    vi::AbstractVarInfo,
    model::Model,
    spl::Sampler{<:MH},
    proposal
)
    # Retrieve distribution and value NamedTuples.
    dt, vt = dist_val_tuple(spl, vi)

    # Create a sampler and the previous transition.
    mh_sampler = AMH.MetropolisHastings(dt)
    prev_trans = AMH.Transition(vt, getlogp(vi))

    # Make a new transition.
    densitymodel = AMH.DensityModel(MHLogDensityFunction(model, spl, vi))
    trans, _ = AbstractMCMC.step(rng, densitymodel, mh_sampler, prev_trans)

    # Update the values in the VarInfo.
    set_namedtuple!(vi, trans.params)
    setlogp!(vi, trans.lp)

    return
end

# Make a proposal if we DO have a covariance proposal matrix.
function propose!(
    rng::AbstractRNG,
    vi::AbstractVarInfo,
    model::Model,
    spl::Sampler{<:MH},
    proposal::AdvancedMH.RandomWalkProposal{<:MvNormal}
)
    # If this is the case, we can just draw directly from the proposal
    # matrix.
    vals = vi[spl]

    # Create a sampler and the previous transition.
    mh_sampler = AMH.MetropolisHastings(spl.alg.proposals)
    prev_trans = AMH.Transition(vals, getlogp(vi))

    # Make a new transition.
    densitymodel = AMH.DensityModel(gen_logπ(vi, spl, model))
    trans, _ = AbstractMCMC.step(rng, densitymodel, mh_sampler, prev_trans)

    # Update the values in the VarInfo.
    vi[spl] = trans.params
    setlogp!(vi, trans.lp)

    return
end

function DynamicPPL.initialstep(
    rng::AbstractRNG,
    model::AbstractModel,
    spl::Sampler{<:MH},
    vi::AbstractVarInfo;
    kwargs...
)
    # If we're doing random walk with a covariance matrix,
    # just link everything before sampling.
    maybe_link!(vi, spl, spl.alg.proposals)

    return Transition(vi), vi
end

function AbstractMCMC.step(
    rng::AbstractRNG,
    model::Model,
    spl::Sampler{<:MH},
    vi::AbstractVarInfo;
    kwargs...
)
    # Recompute joint
    if spl.selector.rerun
        model(rng, vi)
    end

    # Cases:
    # 1. A covariance proposal matrix
    # 2. A bunch of NamedTuples that specify the proposal space
    propose!(rng, vi, model, spl, spl.alg.proposals)

    return Transition(vi), vi
end

####
#### Compiler interface, i.e. tilde operators.
####
function DynamicPPL.assume(
    rng,
    spl::Sampler{<:MH},
    dist::Distribution,
    vn::VarName,
    vi,
)
    updategid!(vi, vn, spl)
    r = vi[vn]
    return r, logpdf_with_trans(dist, r, istrans(vi, vn))
end

function DynamicPPL.dot_assume(
    rng,
    spl::Sampler{<:MH},
    dist::MultivariateDistribution,
    vn::VarName,
    var::AbstractMatrix,
    vi,
)
    @assert dim(dist) == size(var, 1)
    getvn = i -> VarName(vn, vn.indexing * "[:,$i]")
    vns = getvn.(1:size(var, 2))
    updategid!.(Ref(vi), vns, Ref(spl))
    r = vi[vns]
    var .= r
    return var, sum(logpdf_with_trans(dist, r, istrans(vi, vns[1])))
end
function DynamicPPL.dot_assume(
    rng,
    spl::Sampler{<:MH},
    dists::Union{Distribution, AbstractArray{<:Distribution}},
    vn::VarName,
    var::AbstractArray,
    vi,
)
    getvn = ind -> VarName(vn, vn.indexing * "[" * join(Tuple(ind), ",") * "]")
    vns = getvn.(CartesianIndices(var))
    updategid!.(Ref(vi), vns, Ref(spl))
    r = reshape(vi[vec(vns)], size(var))
    var .= r
    return var, sum(logpdf_with_trans.(dists, r, istrans(vi, vns[1])))
end

function DynamicPPL.observe(
    spl::Sampler{<:MH},
    d::Distribution,
    value,
    vi,
)
    return DynamicPPL.observe(SampleFromPrior(), d, value, vi)
end

function DynamicPPL.dot_observe(
    spl::Sampler{<:MH},
    ds::Union{Distribution, AbstractArray{<:Distribution}},
    value::AbstractArray,
    vi,
)
    return DynamicPPL.dot_observe(SampleFromPrior(), ds, value, vi)
end<|MERGE_RESOLUTION|>--- conflicted
+++ resolved
@@ -186,25 +186,6 @@
     return MH{tuple(syms...), typeof(proposals)}(proposals)
 end
 
-<<<<<<< HEAD
-alg_str(::Sampler{<:MH}) = "MH"
-=======
-function Sampler(
-    alg::MH,
-    model::Model,
-    s::Selector=Selector()
-)
-    # Set up info dict.
-    info = Dict{Symbol, Any}()
-
-    # Set up state struct.
-    state = SamplerState(VarInfo(model))
-
-    # Generate a sampler.
-    return Sampler(alg, info, s, state)
-end
-
->>>>>>> 9431df05
 isgibbscomponent(::MH) = true
 
 #####################
