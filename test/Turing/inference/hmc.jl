###
### Sampler states
###

struct HMCState{
    TV<:AbstractVarInfo,
    TTraj<:AHMC.AbstractTrajectory,
    THam<:AHMC.Hamiltonian,
    PhType<:AHMC.PhasePoint,
    TAdapt<:AHMC.Adaptation.AbstractAdaptor,
}
    vi::TV
    i::Int
    traj::TTraj
    hamiltonian::THam
    z::PhType
    adaptor::TAdapt
end

# TODO: Include recompute Hamiltonian here?
function gibbs_update_state(state::HMCState, varinfo::AbstractVarInfo)
    return HMCState(varinfo, state.i, state.traj, state.hamiltonian, state.z, state.adaptor)
end

##########################
# Hamiltonian Transition #
##########################

struct HMCTransition{T,NT<:NamedTuple,F<:AbstractFloat}
    θ::T
    lp::F
    stat::NT
end

function HMCTransition(vi::AbstractVarInfo, t::AHMC.Transition)
    theta = tonamedtuple(vi)
    lp = getlogp(vi)
    return HMCTransition(theta, lp, t.stat)
end

function metadata(t::HMCTransition)
    return merge((lp = t.lp,), t.stat)
end

DynamicPPL.getlogp(t::HMCTransition) = t.lp

###
### Hamiltonian Monte Carlo samplers.
###

"""
    HMC(ϵ::Float64, n_leapfrog::Int)

Hamiltonian Monte Carlo sampler with static trajectory.

Arguments:

- `ϵ::Float64` : The leapfrog step size to use.
- `n_leapfrog::Int` : The number of leapfrop steps to use.

Usage:

```julia
HMC(0.05, 10)
```

Tips:

- If you are receiving gradient errors when using `HMC`, try reducing the leapfrog step size `ϵ`, e.g.

```julia
# Original step size
sample(gdemo([1.5, 2]), HMC(0.1, 10), 1000)

# Reduced step size
sample(gdemo([1.5, 2]), HMC(0.01, 10), 1000)
```
"""
struct HMC{AD, space, metricT <: AHMC.AbstractMetric} <: StaticHamiltonian{AD}
    ϵ::Float64 # leapfrog step size
    n_leapfrog::Int # leapfrog step number
end

DynamicPPL.alg_str(::Sampler{<:Hamiltonian}) = "HMC"
isgibbscomponent(::Hamiltonian) = true

HMC(args...; kwargs...) = HMC{ADBackend()}(args...; kwargs...)
function HMC{AD}(ϵ::Float64, n_leapfrog::Int, ::Type{metricT}, space::Tuple) where {AD, metricT <: AHMC.AbstractMetric}
    return HMC{AD, space, metricT}(ϵ, n_leapfrog)
end
function HMC{AD}(
    ϵ::Float64,
    n_leapfrog::Int,
    ::Tuple{};
    kwargs...
) where AD
    return HMC{AD}(ϵ, n_leapfrog; kwargs...)
end
function HMC{AD}(
    ϵ::Float64,
    n_leapfrog::Int,
    space::Symbol...;
    metricT=AHMC.UnitEuclideanMetric
) where AD
    return HMC{AD}(ϵ, n_leapfrog, metricT, space)
end

DynamicPPL.initialsampler(::Sampler{<:Hamiltonian}) = SampleFromUniform()

# Handle setting `nadapts` and `discard_initial`
function AbstractMCMC.sample(
    rng::AbstractRNG,
    model::AbstractModel,
    sampler::Sampler{<:AdaptiveHamiltonian},
    N::Integer;
    chain_type=MCMCChains.Chains,
    resume_from=nothing,
    progress=PROGRESS[],
    nadapts=sampler.alg.n_adapts,
    discard_adapt=true,
    discard_initial=-1,
    kwargs...
)
<<<<<<< HEAD
    if resume_from === nothing
        # If `nadapts` is `-1`, then the user called a convenience
        # constructor like `NUTS()` or `NUTS(0.65)`,
        # and we should set a default for them.
        if nadapts == -1
            _nadapts = min(1000, N ÷ 2)
        else
            _nadapts = nadapts
=======
    # Resume the sampler.
    set_resume!(spl; resume_from=resume_from, kwargs...)

    # Get `init_theta`
    initialize_parameters!(spl; init_theta=init_theta, verbose=verbose, kwargs...)
    if init_theta !== nothing
        # Doesn't support dynamic models
        link!(spl.state.vi, spl)
        model(rng, spl.state.vi, spl)
        theta = spl.state.vi[spl]
        update_hamiltonian!(spl, model, length(theta))
        # Refresh the internal cache phase point z's hamiltonian energy.
        spl.state.z = AHMC.phasepoint(rng, theta, spl.state.h)
    else
        # Samples new values and sets trans to true, then computes the logp
        model(rng, empty!(spl.state.vi), SampleFromUniform())
        link!(spl.state.vi, spl)
        theta = spl.state.vi[spl]
        update_hamiltonian!(spl, model, length(theta))
        # Refresh the internal cache phase point z's hamiltonian energy.
        spl.state.z = AHMC.phasepoint(rng, theta, spl.state.h)
        while !isfinite(spl.state.z.ℓπ.value) || !isfinite(spl.state.z.ℓπ.gradient)
            model(rng, empty!(spl.state.vi), SampleFromUniform())
            link!(spl.state.vi, spl)
            theta = spl.state.vi[spl]
            update_hamiltonian!(spl, model, length(theta))
            # Refresh the internal cache phase point z's hamiltonian energy.
            spl.state.z = AHMC.phasepoint(rng, theta, spl.state.h)
>>>>>>> 9431df05
        end

        # If `discard_initial` is `-1`, then users did not specify the keyword argument.
        if discard_initial == -1
            _discard_initial = discard_adapt ? _nadapts : 0
        else
            _discard_initial = discard_initial
        end

<<<<<<< HEAD
        return AbstractMCMC.mcmcsample(rng, model, sampler, N;
                                       chain_type=chain_type, progress=progress,
                                       nadapts=_nadapts, discard_initial=_discard_initial,
                                       kwargs...)
    else
        return resume(resume_from, N; chain_type=chain_type, progress=progress,
                      nadapts=0, discard_adapt=false, discard_initial=0, kwargs...)
=======
    # Convert to transformed space if we're using
    # non-Gibbs sampling.
    if !islinked(spl.state.vi, spl) && spl.selector.tag == :default
        link!(spl.state.vi, spl)
        model(rng, spl.state.vi, spl)
    elseif islinked(spl.state.vi, spl) && spl.selector.tag != :default
        invlink!(spl.state.vi, spl)
        model(rng, spl.state.vi, spl)        
>>>>>>> 9431df05
    end
end

function DynamicPPL.initialstep(
    rng::AbstractRNG,
    model::AbstractModel,
    spl::Sampler{<:Hamiltonian},
    vi::AbstractVarInfo;
    init_params=nothing,
    nadapts=0,
    kwargs...
)
    # Transform the samples to unconstrained space and compute the joint log probability.
    link!(vi, spl)
    model(rng, vi, spl)

    # Extract parameters.
    theta = vi[spl]

    # Create a Hamiltonian.
    metricT = getmetricT(spl.alg)
    metric = metricT(length(theta))
    ∂logπ∂θ = gen_∂logπ∂θ(vi, spl, model)
    logπ = gen_logπ(vi, spl, model)
    hamiltonian = AHMC.Hamiltonian(metric, logπ, ∂logπ∂θ)

    # Compute phase point z.
    z = AHMC.phasepoint(rng, theta, hamiltonian)

    # If no initial parameters are provided, resample until the log probability
    # and its gradient are finite.
    if init_params === nothing
        while !isfinite(z)
            model(rng, vi, SampleFromUniform())
            link!(vi, spl)
            theta = vi[spl]

            hamiltonian = AHMC.Hamiltonian(metric, logπ, ∂logπ∂θ)
            z = AHMC.phasepoint(rng, theta, hamiltonian)
        end
    end

    # Cache current log density.
    log_density_old = getlogp(vi)

    # Find good eps if not provided one
    if iszero(spl.alg.ϵ)
        ϵ = AHMC.find_good_stepsize(hamiltonian, theta)
        @info "Found initial step size" ϵ
    else
        ϵ = spl.alg.ϵ
    end

    # Generate a trajectory.
    traj = gen_traj(spl.alg, ϵ)

    # Create initial transition and state.
    # Already perform one step since otherwise we don't get any statistics.
    t = AHMC.step(rng, hamiltonian, traj, z)

    # Adaptation
    adaptor = AHMCAdaptor(spl.alg, hamiltonian.metric; ϵ=ϵ)
    if spl.alg isa AdaptiveHamiltonian
        hamiltonian, traj, _ =
            AHMC.adapt!(hamiltonian, traj, adaptor,
                        1, nadapts, t.z.θ, t.stat.acceptance_rate)
    end

    # Update `vi` based on acceptance
    @debug "decide whether to accept..."
    if t.stat.is_accept
        vi[spl] = t.z.θ
        setlogp!(vi, t.stat.log_density)
    else
        vi[spl] = theta
        setlogp!(vi, log_density_old)
    end

    transition = HMCTransition(vi, t)
    state = HMCState(vi, 1, traj, hamiltonian, t.z, adaptor)

    # If a Gibbs component, transform the values back to the constrained space.
    if spl.selector.tag !== :default
        @debug "R -> X..."
        invlink!(vi, spl)
    end

    return transition, state
end

function AbstractMCMC.step(
    rng::Random.AbstractRNG,
    model::Model,
    spl::Sampler{<:Hamiltonian},
    state::HMCState;
    nadapts=0,
    kwargs...
)
    # Get step size
    ϵ = getstepsize(spl, state)
    @debug "current ϵ" ϵ

    # Get VarInfo object
    vi = state.vi
    i = state.i + 1

    # When a Gibbs component, transform values to the unconstrained space.
    if spl.selector.tag !== :default
        @debug "X-> R..."
        link!(vi, spl)
        model(rng, vi, spl)
    end

    # Get position and log density before transition
    θ_old = vi[spl]
    log_density_old = getlogp(vi)
    if spl.selector.tag !== :default
        hamiltonian = get_hamiltonian(model, spl, vi, state, length(θ_old))
        z = state.z
        resize!(z.θ, length(θ_old))
        z.θ .= θ_old
    else
        hamiltonian = state.hamiltonian
        z = state.z
    end

    # Compute transition.
    t = AHMC.step(rng, hamiltonian, state.traj, z)

    # Adaptation
    if spl.alg isa AdaptiveHamiltonian
        hamiltonian, traj, _ =
            AHMC.adapt!(hamiltonian, state.traj, state.adaptor,
                        i, nadapts, t.z.θ, t.stat.acceptance_rate)
    else
        traj = state.traj
    end

    # Update `vi` based on acceptance
    @debug "decide whether to accept..."
    if t.stat.is_accept
        vi[spl] = t.z.θ
        setlogp!(vi, t.stat.log_density)
    else
        vi[spl] = θ_old
        setlogp!(vi, log_density_old)
    end

    # Compute next transition and state.
    transition = HMCTransition(vi, t)
    newstate = HMCState(vi, i, traj, hamiltonian, t.z, state.adaptor)

    # If a Gibbs component, transform the values back to the constrained space.
    if spl.selector.tag !== :default
        @debug "R -> X..."
        invlink!(vi, spl)
    end

    return transition, newstate
end

function get_hamiltonian(model, spl, vi, state, n)
    metric = gen_metric(n, spl, state)
    ℓπ = gen_logπ(vi, spl, model)
    ∂ℓπ∂θ = gen_∂logπ∂θ(vi, spl, model)
    return AHMC.Hamiltonian(metric, ℓπ, ∂ℓπ∂θ)
end

"""
    HMCDA(n_adapts::Int, δ::Float64, λ::Float64; ϵ::Float64=0.0)

Hamiltonian Monte Carlo sampler with Dual Averaging algorithm.

Usage:

```julia
HMCDA(200, 0.65, 0.3)
```

Arguments:

- `n_adapts::Int` : Numbers of samples to use for adaptation.
- `δ::Float64` : Target acceptance rate. 65% is often recommended.
- `λ::Float64` : Target leapfrop length.
- `ϵ::Float64=0.0` : Inital step size; 0 means automatically search by Turing.

For more information, please view the following paper ([arXiv link](https://arxiv.org/abs/1111.4246)):

- Hoffman, Matthew D., and Andrew Gelman. "The No-U-turn sampler: adaptively
  setting path lengths in Hamiltonian Monte Carlo." Journal of Machine Learning
  Research 15, no. 1 (2014): 1593-1623.
"""
struct HMCDA{AD, space, metricT <: AHMC.AbstractMetric} <: AdaptiveHamiltonian{AD}
    n_adapts    ::  Int         # number of samples with adaption for ϵ
    δ           ::  Float64     # target accept rate
    λ           ::  Float64     # target leapfrog length
    ϵ           ::  Float64     # (initial) step size
end
HMCDA(args...; kwargs...) = HMCDA{ADBackend()}(args...; kwargs...)
function HMCDA{AD}(n_adapts::Int, δ::Float64, λ::Float64, ϵ::Float64, ::Type{metricT}, space::Tuple) where {AD, metricT <: AHMC.AbstractMetric}
    return HMCDA{AD, space, metricT}(n_adapts, δ, λ, ϵ)
end

function HMCDA{AD}(
    δ::Float64,
    λ::Float64;
    init_ϵ::Float64=0.0,
    metricT=AHMC.UnitEuclideanMetric
) where AD
    return HMCDA{AD}(-1, δ, λ, init_ϵ, metricT, ())
end

function HMCDA{AD}(
    n_adapts::Int,
    δ::Float64,
    λ::Float64,
    ::Tuple{};
    kwargs...
) where AD
    return HMCDA{AD}(n_adapts, δ, λ; kwargs...)
end

function HMCDA{AD}(
    n_adapts::Int,
    δ::Float64,
    λ::Float64,
    space::Symbol...;
    init_ϵ::Float64=0.0,
    metricT=AHMC.UnitEuclideanMetric
) where AD
    return HMCDA{AD}(n_adapts, δ, λ, init_ϵ, metricT, space)
end


"""
    NUTS(n_adapts::Int, δ::Float64; max_depth::Int=5, Δ_max::Float64=1000.0, ϵ::Float64=0.0)

No-U-Turn Sampler (NUTS) sampler.

Usage:

```julia
NUTS()            # Use default NUTS configuration. 
NUTS(1000, 0.65)  # Use 1000 adaption steps, and target accept ratio 0.65.
```

Arguments:

- `n_adapts::Int` : The number of samples to use with adaptation.
- `δ::Float64` : Target acceptance rate for dual averaging.
- `max_depth::Int` : Maximum doubling tree depth.
- `Δ_max::Float64` : Maximum divergence during doubling tree.
- `ϵ::Float64` : Inital step size; 0 means automatically searching using a heuristic procedure.

"""
struct NUTS{AD,space,metricT<:AHMC.AbstractMetric} <: AdaptiveHamiltonian{AD}
    n_adapts::Int         # number of samples with adaption for ϵ
    δ::Float64        # target accept rate
    max_depth::Int         # maximum tree depth
    Δ_max::Float64
    ϵ::Float64     # (initial) step size
end

NUTS(args...; kwargs...) = NUTS{ADBackend()}(args...; kwargs...)

function NUTS{AD}(
    n_adapts::Int,
    δ::Float64,
    max_depth::Int,
    Δ_max::Float64,
    ϵ::Float64,
    ::Type{metricT},
    space::Tuple
) where {AD, metricT}
    return NUTS{AD, space, metricT}(n_adapts, δ, max_depth, Δ_max, ϵ)
end

function NUTS{AD}(
    n_adapts::Int,
    δ::Float64,
    ::Tuple{};
    kwargs...
) where AD
    NUTS{AD}(n_adapts, δ; kwargs...)
end

function NUTS{AD}(
    n_adapts::Int,
    δ::Float64,
    space::Symbol...;
    max_depth::Int=10,
    Δ_max::Float64=1000.0,
    init_ϵ::Float64=0.0,
    metricT=AHMC.DiagEuclideanMetric
) where AD
    NUTS{AD}(n_adapts, δ, max_depth, Δ_max, init_ϵ, metricT, space)
end

function NUTS{AD}(
    δ::Float64;
    max_depth::Int=10,
    Δ_max::Float64=1000.0,
    init_ϵ::Float64=0.0,
    metricT=AHMC.DiagEuclideanMetric
) where AD
    NUTS{AD}(-1, δ, max_depth, Δ_max, init_ϵ, metricT, ())
end

function NUTS{AD}(kwargs...) where AD
    NUTS{AD}(-1, 0.65; kwargs...)
end

for alg in (:HMC, :HMCDA, :NUTS)
    @eval getmetricT(::$alg{<:Any, <:Any, metricT}) where {metricT} = metricT
end

<<<<<<< HEAD
=======
####
#### Sampler construction
####

# Sampler(alg::Hamiltonian) =  Sampler(alg, AHMCAdaptor())
function Sampler(
    alg::Union{StaticHamiltonian, AdaptiveHamiltonian},
    model::Model,
    s::Selector=Selector()
)
    info = Dict{Symbol, Any}()
    # Create an empty sampler state that just holds a typed VarInfo.
    initial_state = SamplerState(VarInfo(model))

    # Create an initial sampler, to get all the initialization out of the way.
    initial_spl = Sampler(alg, info, s, initial_state)

    # Create the actual state based on the alg type.
    state = HMCState(model, initial_spl, Random.GLOBAL_RNG)

    # Create a real sampler after getting all the types/running the init phase.
    return Sampler(alg, initial_spl.info, initial_spl.selector, state)
end



####
#### Transition / step functions for HMC samplers.
####

# Single step of a Hamiltonian.
function AbstractMCMC.step!(
    rng::AbstractRNG,
    model::Model,
    spl::Sampler{<:Hamiltonian},
    N::Integer,
    transition;
    kwargs...
)
    # Get step size
    ϵ = spl.alg isa AdaptiveHamiltonian ?
        AHMC.getϵ(spl.state.adaptor) :
        spl.alg.ϵ

    spl.state.i += 1
    spl.state.eval_num = 0

    @debug "current ϵ: $ϵ"

    # When a Gibbs component
    if spl.selector.tag != :default
        # Transform the space
        @debug "X-> R..."
        link!(spl.state.vi, spl)
        model(rng, spl.state.vi, spl)
    end
    # Get position and log density before transition
    θ_old, log_density_old = spl.state.vi[spl], getlogp(spl.state.vi)
    if spl.selector.tag != :default
        update_hamiltonian!(spl, model, length(θ_old))
        resize!(spl.state.z.θ, length(θ_old))
        spl.state.z.θ .= θ_old
    end

    # Transition
    t = AHMC.step(rng, spl.state.h, spl.state.traj, spl.state.z)
    # Update z in state
    spl.state.z = t.z

    # Adaptation
    if spl.alg isa AdaptiveHamiltonian
        spl.state.h, spl.state.traj, isadapted = 
            AHMC.adapt!(spl.state.h, spl.state.traj, spl.state.adaptor, 
                        spl.state.i, spl.alg.n_adapts, t.z.θ, t.stat.acceptance_rate)
    end

    @debug "decide whether to accept..."

    # Update `vi` based on acceptance
    if t.stat.is_accept
        spl.state.vi[spl] = t.z.θ
        setlogp!(spl.state.vi, t.stat.log_density)
    else
        spl.state.vi[spl] = θ_old
        setlogp!(spl.state.vi, log_density_old)
    end

    # Gibbs component specified cares
    # Transform the space back
    @debug "R -> X..."
    spl.selector.tag != :default && invlink!(spl.state.vi, spl)

    return HamiltonianTransition(spl, t)
end


>>>>>>> 9431df05
#####
##### HMC core functions
#####

getstepsize(sampler::Sampler{<:Hamiltonian}, state) = sampler.alg.ϵ
getstepsize(sampler::Sampler{<:AdaptiveHamiltonian}, state) = AHMC.getϵ(state.adaptor)

"""
    gen_∂logπ∂θ(vi, spl::Sampler, model)

Generate a function that takes a vector of reals `θ` and compute the logpdf and
gradient at `θ` for the model specified by `(vi, spl, model)`.
"""
function gen_∂logπ∂θ(vi, spl::Sampler, model)
    function ∂logπ∂θ(x)
        return gradient_logp(x, vi, model, spl)
    end
    return ∂logπ∂θ
end

"""
    gen_logπ(vi, spl::Sampler, model)

Generate a function that takes `θ` and returns logpdf at `θ` for the model specified by
`(vi, spl, model)`.
"""
function gen_logπ(vi, spl::AbstractSampler, model)
    function logπ(x)::Float64
        x_old, lj_old = vi[spl], getlogp(vi)
        vi[spl] = x
        model(vi, spl)
        lj = getlogp(vi)
        vi[spl] = x_old
        setlogp!(vi, lj_old)
        return lj
    end
    return logπ
end

gen_metric(dim::Int, spl::Sampler{<:Hamiltonian}, state) = AHMC.UnitEuclideanMetric(dim)
function gen_metric(dim::Int, spl::Sampler{<:AdaptiveHamiltonian}, state)
    return AHMC.renew(state.hamiltonian.metric, AHMC.getM⁻¹(state.adaptor.pc))
end

gen_traj(alg::HMC, ϵ) = AHMC.StaticTrajectory(AHMC.Leapfrog(ϵ), alg.n_leapfrog)
gen_traj(alg::HMCDA, ϵ) = AHMC.HMCDA(AHMC.Leapfrog(ϵ), alg.λ)
gen_traj(alg::NUTS, ϵ) = AHMC.NUTS(AHMC.Leapfrog(ϵ), alg.max_depth, alg.Δ_max)

####
#### Compiler interface, i.e. tilde operators.
####
function DynamicPPL.assume(
    rng,
    spl::Sampler{<:Hamiltonian},
    dist::Distribution,
    vn::VarName,
    vi,
)
    updategid!(vi, vn, spl)
    r = vi[vn]
    # acclogp!(vi, logpdf_with_trans(dist, r, istrans(vi, vn)))
    # r
    return r, logpdf_with_trans(dist, r, istrans(vi, vn))
end

function DynamicPPL.dot_assume(
    rng,
    spl::Sampler{<:Hamiltonian},
    dist::MultivariateDistribution,
    vns::AbstractArray{<:VarName},
    var::AbstractMatrix,
    vi,
)
    @assert length(dist) == size(var, 1)
    updategid!.(Ref(vi), vns, Ref(spl))
    r = vi[vns]
    var .= r
    return var, sum(logpdf_with_trans(dist, r, istrans(vi, vns[1])))
end
function DynamicPPL.dot_assume(
    rng,
    spl::Sampler{<:Hamiltonian},
    dists::Union{Distribution, AbstractArray{<:Distribution}},
    vns::AbstractArray{<:VarName},
    var::AbstractArray,
    vi,
)
    updategid!.(Ref(vi), vns, Ref(spl))
    r = reshape(vi[vec(vns)], size(var))
    var .= r
    return var, sum(logpdf_with_trans.(dists, r, istrans(vi, vns[1])))
end

function DynamicPPL.observe(
    spl::Sampler{<:Hamiltonian},
    d::Distribution,
    value,
    vi,
)
    return DynamicPPL.observe(SampleFromPrior(), d, value, vi)
end

function DynamicPPL.dot_observe(
    spl::Sampler{<:Hamiltonian},
    ds::Union{Distribution, AbstractArray{<:Distribution}},
    value::AbstractArray,
    vi,
)
    return DynamicPPL.dot_observe(SampleFromPrior(), ds, value, vi)
end

####
#### Default HMC stepsize and mass matrix adaptor
####

function AHMCAdaptor(alg::AdaptiveHamiltonian, metric::AHMC.AbstractMetric; ϵ=alg.ϵ)
    pc = AHMC.MassMatrixAdaptor(metric)
    da = AHMC.StepSizeAdaptor(alg.δ, ϵ)

    if iszero(alg.n_adapts)
        adaptor = AHMC.Adaptation.NoAdaptation()
    else
        if metric == AHMC.UnitEuclideanMetric
            adaptor = AHMC.NaiveHMCAdaptor(pc, da)  # there is actually no adaptation for mass matrix
        else
            adaptor = AHMC.StanHMCAdaptor(pc, da)
            AHMC.initialize!(adaptor, alg.n_adapts)
        end
    end

    return adaptor
end

AHMCAdaptor(::Hamiltonian, ::AHMC.AbstractMetric; kwargs...) = AHMC.Adaptation.NoAdaptation()

##########################
# HMC State Constructors #
##########################

function HMCState(
    rng::AbstractRNG,
    model::Model,
    spl::Sampler{<:Hamiltonian},
    vi::AbstractVarInfo;
    kwargs...
)
    # Link everything if needed.
    !islinked(vi, spl) && link!(vi, spl)

    # Get the initial log pdf and gradient functions.
    ∂logπ∂θ = gen_∂logπ∂θ(vi, spl, model)
    logπ = gen_logπ(vi, spl, model)

    # Get the metric type.
    metricT = getmetricT(spl.alg)

    # Create a Hamiltonian.
    θ_init = Vector{Float64}(spl.state.vi[spl])
    metric = metricT(length(θ_init))
    h = AHMC.Hamiltonian(metric, logπ, ∂logπ∂θ)

    # Find good eps if not provided one
    if iszero(spl.alg.ϵ)
        ϵ = AHMC.find_good_stepsize(h, θ_init)
        @info "Found initial step size" ϵ
    else
        ϵ = spl.alg.ϵ
    end

    # Generate a trajectory.
    traj = gen_traj(spl.alg, ϵ)

    # Generate a phasepoint. Replaced during sample_init!
    h, t = AHMC.sample_init(rng, h, θ_init) # this also ensure AHMC has the same dim as θ.

    # Unlink everything.
    invlink!(vi, spl)

    return HMCState(vi, 0, 0, traj, h, AHMCAdaptor(spl.alg, metric; ϵ=ϵ), t.z)
end<|MERGE_RESOLUTION|>--- conflicted
+++ resolved
@@ -81,7 +81,6 @@
     n_leapfrog::Int # leapfrog step number
 end
 
-DynamicPPL.alg_str(::Sampler{<:Hamiltonian}) = "HMC"
 isgibbscomponent(::Hamiltonian) = true
 
 HMC(args...; kwargs...) = HMC{ADBackend()}(args...; kwargs...)
@@ -121,7 +120,6 @@
     discard_initial=-1,
     kwargs...
 )
-<<<<<<< HEAD
     if resume_from === nothing
         # If `nadapts` is `-1`, then the user called a convenience
         # constructor like `NUTS()` or `NUTS(0.65)`,
@@ -130,36 +128,6 @@
             _nadapts = min(1000, N ÷ 2)
         else
             _nadapts = nadapts
-=======
-    # Resume the sampler.
-    set_resume!(spl; resume_from=resume_from, kwargs...)
-
-    # Get `init_theta`
-    initialize_parameters!(spl; init_theta=init_theta, verbose=verbose, kwargs...)
-    if init_theta !== nothing
-        # Doesn't support dynamic models
-        link!(spl.state.vi, spl)
-        model(rng, spl.state.vi, spl)
-        theta = spl.state.vi[spl]
-        update_hamiltonian!(spl, model, length(theta))
-        # Refresh the internal cache phase point z's hamiltonian energy.
-        spl.state.z = AHMC.phasepoint(rng, theta, spl.state.h)
-    else
-        # Samples new values and sets trans to true, then computes the logp
-        model(rng, empty!(spl.state.vi), SampleFromUniform())
-        link!(spl.state.vi, spl)
-        theta = spl.state.vi[spl]
-        update_hamiltonian!(spl, model, length(theta))
-        # Refresh the internal cache phase point z's hamiltonian energy.
-        spl.state.z = AHMC.phasepoint(rng, theta, spl.state.h)
-        while !isfinite(spl.state.z.ℓπ.value) || !isfinite(spl.state.z.ℓπ.gradient)
-            model(rng, empty!(spl.state.vi), SampleFromUniform())
-            link!(spl.state.vi, spl)
-            theta = spl.state.vi[spl]
-            update_hamiltonian!(spl, model, length(theta))
-            # Refresh the internal cache phase point z's hamiltonian energy.
-            spl.state.z = AHMC.phasepoint(rng, theta, spl.state.h)
->>>>>>> 9431df05
         end
 
         # If `discard_initial` is `-1`, then users did not specify the keyword argument.
@@ -169,7 +137,6 @@
             _discard_initial = discard_initial
         end
 
-<<<<<<< HEAD
         return AbstractMCMC.mcmcsample(rng, model, sampler, N;
                                        chain_type=chain_type, progress=progress,
                                        nadapts=_nadapts, discard_initial=_discard_initial,
@@ -177,16 +144,6 @@
     else
         return resume(resume_from, N; chain_type=chain_type, progress=progress,
                       nadapts=0, discard_adapt=false, discard_initial=0, kwargs...)
-=======
-    # Convert to transformed space if we're using
-    # non-Gibbs sampling.
-    if !islinked(spl.state.vi, spl) && spl.selector.tag == :default
-        link!(spl.state.vi, spl)
-        model(rng, spl.state.vi, spl)
-    elseif islinked(spl.state.vi, spl) && spl.selector.tag != :default
-        invlink!(spl.state.vi, spl)
-        model(rng, spl.state.vi, spl)        
->>>>>>> 9431df05
     end
 end
 
@@ -503,105 +460,6 @@
     @eval getmetricT(::$alg{<:Any, <:Any, metricT}) where {metricT} = metricT
 end
 
-<<<<<<< HEAD
-=======
-####
-#### Sampler construction
-####
-
-# Sampler(alg::Hamiltonian) =  Sampler(alg, AHMCAdaptor())
-function Sampler(
-    alg::Union{StaticHamiltonian, AdaptiveHamiltonian},
-    model::Model,
-    s::Selector=Selector()
-)
-    info = Dict{Symbol, Any}()
-    # Create an empty sampler state that just holds a typed VarInfo.
-    initial_state = SamplerState(VarInfo(model))
-
-    # Create an initial sampler, to get all the initialization out of the way.
-    initial_spl = Sampler(alg, info, s, initial_state)
-
-    # Create the actual state based on the alg type.
-    state = HMCState(model, initial_spl, Random.GLOBAL_RNG)
-
-    # Create a real sampler after getting all the types/running the init phase.
-    return Sampler(alg, initial_spl.info, initial_spl.selector, state)
-end
-
-
-
-####
-#### Transition / step functions for HMC samplers.
-####
-
-# Single step of a Hamiltonian.
-function AbstractMCMC.step!(
-    rng::AbstractRNG,
-    model::Model,
-    spl::Sampler{<:Hamiltonian},
-    N::Integer,
-    transition;
-    kwargs...
-)
-    # Get step size
-    ϵ = spl.alg isa AdaptiveHamiltonian ?
-        AHMC.getϵ(spl.state.adaptor) :
-        spl.alg.ϵ
-
-    spl.state.i += 1
-    spl.state.eval_num = 0
-
-    @debug "current ϵ: $ϵ"
-
-    # When a Gibbs component
-    if spl.selector.tag != :default
-        # Transform the space
-        @debug "X-> R..."
-        link!(spl.state.vi, spl)
-        model(rng, spl.state.vi, spl)
-    end
-    # Get position and log density before transition
-    θ_old, log_density_old = spl.state.vi[spl], getlogp(spl.state.vi)
-    if spl.selector.tag != :default
-        update_hamiltonian!(spl, model, length(θ_old))
-        resize!(spl.state.z.θ, length(θ_old))
-        spl.state.z.θ .= θ_old
-    end
-
-    # Transition
-    t = AHMC.step(rng, spl.state.h, spl.state.traj, spl.state.z)
-    # Update z in state
-    spl.state.z = t.z
-
-    # Adaptation
-    if spl.alg isa AdaptiveHamiltonian
-        spl.state.h, spl.state.traj, isadapted = 
-            AHMC.adapt!(spl.state.h, spl.state.traj, spl.state.adaptor, 
-                        spl.state.i, spl.alg.n_adapts, t.z.θ, t.stat.acceptance_rate)
-    end
-
-    @debug "decide whether to accept..."
-
-    # Update `vi` based on acceptance
-    if t.stat.is_accept
-        spl.state.vi[spl] = t.z.θ
-        setlogp!(spl.state.vi, t.stat.log_density)
-    else
-        spl.state.vi[spl] = θ_old
-        setlogp!(spl.state.vi, log_density_old)
-    end
-
-    # Gibbs component specified cares
-    # Transform the space back
-    @debug "R -> X..."
-    spl.selector.tag != :default && invlink!(spl.state.vi, spl)
-
-    return HamiltonianTransition(spl, t)
-end
-
-
->>>>>>> 9431df05
 #####
 ##### HMC core functions
 #####
