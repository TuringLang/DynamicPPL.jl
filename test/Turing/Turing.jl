--- conflicted
+++ resolved
@@ -67,11 +67,7 @@
 # Exports #
 ###########
 # `using` statements for stuff to re-export
-<<<<<<< HEAD
-using DynamicPPL: elementwise_loglikelihoods, generated_quantities, logprior, logjoint
-=======
 using DynamicPPL: pointwise_loglikelihoods, generated_quantities, logprior, logjoint
->>>>>>> 9431df05
 using StatsBase: predict
 
 # Turing essentials - modelling macros and inference algorithms
@@ -126,11 +122,7 @@
         arraydist,
 
         predict,
-<<<<<<< HEAD
-        elementwise_loglikelihoods,
-=======
         pointwise_loglikelihoods,
->>>>>>> 9431df05
         genereated_quantities,
         logprior,
         logjoint
