--- conflicted
+++ resolved
@@ -30,44 +30,29 @@
         @test logprob"x = xval, m = mval | model = model" == logjoint
 
         varinfo = VarInfo(demo(missing))
-        @test logprob"x = xval, m = mval | model = demo, varinfo = varinfo" == logjoint
+        @test logprob"x = xval, m = mval | model = model, varinfo = varinfo" == logjoint
 
         varinfo = VarInfo(demo(xval))
-<<<<<<< HEAD
-        @test logprob"m = mval | model = demo, varinfo = varinfo" == logprior
-        @test logprob"m = mval | x = xval, model = demo, varinfo = varinfo" == logprior
-        @test logprob"x = xval | m = mval, model = demo, varinfo = varinfo" == loglike
-=======
         @test logprob"m = mval | model = model, varinfo = varinfo" == logprior
         @test logprob"m = mval | x = xval, model = model, varinfo = varinfo" == logprior
         @test logprob"x = xval | m = mval, model = model, varinfo = varinfo" == loglike
-        varinfo = VarInfo(demo(missing))
-        @test logprob"x = xval, m = mval | model = model, varinfo = varinfo" == logjoint
->>>>>>> bde1f74b
 
         chain = sample(demo(xval), IS(), iters; save_state = true)
         chain2 = Chains(chain.value, chain.logevidence, chain.name_map, NamedTuple())
         lps = logpdf.(Normal.(chain["m"], 1), xval)
         @test logprob"x = xval | chain = chain" == lps
-<<<<<<< HEAD
-        @test logprob"x = xval | chain = chain2, model = demo" == lps
+        @test logprob"x = xval | chain = chain2, model = model" == lps
         @test logprob"x = xval | chain = chain, varinfo = varinfo" == lps
-        @test logprob"x = xval | chain = chain2, model = demo, varinfo = varinfo" == lps
+        @test logprob"x = xval | chain = chain2, model = model, varinfo = varinfo" == lps
 
         # multiple chains
         pchain = chainscat(chain, chain)
         pchain2 = chainscat(chain2, chain2)
         plps = repeat(lps, 1, 2)
         @test logprob"x = xval | chain = pchain" == plps
-        @test logprob"x = xval | chain = pchain2, model = demo" == plps
+        @test logprob"x = xval | chain = pchain2, model = model" == plps
         @test logprob"x = xval | chain = pchain, varinfo = varinfo" == plps
-        @test logprob"x = xval | chain = pchain2, model = demo, varinfo = varinfo" == plps
-=======
-        @test logprob"x = xval | chain = chain2, model = model" == lps
-        varinfo = VarInfo(demo(xval))
-        @test logprob"x = xval | chain = chain, varinfo = varinfo" == lps
-        @test logprob"x = xval | chain = chain2, model = model, varinfo = varinfo" == lps
->>>>>>> bde1f74b
+        @test logprob"x = xval | chain = pchain2, model = model, varinfo = varinfo" == plps
     end
 
     @testset "vector" begin
@@ -105,17 +90,16 @@
         @test logprob"x = xval | chain = chain" == lps
         @test logprob"x = xval | chain = chain2, model = model" == lps
         @test logprob"x = xval | chain = chain, varinfo = varinfo" == lps
-<<<<<<< HEAD
-        @test logprob"x = xval | chain = chain2, model = demo, varinfo = varinfo" == lps
+        @test logprob"x = xval | chain = chain2, model = model, varinfo = varinfo" == lps
 
         # multiple chains
         pchain = chainscat(chain, chain)
         pchain2 = chainscat(chain2, chain2)
         plps = repeat(lps, 1, 2)
         @test logprob"x = xval | chain = pchain" == plps
-        @test logprob"x = xval | chain = pchain2, model = demo" == plps
+        @test logprob"x = xval | chain = pchain2, model = model" == plps
         @test logprob"x = xval | chain = pchain, varinfo = varinfo" == plps
-        @test logprob"x = xval | chain = pchain2, model = demo, varinfo = varinfo" == plps
+        @test logprob"x = xval | chain = pchain2, model = model, varinfo = varinfo" == plps
     end
 
     @testset "issue#137" begin
@@ -143,8 +127,5 @@
 
         chain2 = sample(model2(y, group, n_groups), NUTS(0.65), 2_000; save_state=true)
         logprob"y = y[[1]] | group = group[[1]], n_groups = n_groups, chain = chain2"
-=======
-        @test logprob"x = xval | chain = chain2, model = model, varinfo = varinfo" == lps
->>>>>>> bde1f74b
     end
 end