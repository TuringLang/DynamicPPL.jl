--- conflicted
+++ resolved
@@ -245,19 +245,11 @@
         @model function testmodel_nonarray(x, y)
             s ~ InverseGamma(2, 3)
             m ~ Normal(0, √s)
-<<<<<<< HEAD
-            for i in 2:(length(x.a) - 1)
-=======
             for i in 1:(length(x.a) - 1)
->>>>>>> 7a8ba7e4
                 x.a[i] ~ Normal(m, √s)
             end
 
             # Dynamic indexing
-<<<<<<< HEAD
-            x.a[begin] ~ Normal(-100.0, 1.0)
-=======
->>>>>>> 7a8ba7e4
             x.a[end] ~ Normal(100.0, 1.0)
 
             # Immutable set
@@ -268,11 +260,7 @@
             z[1:2] .~ Normal()
             z[end:end] .~ Normal()
 
-<<<<<<< HEAD
-            return (; s, m, x, y, z)
-=======
             return (; s=s, m=m, x=x, y=y, z=z)
->>>>>>> 7a8ba7e4
         end
 
         m_nonarray = testmodel_nonarray(
@@ -281,10 +269,6 @@
         result = m_nonarray()
         @test !any(ismissing, result.x.a)
         @test result.y.a !== missing
-<<<<<<< HEAD
-        @test result.x.a[begin] < -10
-=======
->>>>>>> 7a8ba7e4
         @test result.x.a[end] > 10
 
         # Ensure that we can work with `Vector{Real}(undef, N)` which is the
