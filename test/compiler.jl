macro custom(expr)
    (Meta.isexpr(expr, :call, 3) && expr.args[1] === :~) || error("incorrect macro usage")
    quote
        $(esc(expr.args[2])) = 0.0
    end
end

macro mymodel1(ex)
    # check if expression was modified by the DynamicPPL "compiler"
    if ex == :(y ~ Uniform())
        return esc(:(x ~ Normal()))
    else
        return esc(:(z ~ Exponential()))
    end
end

struct MyModelStruct{T}
    x::T
end
Base.:~(x, y::MyModelStruct) = y.x
macro mymodel2(ex)
    # check if expression was modified by the DynamicPPL "compiler"
    if ex == :(y ~ Uniform())
        # Just returns 42
        return :(4 ~ MyModelStruct(42))
    else
        return :(return -1)
    end
end

@testset "compiler.jl" begin
    @testset "model macro" begin
        @model function testmodel_comp(x, y)
            s ~ InverseGamma(2, 3)
            m ~ Normal(0, sqrt(s))

            x ~ Normal(m, sqrt(s))
            y ~ Normal(m, sqrt(s))

            return x, y
        end
        @test length(methods(testmodel_comp)) == 2
        testmodel_comp(1.0, 1.2)

        # check if drawing from the prior works
        @model function testmodel01(x=missing)
            x ~ Normal()
            return x
        end
        @test length(methods(testmodel01)) == 3
        f0_mm = testmodel01()
        @test mean(f0_mm() for _ in 1:1000) ≈ 0.0 atol = 0.1

        # Test #544
        @model function testmodel02(x=missing)
            if x === missing
                x = Vector{Float64}(undef, 2)
            end
            x[1] ~ Normal()
            x[2] ~ Normal()
            return x
        end
        @test length(methods(testmodel02)) == 3
        f0_mm = testmodel02()
        @test all(x -> isapprox(x, 0; atol=0.1), mean(f0_mm() for _ in 1:1000))

        @model function testmodel03(x=missing)
            x ~ Bernoulli(0.5)
            return x
        end
        f01_mm = testmodel03()
        @test length(methods(testmodel03)) == 3
        @test mean(f01_mm() for _ in 1:1000) ≈ 0.5 atol = 0.1

        # test if we get the correct return values
        @model function testmodel1(x1, x2)
            s ~ InverseGamma(2, 3)
            m ~ Normal(0, sqrt(s))

            x1 ~ Normal(m, sqrt(s))
            x2 ~ Normal(m, sqrt(s))

            return x1, x2
        end
        @test length(methods(testmodel1)) == 2
        f1_mm = testmodel1(1.0, 10.0)
        @test f1_mm() == (1, 10)

        # alternatives with keyword arguments
        testmodel1kw(; x1, x2) = testmodel1(x1, x2)
        f1_mm = testmodel1kw(; x1=1.0, x2=10.0)
        @test f1_mm() == (1, 10)

        @model function testmodel2(; x1, x2)
            s ~ InverseGamma(2, 3)
            m ~ Normal(0, sqrt(s))

            x1 ~ Normal(m, sqrt(s))
            x2 ~ Normal(m, sqrt(s))

            return x1, x2
        end
        @test length(methods(testmodel2)) == 2
        f1_mm = testmodel2(; x1=1.0, x2=10.0)
        @test f1_mm() == (1, 10)

        @info "Testing the compiler's ability to catch bad models..."

        # Test for assertions in observe statements.
        @model function brokentestmodel_observe1(x1, x2)
            s ~ InverseGamma(2, 3)
            m ~ Normal(0, sqrt(s))

            x1 ~ Normal(m, sqrt(s))
            x2 ~ x1 + 2

            return x1, x2
        end

        btest = brokentestmodel_observe1(1.0, 2.0)
        @test_throws ArgumentError btest()

        @model function brokentestmodel_observe2(x)
            s ~ InverseGamma(2, 3)
            m ~ Normal(0, sqrt(s))

            x = Vector{Float64}(undef, 2)
            x ~ [Normal(m, sqrt(s)), 2.0]

            return x
        end

        btest = brokentestmodel_observe2([1.0, 2.0])
        @test_throws ArgumentError btest()

        # Test for assertions in assume statements.
        @model function brokentestmodel_assume1()
            s ~ InverseGamma(2, 3)
            m ~ Normal(0, sqrt(s))

            x1 ~ Normal(m, sqrt(s))
            x2 ~ x1 + 2

            return x1, x2
        end

        btest = brokentestmodel_assume1()
        @test_throws ArgumentError btest()

        @model function brokentestmodel_assume2()
            s ~ InverseGamma(2, 3)
            m ~ Normal(0, sqrt(s))

            x = Vector{Float64}(undef, 2)
            x ~ [Normal(m, sqrt(s)), 2.0]

            return x
        end

        btest = brokentestmodel_assume2()
        @test_throws ArgumentError btest()

        # Test missing input arguments
        @model function testmodel_missing1(x)
            x ~ Bernoulli(0.5)
            return x
        end
        @test_throws MethodError testmodel_missing1()

        # Test missing initialization for vector observation turned parameter
        @model function testmodel_missing2(x)
            x[1] ~ Bernoulli(0.5)
            return x
        end
        @test_throws MethodError testmodel_missing2(missing)()

        # Test use of internal names
        @model function testmodel_missing3(x)
            x[1] ~ Bernoulli(0.5)
            global varinfo_ = __varinfo__
            global sampler_ = __context__.sampler
            global model_ = __model__
            global context_ = __context__
            global rng_ = __context__.rng
            global lp = getlogp(__varinfo__)
            return x
        end
        model = testmodel_missing3([1.0])
        varinfo = VarInfo(model)
        @test getlogp(varinfo) == lp
        @test varinfo_ isa AbstractVarInfo
        @test model_ === model
        @test context_ isa SamplingContext
        @test rng_ isa Random.AbstractRNG

        # disable warnings
        @model function testmodel_missing4(x)
            x[1] ~ Bernoulli(0.5)
            global varinfo_ = __varinfo__
            global sampler_ = __context__.sampler
            global model_ = __model__
            global context_ = __context__
            global rng_ = __context__.rng
            global lp = getlogp(__varinfo__)
            return x
        end false
        lpold = lp
        model = testmodel_missing4([1.0])
        varinfo = VarInfo(model)
        @test getlogp(varinfo) == lp == lpold

        # test DPPL#61
        @model function testmodel_missing5(z)
            m ~ Normal()
            z[1:end] ~ MvNormal(fill(m, length(z)), I)
            return m
        end
        model = testmodel_missing5(rand(10))
        @test all(z -> isapprox(z, 0; atol=0.2), mean(model() for _ in 1:1000))

        # test Turing#1464
        @model function gdemo(x)
            s ~ InverseGamma(2, 3)
            m ~ Normal(0, sqrt(s))
            for i in eachindex(x)
                x[i] ~ Normal(m, sqrt(s))
            end
        end
        x = [1.0, missing]
        VarInfo(gdemo(x))
        @test ismissing(x[2])

        # https://github.com/TuringLang/Turing.jl/issues/1464#issuecomment-731153615
        vi = VarInfo(gdemo(x))
        @test haskey(vi.metadata, :x)
        vi = VarInfo(gdemo(x))
        @test haskey(vi.metadata, :x)
    end
    @testset "nested model" begin
        function makemodel(p)
            @model function testmodel(x)
                x[1] ~ Bernoulli(p)
                global lp = getlogp(__varinfo__)
                return x
            end
            return testmodel
        end
        model = makemodel(0.5)([1.0])
        varinfo = VarInfo(model)
        @test getlogp(varinfo) == lp
    end
    @testset "user-defined variable name" begin
        @model f1() = x ~ NamedDist(Normal(), :y)
        @model f2() = x ~ NamedDist(Normal(), @varname(y[2][:, 1]))
        @model f3() = x ~ NamedDist(Normal(), @varname(y[1]))
        vi1 = VarInfo(f1())
        vi2 = VarInfo(f2())
        vi3 = VarInfo(f3())
        @test haskey(vi1.metadata, :y)
        @test vi1.metadata.y.vns[1] == @varname(y)
        @test haskey(vi2.metadata, :y)
        @test vi2.metadata.y.vns[1] == @varname(y[2][:, 1])
        @test haskey(vi3.metadata, :y)
        @test vi3.metadata.y.vns[1] == @varname(y[1])
    end
    @testset "custom tilde" begin
        @model demo() = begin
            $(@custom m ~ Normal())
            return m
        end
        model = demo()
        @test all(iszero(model()) for _ in 1:1000)
    end
    @testset "docstring" begin
        "This is a test"
        @model function demo(x)
            m ~ Normal()
            return x ~ Normal(m, 1)
        end

        s = @doc(demo)
        @test string(s) == "This is a test\n"

        # Verify that adding docstring didn't completely break execution of model
        m = demo(0.0)
        @test m() isa Float64
    end
    @testset "type annotations" begin
        @model function demo_without(x)
            return x ~ Normal()
        end
        @test isempty(VarInfo(demo_without(0.0)))

        @model function demo_with(x::Real)
            return x ~ Normal()
        end
        @test isempty(VarInfo(demo_with(0.0)))
    end

    @testset "macros within model" begin
        # Macro expansion
        @model function demo1()
            @mymodel1(y ~ Uniform())
        end

        @test haskey(VarInfo(demo1()), @varname(x))

        # Interpolation
        # Will fail if:
        # 1. Compiler expands `y ~ Uniform()` before expanding the macros
        #    => returns -1.
        # 2. `@mymodel` is expanded before entire `@model` has been
        #    expanded => errors since `MyModelStruct` is not a distribution,
        #    and hence `tilde_observe` errors.
        @model function demo2()
            return $(@mymodel2(y ~ Uniform()))
        end
        @test demo2()() == 42
    end

    @testset "submodel" begin
        # No prefix, 1 level.
        @model function demo1(x)
            return x ~ Normal()
        end
        @model function demo2(x, y)
            @submodel demo1(x)
            return y ~ Uniform()
        end
        # No observation.
        m = demo2(missing, missing)
        vi = VarInfo(m)
        ks = keys(vi)
        @test @varname(x) ∈ ks
        @test @varname(y) ∈ ks

        # Observation in top-level.
        m = demo2(missing, 1.0)
        vi = VarInfo(m)
        ks = keys(vi)
        @test @varname(x) ∈ ks
        @test @varname(y) ∉ ks

        # Observation in nested model.
        m = demo2(1000.0, missing)
        vi = VarInfo(m)
        ks = keys(vi)
        @test @varname(x) ∉ ks
        @test @varname(y) ∈ ks

        # Observe all.
        m = demo2(1000.0, 0.5)
        vi = VarInfo(m)
        ks = keys(vi)
        @test isempty(ks)

        # Check values makes sense.
        @model function demo3(x, y)
            @submodel demo1(x)
            return y ~ Normal(x)
        end
        m = demo3(1000.0, missing)
        # Mean of `y` should be close to 1000.
        @test abs(mean([VarInfo(m)[@varname(y)] for i in 1:10]) - 1000) ≤ 10

        # Prefixed submodels and usage of submodel return values.
        @model function demo_return(x)
            x ~ Normal()
            return x
        end

        @model function demo_useval(x, y)
            @submodel sub1 x1 = demo_return(x)
            @submodel sub2 x2 = demo_return(y)

            return z ~ Normal(x1 + x2 + 100, 1.0)
        end
        m = demo_useval(missing, missing)
        vi = VarInfo(m)
        ks = keys(vi)
        @test VarName{Symbol("sub1.x")}() ∈ ks
        @test VarName{Symbol("sub2.x")}() ∈ ks
        @test @varname(z) ∈ ks
        @test abs(mean([VarInfo(m)[@varname(z)] for i in 1:10]) - 100) ≤ 10

        # AR1 model. Dynamic prefixing.
        @model function AR1(num_steps, α, μ, σ, ::Type{TV}=Vector{Float64}) where {TV}
            η ~ MvNormal(zeros(num_steps), I)
            δ = sqrt(1 - α^2)

            x = TV(undef, num_steps)
            x[1] = η[1]
            @inbounds for t in 2:num_steps
                x[t] = @. α * x[t - 1] + δ * η[t]
            end

            return @. μ + σ * x
        end

        @model function demo(y)
            α ~ Uniform()
            μ ~ Normal()
            σ ~ truncated(Normal(), 0, Inf)

            num_steps = length(y[1])
            num_obs = length(y)
            @inbounds for i in 1:num_obs
<<<<<<< HEAD
                @submodel $(Symbol("ar1_$i")) x = AR1(num_steps, α, μ, σ)
                y[i] ~ MvNormal(x, 0.1)
=======
                x = @submodel $(Symbol("ar1_$i")) AR1(num_steps, α, μ, σ)
                y[i] ~ MvNormal(x, 0.01 * I)
>>>>>>> 86afffa9
            end
        end

        ys = [randn(10), randn(10)]
        m = demo(ys)
        vi = VarInfo(m)

        for k in [:α, :μ, :σ, Symbol("ar1_1.η"), Symbol("ar1_2.η")]
            @test VarName{k}() ∈ keys(vi)
        end
    end

    @testset "check_tilde_rhs" begin
        @test_throws ArgumentError DynamicPPL.check_tilde_rhs(randn())

        x = Normal()
        @test DynamicPPL.check_tilde_rhs(x) === x

        x = [Laplace(), Normal(), MvNormal(zeros(3), I)]
        @test DynamicPPL.check_tilde_rhs(x) === x
    end
    @testset "isliteral" begin
        @test DynamicPPL.isliteral(:([1.0]))
        @test DynamicPPL.isliteral(:([[1.0], 1.0]))
        @test DynamicPPL.isliteral(:((1.0, 1.0)))

        @test !(DynamicPPL.isliteral(:([x])))
        @test !(DynamicPPL.isliteral(:([[x], 1.0])))
        @test !(DynamicPPL.isliteral(:((x, 1.0))))
    end

    @testset "array literals" begin
        # Verify that we indeed can parse this.
        @test @model(function array_literal_model()
            # `assume` and literal `observe`
            m ~ MvNormal(zeros(2), I)
            return [10.0, 10.0] ~ MvNormal(m, 0.25 * I)
        end) isa Function

        @model function array_literal_model2()
            # `assume` and literal `observe`
            m ~ MvNormal(zeros(2), I)
            return [10.0, 10.0] ~ MvNormal(m, 0.25 * I)
        end

        @test array_literal_model2()() == [10.0, 10.0]
    end

    # https://github.com/TuringLang/DynamicPPL.jl/issues/260
    @testset "anonymous function" begin
        error = ArgumentError("anonymous functions without name are not supported")
        @test_throws LoadError(@__FILE__, (@__LINE__) + 1, error) @macroexpand begin
            @model function (x)
                return x ~ Normal()
            end
        end
        @test_throws LoadError(@__FILE__, (@__LINE__) + 1, error) @macroexpand begin
            model = @model(x -> (x ~ Normal()))
        end
    end

    @testset "dispatching with model" begin
        f(x) = false

        @model demo() = x ~ Normal()
        @test !f(demo())
        f(::Model{typeof(demo)}) = true
        @test f(demo())

        # Leads to re-definition of `demo` and trait is not affected.
        @test length(methods(demo)) == 2
        @model demo() = x ~ Normal()
        @test length(methods(demo)) == 2
        @test f(demo())

        # Ensure we can specialize on arguments.
        @model demo(x) = x ~ Normal()
        length(methods(demo))
        @test f(demo(1.0))
        f(::Model{typeof(demo),(:x,)}) = false
        @test !f(demo(1.0))
        @test f(demo()) # should still be `true`

        # Set it to `false` again.
        f(::Model{typeof(demo),()}) = false
        @test !f(demo())
    end
end<|MERGE_RESOLUTION|>--- conflicted
+++ resolved
@@ -405,13 +405,8 @@
             num_steps = length(y[1])
             num_obs = length(y)
             @inbounds for i in 1:num_obs
-<<<<<<< HEAD
                 @submodel $(Symbol("ar1_$i")) x = AR1(num_steps, α, μ, σ)
                 y[i] ~ MvNormal(x, 0.1)
-=======
-                x = @submodel $(Symbol("ar1_$i")) AR1(num_steps, α, μ, σ)
-                y[i] ~ MvNormal(x, 0.01 * I)
->>>>>>> 86afffa9
             end
         end
 
