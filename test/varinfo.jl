--- conflicted
+++ resolved
@@ -1,11 +1,7 @@
 using .Turing, Random
 using AbstractMCMC: step!
 using DynamicPPL: Selector, reconstruct, invlink, CACHERESET,
-<<<<<<< HEAD
-    SampleFromPrior, Sampler, SampleFromUniform, uid, 
-=======
-    SampleFromPrior, Sampler, runmodel!, SampleFromUniform,
->>>>>>> 1c071df0
+    SampleFromPrior, Sampler, runmodel!, SampleFromUniform, uid, 
     _getidcs, set_retained_vns_del_by_spl!, is_flagged,
     set_flag!, unset_flag!, VarInfo, TypedVarInfo,
     getlogp, setlogp!, resetlogp!, acclogp!, vectorize,
