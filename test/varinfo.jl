--- conflicted
+++ resolved
@@ -597,17 +597,8 @@
         test_linked_varinfo(model, vi)
 
         ## `SimpleVarInfo{<:Dict}`
-<<<<<<< HEAD
         vi = DynamicPPL.settrans!!(SimpleVarInfo(Dict{VarName,Any}()), true)
-        # Sample in unconstrained space.
-        vi = last(DynamicPPL.evaluate_and_sample!!(model, vi))
-        f = DynamicPPL.from_linked_internal_transform(vi, vn, dist)
-        x = f(DynamicPPL.getindex_internal(vi, vn))
-        @test getlogjoint(vi) ≈ Bijectors.logpdf_with_trans(dist, x, true)
-=======
-        vi = DynamicPPL.settrans!!(SimpleVarInfo(Dict()), true)
         test_linked_varinfo(model, vi)
->>>>>>> 05cd886d
 
         ## `SimpleVarInfo{<:VarNamedVector}`
         vi = DynamicPPL.settrans!!(SimpleVarInfo(DynamicPPL.VarNamedVector()), true)
