--- conflicted
+++ resolved
@@ -341,22 +341,8 @@
             example_values = rand(NamedTuple, model)
             vns = DynamicPPL.TestUtils.varnames(model)
 
-<<<<<<< HEAD
-            vi_untyped = VarInfo()
-            model(vi_untyped)
-            vi_typed = TypedVarInfo(vi_untyped)
-            svi_typed = SimpleVarInfo(example_values)
-            svi_untyped = SimpleVarInfo(OrderedDict())
-
-            varinfos = map((vi_untyped, vi_typed, svi_typed, svi_untyped)) do vi
-                # Set them all to the same values.
-                update_values!!(vi, example_values, vns)
-            end
-
-=======
             # Set up the different instances of `AbstractVarInfo` with the desired values.
             varinfos = setup_varinfos(model, example_values, vns)
->>>>>>> e31a7905
             @testset "$(short_varinfo_name(vi))" for vi in varinfos
                 # Just making sure.
                 test_values(vi, example_values, vns)
