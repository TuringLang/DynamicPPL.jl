function check_varinfo_keys(varinfo, vns)
    if varinfo isa DynamicPPL.SimpleOrThreadSafeSimple{<:NamedTuple}
        # NOTE: We can't compare the `keys(varinfo_merged)` directly with `vns`,
        # since `keys(varinfo_merged)` only contains `VarName` with `identity`.
        # So we just check that the original keys are present.
        for vn in vns
            # Should have all the original keys.
            @test haskey(varinfo, vn)
        end
    else
        vns_varinfo = keys(varinfo)
        # Should be equivalent.
        @test union(vns_varinfo, vns) == intersect(vns_varinfo, vns)
    end
end

"""
Return the value of `vn` in `vi`. If one doesn't exist, sample and set it.
"""
function randr(vi::DynamicPPL.VarInfo, vn::VarName, dist::Distribution)
    if !haskey(vi, vn)
        r = rand(dist)
        push!!(vi, vn, r, dist)
        r
    else
        vi[vn]
    end
end

@testset "varinfo.jl" begin
    @testset "VarInfo with NT of Metadata" begin
        @model gdemo(x, y) = begin
            s ~ InverseGamma(2, 3)
            m ~ truncated(Normal(0.0, sqrt(s)), 0.0, 2.0)
            x ~ Normal(m, sqrt(s))
            y ~ Normal(m, sqrt(s))
        end
        model = gdemo(1.0, 2.0)

        _, vi = DynamicPPL.init!!(model, VarInfo(), InitFromUniform())
        tvi = DynamicPPL.typed_varinfo(vi)

        meta = vi.metadata
        for f in fieldnames(typeof(tvi.metadata))
            fmeta = getfield(tvi.metadata, f)
            for vn in fmeta.vns
                @test tvi[vn] == vi[vn]
                ind = meta.idcs[vn]
                tind = fmeta.idcs[vn]
                @test meta.dists[ind] == fmeta.dists[tind]
                @test meta.is_transformed[ind] == fmeta.is_transformed[tind]
                range = meta.ranges[ind]
                trange = fmeta.ranges[tind]
                @test all(meta.vals[range] .== fmeta.vals[trange])
            end
        end
    end

    @testset "Base" begin
        # Test Base functions:
        #   in, keys, haskey, isempty, push!!, empty!!,
        #   getindex, setindex!, getproperty, setproperty!

        function test_base(vi_original)
            vi = deepcopy(vi_original)
            @test getlogjoint(vi) == 0
            @test isempty(vi[:])

            vn = @varname x
            dist = Normal(0, 1)
            r = rand(dist)

            @test isempty(vi)
            @test !haskey(vi, vn)
            @test !(vn in keys(vi))
            vi = push!!(vi, vn, r, dist)
            @test !isempty(vi)
            @test haskey(vi, vn)
            @test vn in keys(vi)

            @test length(vi[vn]) == 1
            @test vi[vn] == r
            @test vi[:] == [r]
            vi = DynamicPPL.setindex!!(vi, 2 * r, vn)
            @test vi[vn] == 2 * r
            @test vi[:] == [2 * r]

            # TODO(mhauru) Implement these functions for other VarInfo types too.
            if vi isa DynamicPPL.UntypedVectorVarInfo
                delete!(vi, vn)
                @test isempty(vi)
                vi = push!!(vi, vn, r, dist)
            end

            vi = empty!!(vi)
            @test isempty(vi)
            vi = push!!(vi, vn, r, dist)
            @test !isempty(vi)
        end

        test_base(VarInfo())
        test_base(DynamicPPL.typed_varinfo(VarInfo()))
        test_base(SimpleVarInfo())
        test_base(SimpleVarInfo(Dict{VarName,Any}()))
        test_base(SimpleVarInfo(DynamicPPL.VarNamedVector()))
    end

    @testset "get/set/acclogp" begin
        function test_varinfo_logp!(vi)
            @test DynamicPPL.getlogjoint(vi) === 0.0
            vi = DynamicPPL.setlogprior!!(vi, 1.0)
            @test DynamicPPL.getlogprior(vi) === 1.0
            @test DynamicPPL.getloglikelihood(vi) === 0.0
            @test DynamicPPL.getlogjoint(vi) === 1.0
            vi = DynamicPPL.acclogprior!!(vi, 1.0)
            @test DynamicPPL.getlogprior(vi) === 2.0
            @test DynamicPPL.getloglikelihood(vi) === 0.0
            @test DynamicPPL.getlogjoint(vi) === 2.0
            vi = DynamicPPL.setloglikelihood!!(vi, 1.0)
            @test DynamicPPL.getlogprior(vi) === 2.0
            @test DynamicPPL.getloglikelihood(vi) === 1.0
            @test DynamicPPL.getlogjoint(vi) === 3.0
            vi = DynamicPPL.accloglikelihood!!(vi, 1.0)
            @test DynamicPPL.getlogprior(vi) === 2.0
            @test DynamicPPL.getloglikelihood(vi) === 2.0
            @test DynamicPPL.getlogjoint(vi) === 4.0
        end

        vi = VarInfo()
        test_varinfo_logp!(vi)
        test_varinfo_logp!(DynamicPPL.typed_varinfo(vi))
        test_varinfo_logp!(SimpleVarInfo())
        test_varinfo_logp!(SimpleVarInfo(Dict()))
        test_varinfo_logp!(SimpleVarInfo(DynamicPPL.VarNamedVector()))
    end

    @testset "logp accumulators" begin
        @model function demo()
            a ~ Normal()
            b ~ Normal()
            c ~ Normal()
            d ~ Normal()
            return nothing
        end

        values = (; a=1.0, b=2.0, c=3.0, d=4.0)
        lp_a = logpdf(Normal(), values.a)
        lp_b = logpdf(Normal(), values.b)
        lp_c = logpdf(Normal(), values.c)
        lp_d = logpdf(Normal(), values.d)
        m = demo() | (; c=values.c, d=values.d)

        vi = DynamicPPL.unflatten(VarInfo(m), collect(values))

        vi = last(DynamicPPL.evaluate!!(m, deepcopy(vi)))
        @test getlogprior(vi) == lp_a + lp_b
        @test getlogjac(vi) == 0.0
        @test getloglikelihood(vi) == lp_c + lp_d
        @test getlogp(vi) == (; logprior=lp_a + lp_b, logjac=0.0, loglikelihood=lp_c + lp_d)
        @test getlogjoint(vi) == lp_a + lp_b + lp_c + lp_d
        @test begin
            vi = acclogprior!!(vi, 1.0)
            getlogprior(vi) == lp_a + lp_b + 1.0
        end
        @test begin
            vi = accloglikelihood!!(vi, 1.0)
            getloglikelihood(vi) == lp_c + lp_d + 1.0
        end
        @test begin
            vi = setlogprior!!(vi, -1.0)
            getlogprior(vi) == -1.0
        end
        @test begin
            vi = setlogjac!!(vi, -1.0)
            getlogjac(vi) == -1.0
        end
        @test begin
            vi = setloglikelihood!!(vi, -1.0)
            getloglikelihood(vi) == -1.0
        end
        @test begin
            vi = setlogp!!(vi, (logprior=-3.0, logjac=-3.0, loglikelihood=-3.0))
            getlogp(vi) == (; logprior=-3.0, logjac=-3.0, loglikelihood=-3.0)
        end
        @test begin
            vi = acclogp!!(vi, (logprior=1.0, loglikelihood=1.0))
            getlogp(vi) == (; logprior=-2.0, logjac=-3.0, loglikelihood=-2.0)
        end
        @test getlogp(setlogp!!(vi, getlogp(vi))) == getlogp(vi)

        vi = last(
            DynamicPPL.evaluate!!(
                m, DynamicPPL.setaccs!!(deepcopy(vi), (LogPriorAccumulator(),))
            ),
        )
        @test getlogprior(vi) == lp_a + lp_b
        # need regex because 1.11 and 1.12 throw different errors (in 1.12 the
        # missing field is surrounded by backticks)
        @test_throws r"has no field `?LogLikelihood" getloglikelihood(vi)
        @test_throws r"has no field `?LogJacobian" getlogp(vi)
        @test_throws r"has no field `?LogLikelihood" getlogjoint(vi)
        @test begin
            vi = acclogprior!!(vi, 1.0)
            getlogprior(vi) == lp_a + lp_b + 1.0
        end
        @test begin
            vi = setlogprior!!(vi, -1.0)
            getlogprior(vi) == -1.0
        end

        # Test evaluating without any accumulators.
        vi = last(DynamicPPL.evaluate!!(m, DynamicPPL.setaccs!!(deepcopy(vi), ())))
        # need regex because 1.11 and 1.12 throw different errors (in 1.12 the
        # missing field is surrounded by backticks)
        @test_throws r"has no field `?LogPrior" getlogprior(vi)
        @test_throws r"has no field `?LogLikelihood" getloglikelihood(vi)
        @test_throws r"has no field `?LogPrior" getlogp(vi)
        @test_throws r"has no field `?LogPrior" getlogjoint(vi)
    end

    @testset "resetaccs" begin
        # Put in a bunch of accumulators, check that they're all reset either
        # when we call resetaccs!!, empty!!, or evaluate!!.
        @model function demo()
            a ~ Normal()
            return x ~ Normal(a)
        end
        model = demo()
        vi_orig = VarInfo(model)
        # It already has the logp accumulators, so let's add in some more.
        vi_orig = DynamicPPL.setacc!!(vi_orig, DynamicPPL.DebugUtils.DebugAccumulator(true))
        vi_orig = DynamicPPL.setacc!!(vi_orig, DynamicPPL.ValuesAsInModelAccumulator(true))
        vi_orig = DynamicPPL.setacc!!(vi_orig, DynamicPPL.PriorDistributionAccumulator())
        vi_orig = DynamicPPL.setacc!!(
            vi_orig, DynamicPPL.PointwiseLogProbAccumulator{:both}()
        )
        # And evaluate the model once so that they are populated.
        _, vi_orig = DynamicPPL.evaluate!!(model, vi_orig)

        function all_accs_empty(vi::AbstractVarInfo)
            for acc_key in keys(DynamicPPL.getaccs(vi))
                acc = DynamicPPL.getacc(vi, Val(acc_key))
                acc == DynamicPPL.reset(acc) || return false
            end
            return true
        end

        @test !all_accs_empty(vi_orig)

        vi = DynamicPPL.resetaccs!!(deepcopy(vi_orig))
        @test all_accs_empty(vi)
        @test getlogjoint(vi) == 0.0 # for good measure
        @test getlogprior(vi) == 0.0
        @test getloglikelihood(vi) == 0.0

        vi = DynamicPPL.empty!!(deepcopy(vi_orig))
        @test all_accs_empty(vi)
        @test getlogjoint(vi) == 0.0
        @test getlogprior(vi) == 0.0
        @test getloglikelihood(vi) == 0.0

        function all_accs_same(vi1::AbstractVarInfo, vi2::AbstractVarInfo)
            # Check that they have the same accs
            keys1 = Set(keys(DynamicPPL.getaccs(vi1)))
            keys2 = Set(keys(DynamicPPL.getaccs(vi2)))
            keys1 == keys2 || return false
            # Check that they have the same values
            for acc_key in keys1
                acc1 = DynamicPPL.getacc(vi1, Val(acc_key))
                acc2 = DynamicPPL.getacc(vi2, Val(acc_key))
                if acc1 != acc2
                    @show acc1, acc2
                end
                acc1 == acc2 || return false
            end
            return true
        end
        # Hopefully this doesn't matter
        @test all_accs_same(vi_orig, deepcopy(vi_orig))
        # If we re-evaluate, then we expect the accs to be reset prior to evaluation.
        # Thus after re-evaluation, the accs should be exactly the same as before.
        _, vi = DynamicPPL.evaluate!!(model, deepcopy(vi_orig))
        @test all_accs_same(vi, vi_orig)
    end

    @testset "is_transformed flag" begin
        # Test is_transformed and set_transformed!!
        function test_varinfo!(vi)
            vn_x = @varname x
            dist = Normal(0, 1)
            r = rand(dist)

            push!!(vi, vn_x, r, dist)

            # is_transformed is set by default
            @test !is_transformed(vi, vn_x)

            vi = set_transformed!!(vi, true, vn_x)
            @test is_transformed(vi, vn_x)

            vi = set_transformed!!(vi, false, vn_x)
            @test !is_transformed(vi, vn_x)
        end
        vi = VarInfo()
        test_varinfo!(vi)
        test_varinfo!(empty!!(DynamicPPL.typed_varinfo(vi)))
    end

    @testset "push!! to VarInfo with NT of Metadata" begin
        vn_x = @varname x
        vn_y = @varname y
        untyped_vi = VarInfo()
        untyped_vi = push!!(untyped_vi, vn_x, 1.0, Normal(0, 1))
        typed_vi = DynamicPPL.typed_varinfo(untyped_vi)
        typed_vi = push!!(typed_vi, vn_y, 2.0, Normal(0, 1))
        @test typed_vi[vn_x] == 1.0
        @test typed_vi[vn_y] == 2.0
    end

    @testset "returned on MCMCChains.Chains" begin
        @testset "$(model.f)" for model in DynamicPPL.TestUtils.ALL_MODELS
            chain = make_chain_from_prior(model, 10)
            # A simple way of checking that the computation is determinstic: run twice and compare.
            res1 = returned(model, MCMCChains.get_sections(chain, :parameters))
            res2 = returned(model, MCMCChains.get_sections(chain, :parameters))
            @test all(res1 .== res2)
        end
    end

    @testset "link!! and invlink!!" begin
        @model gdemo(a, b, ::Type{T}=Float64) where {T} = begin
            s ~ InverseGamma(2, 3)
            m ~ Uniform(0, 2)
            x = Vector{T}(undef, length(a))
            x .~ Normal(m, sqrt(s))
            y = Vector{T}(undef, length(a))
            for i in eachindex(y)
                y[i] ~ Normal(m, sqrt(s))
            end
            a .~ Normal(m, sqrt(s))
            for i in eachindex(b)
                b[i] ~ Normal(x[i] * y[i], sqrt(s))
            end
        end
        model = gdemo([1.0, 1.5], [2.0, 2.5])

        # Check that instantiating the model using InitFromUniform does not
        # perform linking
        # Note (penelopeysm): The purpose of using InitFromUniform specifically in
        # this test is because it samples from the linked distribution i.e. in
        # unconstrained space. However, it does this not by linking the varinfo
        # but by transforming the distributions on the fly. That's why it's
        # worth specifically checking that it can do this without having to
        # change the VarInfo object.
        # TODO(penelopeysm): Move this to InitFromUniform tests rather than here.
        vi = VarInfo()
        meta = vi.metadata
        _, vi = DynamicPPL.init!!(model, vi, InitFromUniform())
        @test all(x -> !is_transformed(vi, x), meta.vns)

        # Check that linking and invlinking set the `is_transformed` flag accordingly
        v = copy(meta.vals)
        vi = link!!(vi, model)
        @test all(x -> is_transformed(vi, x), meta.vns)
        vi = invlink!!(vi, model)
        @test all(x -> !is_transformed(vi, x), meta.vns)
        @test meta.vals ≈ v atol = 1e-10

        # Check that linking and invlinking preserves the values
        vi = DynamicPPL.typed_varinfo(vi)
        meta = vi.metadata
        v_s = copy(meta.s.vals)
        v_m = copy(meta.m.vals)
        v_x = copy(meta.x.vals)
        v_y = copy(meta.y.vals)

        @test all(x -> !is_transformed(vi, x), meta.s.vns)
        @test all(x -> !is_transformed(vi, x), meta.m.vns)
        vi = link!!(vi, model)
        @test all(x -> is_transformed(vi, x), meta.s.vns)
        @test all(x -> is_transformed(vi, x), meta.m.vns)
        vi = invlink!!(vi, model)
        @test all(x -> !is_transformed(vi, x), meta.s.vns)
        @test all(x -> !is_transformed(vi, x), meta.m.vns)
        @test meta.s.vals ≈ v_s atol = 1e-10
        @test meta.m.vals ≈ v_m atol = 1e-10

        # Transform only one variable
        all_vns = vcat(meta.s.vns, meta.m.vns, meta.x.vns, meta.y.vns)
        for vn in [
            @varname(s),
            @varname(m),
            @varname(x),
            @varname(y),
            @varname(x[2]),
            @varname(y[2])
        ]
            target_vns = filter(x -> subsumes(vn, x), all_vns)
            other_vns = filter(x -> !subsumes(vn, x), all_vns)
            @test !isempty(target_vns)
            @test !isempty(other_vns)
            vi = link!!(vi, (vn,), model)
            @test all(x -> is_transformed(vi, x), target_vns)
            @test all(x -> !is_transformed(vi, x), other_vns)
            vi = invlink!!(vi, (vn,), model)
            @test all(x -> !is_transformed(vi, x), all_vns)
            @test meta.s.vals ≈ v_s atol = 1e-10
            @test meta.m.vals ≈ v_m atol = 1e-10
            @test meta.x.vals ≈ v_x atol = 1e-10
            @test meta.y.vals ≈ v_y atol = 1e-10
        end
    end

    @testset "logp evaluation on linked varinfo" begin
        @model demo_constrained() = x ~ truncated(Normal(); lower=0)
        model = demo_constrained()
        vn = @varname(x)
        dist = truncated(Normal(); lower=0)

        function test_linked_varinfo(model, vi)
            # vn and dist are taken from the containing scope
            vi = last(DynamicPPL.init!!(model, vi, InitFromPrior()))
            f = DynamicPPL.from_linked_internal_transform(vi, vn, dist)
            x = f(DynamicPPL.getindex_internal(vi, vn))
            @test is_transformed(vi, vn)
            @test getlogjoint_internal(vi) ≈ Bijectors.logpdf_with_trans(dist, x, true)
            @test getlogprior_internal(vi) ≈ Bijectors.logpdf_with_trans(dist, x, true)
            @test getloglikelihood(vi) == 0.0
            @test getlogjoint(vi) ≈ Bijectors.logpdf_with_trans(dist, x, false)
            @test getlogprior(vi) ≈ Bijectors.logpdf_with_trans(dist, x, false)
        end

        ### `VarInfo`
        # Need to run once since we can't specify that we want to _sample_
        # in the unconstrained space for `VarInfo` without having `vn`
        # present in the `varinfo`.

        ## `untyped_varinfo`
        vi = DynamicPPL.untyped_varinfo(model)
        vi = DynamicPPL.set_transformed!!(vi, true, vn)
        test_linked_varinfo(model, vi)

        ## `typed_varinfo`
        vi = DynamicPPL.typed_varinfo(model)
        vi = DynamicPPL.set_transformed!!(vi, true, vn)
        test_linked_varinfo(model, vi)

        ### `SimpleVarInfo`
        ## `SimpleVarInfo{<:NamedTuple}`
        vi = DynamicPPL.set_transformed!!(SimpleVarInfo(), true)
        test_linked_varinfo(model, vi)

        ## `SimpleVarInfo{<:Dict}`
        vi = DynamicPPL.set_transformed!!(SimpleVarInfo(Dict{VarName,Any}()), true)
        test_linked_varinfo(model, vi)

        ## `SimpleVarInfo{<:VarNamedVector}`
        vi = DynamicPPL.set_transformed!!(SimpleVarInfo(DynamicPPL.VarNamedVector()), true)
        test_linked_varinfo(model, vi)
    end

    @testset "values_as" begin
        @testset "$(nameof(model))" for model in DynamicPPL.TestUtils.ALL_MODELS
            example_values = DynamicPPL.TestUtils.rand_prior_true(model)
            vns = DynamicPPL.TestUtils.varnames(model)

            # Set up the different instances of `AbstractVarInfo` with the desired values.
            varinfos = DynamicPPL.TestUtils.setup_varinfos(
                model, example_values, vns; include_threadsafe=true
            )
            @testset "$(short_varinfo_name(vi))" for vi in varinfos
                # Just making sure.
                DynamicPPL.TestUtils.test_values(vi, example_values, vns)

                @testset "NamedTuple" begin
                    vals = values_as(vi, NamedTuple)
                    for vn in vns
                        if haskey(vals, Symbol(vn))
                            # Assumed to be of form `(var"m[1]" = 1.0, ...)`.
                            @test getindex(vals, Symbol(vn)) == getindex(vi, vn)
                        else
                            # Assumed to be of form `(m = [1.0, ...], ...)`.
                            @test get(vals, vn) == getindex(vi, vn)
                        end
                    end
                end

                @testset "OrderedDict" begin
                    vals = values_as(vi, OrderedDict)
                    # All varnames in `vns` should be subsumed by one of `keys(vals)`.
                    @test all(vns) do vn
                        any(DynamicPPL.subsumes(vn_left, vn) for vn_left in keys(vals))
                    end
                    # Iterate over `keys(vals)` because we might have scenarios such as
                    # `vals = OrderedDict(@varname(m) => [1.0])` but `@varname(m[1])` is
                    # the varname present in `vns`, not `@varname(m)`.
                    for vn in keys(vals)
                        @test getindex(vals, vn) == getindex(vi, vn)
                    end
                end
            end
        end
    end

    @testset "unflatten + linking" begin
        @testset "Model: $(model.f)" for model in [
            DynamicPPL.TestUtils.demo_one_variable_multiple_constraints(),
            DynamicPPL.TestUtils.demo_lkjchol(),
        ]
            @testset "mutating=$mutating" for mutating in [false, true]
                value_true = DynamicPPL.TestUtils.rand_prior_true(model)
                varnames = DynamicPPL.TestUtils.varnames(model)
                varinfos = DynamicPPL.TestUtils.setup_varinfos(
                    model, value_true, varnames; include_threadsafe=true
                )
                @testset "$(short_varinfo_name(varinfo))" for varinfo in varinfos
                    if varinfo isa DynamicPPL.SimpleOrThreadSafeSimple{<:NamedTuple}
                        # NOTE: this is broken since we'll end up trying to set
                        #
                        #    varinfo[@varname(x[4:5])] = [x[4],]
                        #
                        # upon linking (since `x[4:5]` will be projected onto a 1-dimensional
                        # space). In the case of `SimpleVarInfo{<:NamedTuple}`, this results in
                        # calling `setindex!!(varinfo.values, [x[4],], @varname(x[4:5]))`, which
                        # in turn attempts to call `setindex!(varinfo.values.x, [x[4],], 4:5)`,
                        # i.e. a vector of length 1 (`[x[4],]`) being assigned to 2 indices (`4:5`).
                        @test_broken false
                        continue
                    end

                    if DynamicPPL.has_varnamedvector(varinfo) && mutating
                        # NOTE: Can't handle mutating `link!` and `invlink!` `VarNamedVector`.
                        @test_broken false
                        continue
                    end

                    # Evaluate the model once to update the logp of the varinfo.
                    varinfo = last(DynamicPPL.evaluate!!(model, varinfo))

                    varinfo_linked = if mutating
                        DynamicPPL.link!!(deepcopy(varinfo), model)
                    else
                        DynamicPPL.link(varinfo, model)
                    end
                    for vn in keys(varinfo)
                        @test DynamicPPL.is_transformed(varinfo_linked, vn)
                    end
                    @test length(varinfo[:]) > length(varinfo_linked[:])
                    varinfo_linked_unflattened = DynamicPPL.unflatten(
                        varinfo_linked, varinfo_linked[:]
                    )
                    @test length(varinfo_linked_unflattened[:]) == length(varinfo_linked[:])

                    lp_true = DynamicPPL.TestUtils.logjoint_true(model, value_true...)
                    value_linked_true, lp_linked_true = DynamicPPL.TestUtils.logjoint_true_with_logabsdet_jacobian(
                        model, value_true...
                    )

                    lp = logjoint(model, varinfo)
                    @test lp ≈ lp_true
                    @test getlogjoint(varinfo) ≈ lp_true
                    lp_linked_internal = getlogjoint_internal(varinfo_linked)
                    @test lp_linked_internal ≈ lp_linked_true

                    # TODO: Compare values once we are no longer working with `NamedTuple` for
                    # the true values, e.g. `value_true`.

                    if !mutating
                        # This is also compatible with invlinking of unflattened varinfo.
                        varinfo_invlinked = DynamicPPL.invlink(
                            varinfo_linked_unflattened, model
                        )
                        @test length(varinfo_invlinked[:]) == length(varinfo[:])
                        @test getlogjoint(varinfo_invlinked) ≈ lp_true
                        @test getlogjoint_internal(varinfo_invlinked) ≈ lp_true
                    end
                end
            end
        end
    end

    @testset "unflatten type stability" begin
        @model function demo(y)
            x ~ Normal()
            y ~ Normal(x, 1)
            return nothing
        end

        model = demo(0.0)
        varinfos = DynamicPPL.TestUtils.setup_varinfos(
            model, (; x=1.0), (@varname(x),); include_threadsafe=true
        )
        @testset "$(short_varinfo_name(varinfo))" for varinfo in varinfos
            # Skip the inconcrete `SimpleVarInfo` types, since checking for type
            # stability for them doesn't make much sense anyway.
            if varinfo isa SimpleVarInfo{<:AbstractDict} ||
                varinfo isa DynamicPPL.ThreadSafeVarInfo{<:SimpleVarInfo{<:AbstractDict}}
                continue
            end
            @inferred DynamicPPL.unflatten(varinfo, varinfo[:])
        end
    end

    @testset "subset" begin
        @model function demo_subsetting_varinfo(::Type{TV}=Vector{Float64}) where {TV}
            s ~ InverseGamma(2, 3)
            m ~ Normal(0, sqrt(s))
            x = TV(undef, 2)
            x[1] ~ Normal(m, sqrt(s))
            x[2] ~ Normal(m, sqrt(s))
            return (; s, m, x)
        end
        model = demo_subsetting_varinfo()
        vns = [@varname(s), @varname(m), @varname(x[1]), @varname(x[2])]

        # `VarInfo` supports, effectively, arbitrary subsetting.
        varinfos = DynamicPPL.TestUtils.setup_varinfos(
            model, model(), vns; include_threadsafe=true
        )
        varinfos_standard = filter(Base.Fix2(isa, VarInfo), varinfos)
        varinfos_simple = filter(
            Base.Fix2(isa, DynamicPPL.SimpleOrThreadSafeSimple), varinfos
        )

        # `VarInfo` supports subsetting using, basically, arbitrary varnames.
        vns_supported_standard = [
            [@varname(s)],
            [@varname(m)],
            [@varname(x[1])],
            [@varname(x[2])],
            [@varname(s), @varname(m)],
            [@varname(s), @varname(x[1])],
            [@varname(s), @varname(x[2])],
            [@varname(m), @varname(x[1])],
            [@varname(m), @varname(x[2])],
            [@varname(x[1]), @varname(x[2])],
            [@varname(s), @varname(m), @varname(x[1])],
            [@varname(s), @varname(m), @varname(x[2])],
            [@varname(s), @varname(x[1]), @varname(x[2])],
            [@varname(m), @varname(x[1]), @varname(x[2])],
        ]

        # Patterns requiring `subsumes`.
        vns_supported_with_subsumes = [
            [@varname(s), @varname(x)] => [@varname(s), @varname(x[1]), @varname(x[2])],
            [@varname(m), @varname(x)] => [@varname(m), @varname(x[1]), @varname(x[2])],
            [@varname(s), @varname(m), @varname(x)] =>
                [@varname(s), @varname(m), @varname(x[1]), @varname(x[2])],
        ]

        # `SimpleVarInfo` only supports subsetting using the varnames as they appear
        # in the model.
        vns_supported_simple = filter(∈(vns), vns_supported_standard)

        @testset "$(short_varinfo_name(varinfo))" for varinfo in varinfos
            # All variables.
            check_varinfo_keys(varinfo, vns)

            # Added a `convert` to make the naming of the testsets a bit more readable.
            # `SimpleVarInfo{<:NamedTuple}` only supports subsetting with "simple" varnames,
            ## i.e. `VarName{sym}()` without any indexing, etc.
            vns_supported =
                if varinfo isa DynamicPPL.SimpleOrThreadSafeSimple &&
                    values_as(varinfo) isa NamedTuple
                    vns_supported_simple
                else
                    vns_supported_standard
                end

            @testset ("$(convert(Vector{VarName}, vns_subset)) empty") for vns_subset in
                                                                           vns_supported
                varinfo_subset = subset(varinfo, VarName[])
                @test isempty(varinfo_subset)
            end

            @testset "$(convert(Vector{VarName}, vns_subset))" for vns_subset in
                                                                   vns_supported
                varinfo_subset = subset(varinfo, vns_subset)
                # Should now only contain the variables in `vns_subset`.
                check_varinfo_keys(varinfo_subset, vns_subset)
                # Values should be the same.
                @test [varinfo_subset[vn] for vn in vns_subset] == [varinfo[vn] for vn in vns_subset]

                # `merge` with the original.
                varinfo_merged = merge(varinfo, varinfo_subset)
                vns_merged = keys(varinfo_merged)
                # Should be equivalent.
                check_varinfo_keys(varinfo_merged, vns)
                # Values should be the same.
                @test [varinfo_merged[vn] for vn in vns] == [varinfo[vn] for vn in vns]
            end

            @testset "$(convert(Vector{VarName}, vns_subset))" for (
                vns_subset, vns_target
            ) in vns_supported_with_subsumes
                varinfo_subset = subset(varinfo, vns_subset)
                # Should now only contain the variables in `vns_subset`.
                check_varinfo_keys(varinfo_subset, vns_target)
                # Values should be the same.
                @test [varinfo_subset[vn] for vn in vns_target] == [varinfo[vn] for vn in vns_target]

                # `merge` with the original.
                varinfo_merged = merge(varinfo, varinfo_subset)
                vns_merged = keys(varinfo_merged)
                # Should be equivalent.
                check_varinfo_keys(varinfo_merged, vns)
                # Values should be the same.
                @test [varinfo_merged[vn] for vn in vns] == [varinfo[vn] for vn in vns]
            end

            @testset "$(convert(Vector{VarName}, vns_subset)) order" for vns_subset in
                                                                         vns_supported
                varinfo_subset = subset(varinfo, vns_subset)
                vns_subset_reversed = reverse(vns_subset)
                varinfo_subset_reversed = subset(varinfo, vns_subset_reversed)
                @test varinfo_subset[:] == varinfo_subset_reversed[:]
                ground_truth = [varinfo[vn] for vn in vns_subset]
                @test varinfo_subset[:] == ground_truth
            end
        end

        # For certain varinfos we should have errors.
        # `SimpleVarInfo{<:NamedTuple}` can only handle varnames with `identity`.
        varinfo = varinfos[findfirst(Base.Fix2(isa, SimpleVarInfo{<:NamedTuple}), varinfos)]
        @testset "$(short_varinfo_name(varinfo)): failure cases" begin
            @test_throws ArgumentError subset(
                varinfo, [@varname(s), @varname(m), @varname(x[1])]
            )
        end
    end

    @testset "merge" begin
        @testset "$(model.f)" for model in DynamicPPL.TestUtils.ALL_MODELS
            vns = DynamicPPL.TestUtils.varnames(model)
            varinfos = DynamicPPL.TestUtils.setup_varinfos(
                model,
                DynamicPPL.TestUtils.rand_prior_true(model),
                vns;
                include_threadsafe=true,
            )
            @testset "$(short_varinfo_name(varinfo))" for varinfo in varinfos
                @testset "with itself" begin
                    # Merging itself should be a no-op.
                    varinfo_merged = merge(varinfo, varinfo)
                    # Varnames should be unchanged.
                    check_varinfo_keys(varinfo_merged, vns)
                    # Values should be the same.
                    @test [varinfo_merged[vn] for vn in vns] == [varinfo[vn] for vn in vns]
                end

                @testset "with itself (3-argument version)" begin
                    # Merging itself should be a no-op.
                    varinfo_merged = merge(varinfo, varinfo, varinfo)
                    # Varnames should be unchanged.
                    check_varinfo_keys(varinfo_merged, vns)
                    # Values should be the same.
                    @test [varinfo_merged[vn] for vn in vns] == [varinfo[vn] for vn in vns]
                end

                @testset "with empty" begin
                    # Empty is 1st argument.
                    # Merging with an empty `VarInfo` should be a no-op.
                    varinfo_merged = merge(empty!!(deepcopy(varinfo)), varinfo)
                    # Varnames should be unchanged.
                    check_varinfo_keys(varinfo_merged, vns)
                    # Values should be the same.
                    @test [varinfo_merged[vn] for vn in vns] == [varinfo[vn] for vn in vns]

                    # Empty is 2nd argument.
                    # Merging with an empty `VarInfo` should be a no-op.
                    varinfo_merged = merge(varinfo, empty!!(deepcopy(varinfo)))
                    # Varnames should be unchanged.
                    check_varinfo_keys(varinfo_merged, vns)
                    # Values should be the same.
                    @test [varinfo_merged[vn] for vn in vns] == [varinfo[vn] for vn in vns]
                end

                @testset "with different value" begin
                    x = DynamicPPL.TestUtils.rand_prior_true(model)
                    varinfo_changed = DynamicPPL.TestUtils.update_values!!(
                        deepcopy(varinfo), x, vns
                    )
                    # After `merge`, we should have the same values as `x`.
                    varinfo_merged = merge(varinfo, varinfo_changed)
                    DynamicPPL.TestUtils.test_values(varinfo_merged, x, vns)
                end
            end
        end

        @testset "different models" begin
            @model function demo_merge_different_y()
                x ~ Uniform()
                return y ~ Normal()
            end
            @model function demo_merge_different_z()
                x ~ Normal()
                return z ~ Normal()
            end
            model_left = demo_merge_different_y()
            model_right = demo_merge_different_z()

            varinfo_left = VarInfo(model_left)
            varinfo_right = VarInfo(model_right)
            varinfo_right = DynamicPPL.set_transformed!!(varinfo_right, true, @varname(x))

            varinfo_merged = merge(varinfo_left, varinfo_right)
            vns = [@varname(x), @varname(y), @varname(z)]
            check_varinfo_keys(varinfo_merged, vns)

            # Right has precedence.
            @test varinfo_merged[@varname(x)] == varinfo_right[@varname(x)]
            @test DynamicPPL.is_transformed(varinfo_merged, @varname(x))
        end
    end

    # The below used to error, testing to avoid regression.
    @testset "merge different dimensions" begin
        vn = @varname(x)
        vi_single = VarInfo()
        vi_single = push!!(vi_single, vn, 1.0, Normal())
        vi_double = VarInfo()
        vi_double = push!!(vi_double, vn, [0.5, 0.6], Dirichlet(2, 1.0))
        @test merge(vi_single, vi_double)[vn] == [0.5, 0.6]
        @test merge(vi_double, vi_single)[vn] == 1.0
    end

<<<<<<< HEAD
    # NOTE: It is not yet clear if this is something we want from all varinfo types.
    # Hence, we only test the `VarInfo` types here.
    @testset "vector_getranges for `VarInfo`" begin
        @testset "$(model.f)" for model in DynamicPPL.TestUtils.ALL_MODELS
            vns = DynamicPPL.TestUtils.varnames(model)
            nt = DynamicPPL.TestUtils.rand_prior_true(model)
            varinfos = DynamicPPL.TestUtils.setup_varinfos(
                model, nt, vns; include_threadsafe=true
            )
            # Only keep `VarInfo` types.
            varinfos = filter(
                Base.Fix2(isa, DynamicPPL.VarInfoOrThreadSafeVarInfo), varinfos
            )
            @testset "$(short_varinfo_name(varinfo))" for varinfo in varinfos
                x = values_as(varinfo, Vector)

                # Let's just check all the subsets of `vns`.
                @testset "$(convert(Vector{Any},vns_subset))" for vns_subset in
                                                                  combinations(vns)
                    ranges = DynamicPPL.vector_getranges(varinfo, vns_subset)
                    @test length(ranges) == length(vns_subset)
                    for (r, vn) in zip(ranges, vns_subset)
                        @test x[r] == DynamicPPL.tovec(varinfo[vn])
                    end
                end

                # Let's try some failure cases.
                @test DynamicPPL.vector_getranges(varinfo, VarName[]) == UnitRange{Int}[]
                # Non-existent variables.
                @test_throws KeyError DynamicPPL.vector_getranges(
                    varinfo, [VarName{gensym("vn")}()]
                )
                @test_throws KeyError DynamicPPL.vector_getranges(
                    varinfo, [VarName{gensym("vn")}(), VarName{gensym("vn")}()]
                )
                # Duplicate variables.
                ranges_duplicated = DynamicPPL.vector_getranges(varinfo, repeat(vns, 2))
                @test x[reduce(vcat, ranges_duplicated)] == repeat(x, 2)
            end
        end
    end

=======
>>>>>>> 6266f644
    @testset "issue #842" begin
        model = DynamicPPL.TestUtils.demo_dot_assume_observe()
        varinfo = VarInfo(model)

        n = length(varinfo[:])
        # `Bool`.
        @test getlogjoint(DynamicPPL.unflatten(varinfo, fill(true, n))) isa typeof(float(1))
        # `Int`.
        @test getlogjoint(DynamicPPL.unflatten(varinfo, fill(1, n))) isa typeof(float(1))
    end
end<|MERGE_RESOLUTION|>--- conflicted
+++ resolved
@@ -824,51 +824,6 @@
         @test merge(vi_double, vi_single)[vn] == 1.0
     end
 
-<<<<<<< HEAD
-    # NOTE: It is not yet clear if this is something we want from all varinfo types.
-    # Hence, we only test the `VarInfo` types here.
-    @testset "vector_getranges for `VarInfo`" begin
-        @testset "$(model.f)" for model in DynamicPPL.TestUtils.ALL_MODELS
-            vns = DynamicPPL.TestUtils.varnames(model)
-            nt = DynamicPPL.TestUtils.rand_prior_true(model)
-            varinfos = DynamicPPL.TestUtils.setup_varinfos(
-                model, nt, vns; include_threadsafe=true
-            )
-            # Only keep `VarInfo` types.
-            varinfos = filter(
-                Base.Fix2(isa, DynamicPPL.VarInfoOrThreadSafeVarInfo), varinfos
-            )
-            @testset "$(short_varinfo_name(varinfo))" for varinfo in varinfos
-                x = values_as(varinfo, Vector)
-
-                # Let's just check all the subsets of `vns`.
-                @testset "$(convert(Vector{Any},vns_subset))" for vns_subset in
-                                                                  combinations(vns)
-                    ranges = DynamicPPL.vector_getranges(varinfo, vns_subset)
-                    @test length(ranges) == length(vns_subset)
-                    for (r, vn) in zip(ranges, vns_subset)
-                        @test x[r] == DynamicPPL.tovec(varinfo[vn])
-                    end
-                end
-
-                # Let's try some failure cases.
-                @test DynamicPPL.vector_getranges(varinfo, VarName[]) == UnitRange{Int}[]
-                # Non-existent variables.
-                @test_throws KeyError DynamicPPL.vector_getranges(
-                    varinfo, [VarName{gensym("vn")}()]
-                )
-                @test_throws KeyError DynamicPPL.vector_getranges(
-                    varinfo, [VarName{gensym("vn")}(), VarName{gensym("vn")}()]
-                )
-                # Duplicate variables.
-                ranges_duplicated = DynamicPPL.vector_getranges(varinfo, repeat(vns, 2))
-                @test x[reduce(vcat, ranges_duplicated)] == repeat(x, 2)
-            end
-        end
-    end
-
-=======
->>>>>>> 6266f644
     @testset "issue #842" begin
         model = DynamicPPL.TestUtils.demo_dot_assume_observe()
         varinfo = VarInfo(model)
