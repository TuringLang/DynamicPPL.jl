function check_varinfo_keys(varinfo, vns)
    if varinfo isa DynamicPPL.SimpleOrThreadSafeSimple{<:NamedTuple}
        # NOTE: We can't compare the `keys(varinfo_merged)` directly with `vns`,
        # since `keys(varinfo_merged)` only contains `VarName` with `identity`.
        # So we just check that the original keys are present.
        for vn in vns
            # Should have all the original keys.
            @test haskey(varinfo, vn)
        end
    else
        vns_varinfo = keys(varinfo)
        # Should be equivalent.
        @test union(vns_varinfo, vns) == intersect(vns_varinfo, vns)
    end
end

"""
Return the value of `vn` in `vi`. If one doesn't exist, sample and set it.
"""
function randr(vi::DynamicPPL.VarInfo, vn::VarName, dist::Distribution)
    if !haskey(vi, vn)
        r = rand(dist)
        push!!(vi, vn, r, dist)
        r
    elseif DynamicPPL.is_flagged(vi, vn, "del")
        DynamicPPL.unset_flag!(vi, vn, "del")
        r = rand(dist)
        vi[vn] = DynamicPPL.tovec(r)
        DynamicPPL.setorder!(vi, vn, DynamicPPL.get_num_produce(vi))
        r
    else
        vi[vn]
    end
end

@testset "varinfo.jl" begin
    @testset "VarInfo with NT of Metadata" begin
        @model gdemo(x, y) = begin
            s ~ InverseGamma(2, 3)
            m ~ truncated(Normal(0.0, sqrt(s)), 0.0, 2.0)
            x ~ Normal(m, sqrt(s))
            y ~ Normal(m, sqrt(s))
        end
        model = gdemo(1.0, 2.0)

        vi = DynamicPPL.untyped_varinfo(model, SampleFromUniform())
        tvi = DynamicPPL.typed_varinfo(vi)

        meta = vi.metadata
        for f in fieldnames(typeof(tvi.metadata))
            fmeta = getfield(tvi.metadata, f)
            for vn in fmeta.vns
                @test tvi[vn] == vi[vn]
                ind = meta.idcs[vn]
                tind = fmeta.idcs[vn]
                @test meta.dists[ind] == fmeta.dists[tind]
                @test meta.orders[ind] == fmeta.orders[tind]
                for flag in keys(meta.flags)
                    @test meta.flags[flag][ind] == fmeta.flags[flag][tind]
                end
                range = meta.ranges[ind]
                trange = fmeta.ranges[tind]
                @test all(meta.vals[range] .== fmeta.vals[trange])
            end
        end
    end

    @testset "Base" begin
        # Test Base functions:
        #   string, Symbol, ==, hash, in, keys, haskey, isempty, push!!, empty!!,
        #   getindex, setindex!, getproperty, setproperty!
        csym = gensym()
        vn1 = @varname x[1][2]
        @test string(vn1) == "x[1][2]"
        @test Symbol(vn1) == Symbol("x[1][2]")

        vn2 = @varname x[1][2]
        @test vn2 == vn1
        @test hash(vn2) == hash(vn1)

<<<<<<< HEAD
        function test_base!!(vi_original)
            vi = empty!!(vi_original)
            @test getlogjoint(vi) == 0
=======
        function test_base(vi_original)
            vi = deepcopy(vi_original)
            @test getlogp(vi) == 0
>>>>>>> cf2ca27d
            @test isempty(vi[:])

            vn = @varname x
            dist = Normal(0, 1)
            r = rand(dist)

            @test isempty(vi)
            @test ~haskey(vi, vn)
            @test !(vn in keys(vi))
            vi = push!!(vi, vn, r, dist)
            @test ~isempty(vi)
            @test haskey(vi, vn)
            @test vn in keys(vi)

            @test length(vi[vn]) == 1
            @test vi[vn] == r
            @test vi[:] == [r]
            vi = DynamicPPL.setindex!!(vi, 2 * r, vn)
            @test vi[vn] == 2 * r
            @test vi[:] == [2 * r]

            # TODO(mhauru) Implement these functions for other VarInfo types too.
            if vi isa DynamicPPL.UntypedVectorVarInfo
                delete!(vi, vn)
                @test isempty(vi)
                vi = push!!(vi, vn, r, dist)
            end

            vi = empty!!(vi)
            @test isempty(vi)
            vi = push!!(vi, vn, r, dist)
            @test ~isempty(vi)
        end

        test_base(VarInfo())
        test_base(DynamicPPL.typed_varinfo(VarInfo()))
        test_base(SimpleVarInfo())
        test_base(SimpleVarInfo(Dict()))
        test_base(SimpleVarInfo(DynamicPPL.VarNamedVector()))
    end

    @testset "get/set/acc/resetlogp" begin
        function test_varinfo_logp!(vi)
            @test DynamicPPL.getlogjoint(vi) === 0.0
            vi = DynamicPPL.setlogprior!!(vi, 1.0)
            @test DynamicPPL.getlogprior(vi) === 1.0
            @test DynamicPPL.getloglikelihood(vi) === 0.0
            @test DynamicPPL.getlogjoint(vi) === 1.0
            vi = DynamicPPL.acclogprior!!(vi, 1.0)
            @test DynamicPPL.getlogprior(vi) === 2.0
            @test DynamicPPL.getloglikelihood(vi) === 0.0
            @test DynamicPPL.getlogjoint(vi) === 2.0
            vi = DynamicPPL.setloglikelihood!!(vi, 1.0)
            @test DynamicPPL.getlogprior(vi) === 2.0
            @test DynamicPPL.getloglikelihood(vi) === 1.0
            @test DynamicPPL.getlogjoint(vi) === 3.0
            vi = DynamicPPL.accloglikelihood!!(vi, 1.0)
            @test DynamicPPL.getlogprior(vi) === 2.0
            @test DynamicPPL.getloglikelihood(vi) === 2.0
            @test DynamicPPL.getlogjoint(vi) === 4.0
            vi = DynamicPPL.resetlogp!!(vi)
            @test DynamicPPL.getlogjoint(vi) === 0.0
        end

        vi = VarInfo()
        test_varinfo_logp!(vi)
        test_varinfo_logp!(DynamicPPL.typed_varinfo(vi))
        test_varinfo_logp!(SimpleVarInfo())
        test_varinfo_logp!(SimpleVarInfo(Dict()))
        test_varinfo_logp!(SimpleVarInfo(DynamicPPL.VarNamedVector()))
    end

    @testset "accumulators" begin
        @model function demo()
            a ~ Normal()
            b ~ Normal()
            c ~ Normal()
            d ~ Normal()
            return nothing
        end

        values = (; a=1.0, b=2.0, c=3.0, d=4.0)
        lp_a = logpdf(Normal(), values.a)
        lp_b = logpdf(Normal(), values.b)
        lp_c = logpdf(Normal(), values.c)
        lp_d = logpdf(Normal(), values.d)
        m = demo() | (; c=values.c, d=values.d)

        vi = DynamicPPL.reset_num_produce!!(
            DynamicPPL.unflatten(VarInfo(m), collect(values))
        )

        vi = last(DynamicPPL.evaluate!!(m, deepcopy(vi)))
        @test getlogprior(vi) == lp_a + lp_b
        @test getloglikelihood(vi) == lp_c + lp_d
        @test getlogp(vi) == (; logprior=lp_a + lp_b, loglikelihood=lp_c + lp_d)
        @test getlogjoint(vi) == lp_a + lp_b + lp_c + lp_d
        @test get_num_produce(vi) == 2
        @test begin
            vi = acclogprior!!(vi, 1.0)
            getlogprior(vi) == lp_a + lp_b + 1.0
        end
        @test begin
            vi = accloglikelihood!!(vi, 1.0)
            getloglikelihood(vi) == lp_c + lp_d + 1.0
        end
        @test begin
            vi = setlogprior!!(vi, -1.0)
            getlogprior(vi) == -1.0
        end
        @test begin
            vi = setloglikelihood!!(vi, -1.0)
            getloglikelihood(vi) == -1.0
        end
        @test begin
            vi = setlogp!!(vi, (logprior=-3.0, loglikelihood=-3.0))
            getlogp(vi) == (; logprior=-3.0, loglikelihood=-3.0)
        end
        @test begin
            vi = acclogp!!(vi, (logprior=1.0, loglikelihood=1.0))
            getlogp(vi) == (; logprior=-2.0, loglikelihood=-2.0)
        end
        @test getlogp(setlogp!!(vi, getlogp(vi))) == getlogp(vi)

        vi = last(
            DynamicPPL.evaluate!!(
                m, DynamicPPL.setaccs!!(deepcopy(vi), (LogPriorAccumulator(),))
            ),
        )
        @test getlogprior(vi) == lp_a + lp_b
        @test_throws "has no field LogLikelihood" getloglikelihood(vi)
        @test_throws "has no field LogLikelihood" getlogp(vi)
        @test_throws "has no field LogLikelihood" getlogjoint(vi)
        @test_throws "has no field NumProduce" get_num_produce(vi)
        @test begin
            vi = acclogprior!!(vi, 1.0)
            getlogprior(vi) == lp_a + lp_b + 1.0
        end
        @test begin
            vi = setlogprior!!(vi, -1.0)
            getlogprior(vi) == -1.0
        end

        vi = last(
            DynamicPPL.evaluate!!(
                m, DynamicPPL.setaccs!!(deepcopy(vi), (NumProduceAccumulator(),))
            ),
        )
        @test_throws "has no field LogPrior" getlogprior(vi)
        @test_throws "has no field LogLikelihood" getloglikelihood(vi)
        @test_throws "has no field LogPrior" getlogp(vi)
        @test_throws "has no field LogPrior" getlogjoint(vi)
        @test get_num_produce(vi) == 2

        # Test evaluating without any accumulators.
        vi = last(DynamicPPL.evaluate!!(m, DynamicPPL.setaccs!!(deepcopy(vi), ())))
        @test_throws "has no field LogPrior" getlogprior(vi)
        @test_throws "has no field LogLikelihood" getloglikelihood(vi)
        @test_throws "has no field LogPrior" getlogp(vi)
        @test_throws "has no field LogPrior" getlogjoint(vi)
        @test_throws "has no field NumProduce" get_num_produce(vi)
        @test_throws "has no field NumProduce" reset_num_produce!!(vi)
    end

    @testset "flags" begin
        # Test flag setting:
        #    is_flagged, set_flag!, unset_flag!
        function test_varinfo!(vi)
            vn_x = @varname x
            dist = Normal(0, 1)
            r = rand(dist)

            push!!(vi, vn_x, r, dist)

            # del is set by default
            @test !is_flagged(vi, vn_x, "del")

            set_flag!(vi, vn_x, "del")
            @test is_flagged(vi, vn_x, "del")

            unset_flag!(vi, vn_x, "del")
            @test !is_flagged(vi, vn_x, "del")
        end
        vi = VarInfo()
        test_varinfo!(vi)
        test_varinfo!(empty!!(DynamicPPL.typed_varinfo(vi)))
    end

    @testset "push!! to VarInfo with NT of Metadata" begin
        vn_x = @varname x
        vn_y = @varname y
        untyped_vi = VarInfo()
        untyped_vi = push!!(untyped_vi, vn_x, 1.0, Normal(0, 1))
        typed_vi = DynamicPPL.typed_varinfo(untyped_vi)
        typed_vi = push!!(typed_vi, vn_y, 2.0, Normal(0, 1))
        @test typed_vi[vn_x] == 1.0
        @test typed_vi[vn_y] == 2.0
    end

    @testset "setval! & setval_and_resample!" begin
        @model function testmodel(x)
            n = length(x)
            s ~ truncated(Normal(), 0, Inf)
            m ~ MvNormal(zeros(n), I)
            return x ~ MvNormal(m, s^2 * I)
        end

        @model function testmodel_univariate(x, ::Type{TV}=Vector{Float64}) where {TV}
            n = length(x)
            s ~ truncated(Normal(), 0, Inf)

            m = TV(undef, n)
            for i in eachindex(m)
                m[i] ~ Normal()
            end

            for i in eachindex(x)
                x[i] ~ Normal(m[i], s)
            end
        end

        x = randn(5)
        model_mv = testmodel(x)
        model_uv = testmodel_univariate(x)

        for model in [model_uv, model_mv]
            m_vns = model == model_uv ? [@varname(m[i]) for i in 1:5] : @varname(m)
            s_vns = @varname(s)

            vi_typed = DynamicPPL.typed_varinfo(model)
            vi_untyped = DynamicPPL.untyped_varinfo(model)
            vi_vnv = DynamicPPL.untyped_vector_varinfo(model)
            vi_vnv_typed = DynamicPPL.typed_vector_varinfo(model)

            model_name = model == model_uv ? "univariate" : "multivariate"
            @testset "$(model_name), $(short_varinfo_name(vi))" for vi in [
                vi_untyped, vi_typed, vi_vnv, vi_vnv_typed
            ]
                Random.seed!(23)
                vicopy = deepcopy(vi)

                ### `setval` ###
                # TODO(mhauru) The interface here seems inconsistent between Metadata and
                # VarNamedVector. I'm lazy to fix it though, because I think we need to
                # rework it soon anyway.
                if vi in [vi_vnv, vi_vnv_typed]
                    DynamicPPL.setval!(vicopy, zeros(5), m_vns)
                else
                    DynamicPPL.setval!(vicopy, (m=zeros(5),))
                end
                # Setting `m` fails for univariate due to limitations of `setval!`
                # and `setval_and_resample!`. See docstring of `setval!` for more info.
                if model == model_uv && vi in [vi_untyped, vi_typed]
                    @test_broken vicopy[m_vns] == zeros(5)
                else
                    @test vicopy[m_vns] == zeros(5)
                end
                @test vicopy[s_vns] == vi[s_vns]

                # Ordering is NOT preserved => fails for multivariate model.
                DynamicPPL.setval!(
                    vicopy, (; (Symbol("m[$i]") => i for i in (1, 3, 5, 4, 2))...)
                )
                if model == model_uv
                    @test vicopy[m_vns] == 1:5
                else
                    @test vicopy[m_vns] == [1, 3, 5, 4, 2]
                end
                @test vicopy[s_vns] == vi[s_vns]

                DynamicPPL.setval!(
                    vicopy, (; (Symbol("m[$i]") => i for i in (1, 2, 3, 4, 5))...)
                )
                DynamicPPL.setval!(vicopy, (s=42,))
                @test vicopy[m_vns] == 1:5
                @test vicopy[s_vns] == 42

                ### `setval_and_resample!` ###
                if model == model_mv && vi == vi_untyped
                    # Trying to re-run model with `MvNormal` on `vi_untyped` will call
                    # `MvNormal(μ::Vector{Real}, Σ)` which causes `StackOverflowError`
                    # so we skip this particular case.
                    continue
                end

                if vi in [vi_vnv, vi_vnv_typed]
                    # `setval_and_resample!` works differently for `VarNamedVector`: All
                    # values will be resampled when model(vicopy) is called. Hence the below
                    # tests are not applicable.
                    continue
                end

                vicopy = deepcopy(vi)
                DynamicPPL.setval_and_resample!(vicopy, (m=zeros(5),))
                model(vicopy)
                # Setting `m` fails for univariate due to limitations of `subsumes(::String, ::String)`
                if model == model_uv
                    @test_broken vicopy[m_vns] == zeros(5)
                else
                    @test vicopy[m_vns] == zeros(5)
                end
                @test vicopy[s_vns] != vi[s_vns]

                # Ordering is NOT preserved.
                DynamicPPL.setval_and_resample!(
                    vicopy, (; (Symbol("m[$i]") => i for i in (1, 3, 5, 4, 2))...)
                )
                model(vicopy)
                if model == model_uv
                    @test vicopy[m_vns] == 1:5
                else
                    @test vicopy[m_vns] == [1, 3, 5, 4, 2]
                end
                @test vicopy[s_vns] != vi[s_vns]

                # Correct ordering.
                DynamicPPL.setval_and_resample!(
                    vicopy, (; (Symbol("m[$i]") => i for i in (1, 2, 3, 4, 5))...)
                )
                model(vicopy)
                @test vicopy[m_vns] == 1:5
                @test vicopy[s_vns] != vi[s_vns]

                DynamicPPL.setval_and_resample!(vicopy, (s=42,))
                model(vicopy)
                @test vicopy[m_vns] != 1:5
                @test vicopy[s_vns] == 42
            end
        end

        # https://github.com/TuringLang/DynamicPPL.jl/issues/250
        @model function demo()
            return x ~ filldist(MvNormal([1, 100], I), 2)
        end

        vi = VarInfo(demo())
        vals_prev = vi.metadata.x.vals
        ks = [@varname(x[1, 1]), @varname(x[2, 1]), @varname(x[1, 2]), @varname(x[2, 2])]
        DynamicPPL.setval!(vi, vi.metadata.x.vals, ks)
        @test vals_prev == vi.metadata.x.vals

        DynamicPPL.setval_and_resample!(vi, vi.metadata.x.vals, ks)
        @test vals_prev == vi.metadata.x.vals
    end

    @testset "setval! on chain" begin
        # Define a helper function
        """
            test_setval!(model, chain; sample_idx = 1, chain_idx = 1)

        Test `setval!` on `model` and `chain`.

        Worth noting that this only supports models containing symbols of the forms
        `m`, `m[1]`, `m[1, 2]`, not `m[1][1]`, etc.
        """
        function test_setval!(model, chain; sample_idx=1, chain_idx=1)
            var_info = VarInfo(model)
            θ_old = var_info[:]
            DynamicPPL.setval!(var_info, chain, sample_idx, chain_idx)
            θ_new = var_info[:]
            @test θ_old != θ_new
            vals = DynamicPPL.values_as(var_info, OrderedDict)
            iters = map(DynamicPPL.varname_and_value_leaves, keys(vals), values(vals))
            for (n, v) in mapreduce(collect, vcat, iters)
                n = string(n)
                if Symbol(n) ∉ keys(chain)
                    # Assume it's a group
                    chain_val = vec(
                        MCMCChains.group(chain, Symbol(n)).value[sample_idx, :, chain_idx]
                    )
                    v_true = vec(v)
                else
                    chain_val = chain[sample_idx, n, chain_idx]
                    v_true = v
                end

                @test v_true == chain_val
            end
        end

        @testset "$(model.f)" for model in DynamicPPL.TestUtils.DEMO_MODELS
            chain = make_chain_from_prior(model, 10)
            # A simple way of checking that the computation is determinstic: run twice and compare.
            res1 = returned(model, MCMCChains.get_sections(chain, :parameters))
            res2 = returned(model, MCMCChains.get_sections(chain, :parameters))
            @test all(res1 .== res2)
            test_setval!(model, MCMCChains.get_sections(chain, :parameters))
        end
    end

    @testset "link!! and invlink!!" begin
        @model gdemo(a, b, ::Type{T}=Float64) where {T} = begin
            s ~ InverseGamma(2, 3)
            m ~ Uniform(0, 2)
            x = Vector{T}(undef, length(a))
            x .~ Normal(m, sqrt(s))
            y = Vector{T}(undef, length(a))
            for i in eachindex(y)
                y[i] ~ Normal(m, sqrt(s))
            end
            a .~ Normal(m, sqrt(s))
            for i in eachindex(b)
                b[i] ~ Normal(x[i] * y[i], sqrt(s))
            end
        end
        model = gdemo([1.0, 1.5], [2.0, 2.5])

        # Check that instantiating the model does not perform linking
        vi = VarInfo()
        meta = vi.metadata
        model(vi, SampleFromUniform())
        @test all(x -> !istrans(vi, x), meta.vns)

        # Check that linking and invlinking set the `trans` flag accordingly
        v = copy(meta.vals)
        vi = link!!(vi, model)
        @test all(x -> istrans(vi, x), meta.vns)
        vi = invlink!!(vi, model)
        @test all(x -> !istrans(vi, x), meta.vns)
        @test meta.vals ≈ v atol = 1e-10

        # Check that linking and invlinking preserves the values
        vi = DynamicPPL.typed_varinfo(vi)
        meta = vi.metadata
        v_s = copy(meta.s.vals)
        v_m = copy(meta.m.vals)
        v_x = copy(meta.x.vals)
        v_y = copy(meta.y.vals)

        @test all(x -> !istrans(vi, x), meta.s.vns)
        @test all(x -> !istrans(vi, x), meta.m.vns)
        vi = link!!(vi, model)
        @test all(x -> istrans(vi, x), meta.s.vns)
        @test all(x -> istrans(vi, x), meta.m.vns)
        vi = invlink!!(vi, model)
        @test all(x -> !istrans(vi, x), meta.s.vns)
        @test all(x -> !istrans(vi, x), meta.m.vns)
        @test meta.s.vals ≈ v_s atol = 1e-10
        @test meta.m.vals ≈ v_m atol = 1e-10

        # Transform only one variable
        all_vns = vcat(meta.s.vns, meta.m.vns, meta.x.vns, meta.y.vns)
        for vn in [
            @varname(s),
            @varname(m),
            @varname(x),
            @varname(y),
            @varname(x[2]),
            @varname(y[2])
        ]
            target_vns = filter(x -> subsumes(vn, x), all_vns)
            other_vns = filter(x -> !subsumes(vn, x), all_vns)
            @test !isempty(target_vns)
            @test !isempty(other_vns)
            vi = link!!(vi, (vn,), model)
            @test all(x -> istrans(vi, x), target_vns)
            @test all(x -> !istrans(vi, x), other_vns)
            vi = invlink!!(vi, (vn,), model)
            @test all(x -> !istrans(vi, x), all_vns)
            @test meta.s.vals ≈ v_s atol = 1e-10
            @test meta.m.vals ≈ v_m atol = 1e-10
            @test meta.x.vals ≈ v_x atol = 1e-10
            @test meta.y.vals ≈ v_y atol = 1e-10
        end
    end

    @testset "istrans" begin
        @model demo_constrained() = x ~ truncated(Normal(), 0, Inf)
        model = demo_constrained()
        vn = @varname(x)
        dist = truncated(Normal(), 0, Inf)

        ### `VarInfo`
        # Need to run once since we can't specify that we want to _sample_
        # in the unconstrained space for `VarInfo` without having `vn`
        # present in the `varinfo`.

        ## `untyped_varinfo`
        vi = DynamicPPL.untyped_varinfo(model)

        ## `untyped_varinfo`
        vi = DynamicPPL.untyped_varinfo(model)
        vi = DynamicPPL.settrans!!(vi, true, vn)
        # Sample in unconstrained space.
        vi = last(DynamicPPL.evaluate!!(model, vi, SamplingContext()))
        f = DynamicPPL.from_linked_internal_transform(vi, vn, dist)
        x = f(DynamicPPL.getindex_internal(vi, vn))
        @test getlogjoint(vi) ≈ Bijectors.logpdf_with_trans(dist, x, true)

        ## `typed_varinfo`
        vi = DynamicPPL.typed_varinfo(model)
        vi = DynamicPPL.settrans!!(vi, true, vn)
        # Sample in unconstrained space.
        vi = last(DynamicPPL.evaluate!!(model, vi, SamplingContext()))
        f = DynamicPPL.from_linked_internal_transform(vi, vn, dist)
        x = f(DynamicPPL.getindex_internal(vi, vn))
        @test getlogjoint(vi) ≈ Bijectors.logpdf_with_trans(dist, x, true)

        ## `typed_varinfo`
        vi = DynamicPPL.typed_varinfo(model)
        vi = DynamicPPL.settrans!!(vi, true, vn)
        # Sample in unconstrained space.
        vi = last(DynamicPPL.evaluate!!(model, vi, SamplingContext()))
        f = DynamicPPL.from_linked_internal_transform(vi, vn, dist)
        x = f(DynamicPPL.getindex_internal(vi, vn))
        @test getlogjoint(vi) ≈ Bijectors.logpdf_with_trans(dist, x, true)

        ### `SimpleVarInfo`
        ## `SimpleVarInfo{<:NamedTuple}`
        vi = DynamicPPL.settrans!!(SimpleVarInfo(), true)
        # Sample in unconstrained space.
        vi = last(DynamicPPL.evaluate!!(model, vi, SamplingContext()))
        f = DynamicPPL.from_linked_internal_transform(vi, vn, dist)
        x = f(DynamicPPL.getindex_internal(vi, vn))
        @test getlogjoint(vi) ≈ Bijectors.logpdf_with_trans(dist, x, true)

        ## `SimpleVarInfo{<:Dict}`
        vi = DynamicPPL.settrans!!(SimpleVarInfo(Dict()), true)
        # Sample in unconstrained space.
        vi = last(DynamicPPL.evaluate!!(model, vi, SamplingContext()))
        f = DynamicPPL.from_linked_internal_transform(vi, vn, dist)
        x = f(DynamicPPL.getindex_internal(vi, vn))
        @test getlogjoint(vi) ≈ Bijectors.logpdf_with_trans(dist, x, true)

        ## `SimpleVarInfo{<:VarNamedVector}`
        vi = DynamicPPL.settrans!!(SimpleVarInfo(DynamicPPL.VarNamedVector()), true)
        # Sample in unconstrained space.
        vi = last(DynamicPPL.evaluate!!(model, vi, SamplingContext()))
        f = DynamicPPL.from_linked_internal_transform(vi, vn, dist)
        x = f(DynamicPPL.getindex_internal(vi, vn))
        @test getlogjoint(vi) ≈ Bijectors.logpdf_with_trans(dist, x, true)
    end

    @testset "values_as" begin
        @testset "$(nameof(model))" for model in DynamicPPL.TestUtils.DEMO_MODELS
            example_values = DynamicPPL.TestUtils.rand_prior_true(model)
            vns = DynamicPPL.TestUtils.varnames(model)

            # Set up the different instances of `AbstractVarInfo` with the desired values.
            varinfos = DynamicPPL.TestUtils.setup_varinfos(
                model, example_values, vns; include_threadsafe=true
            )
            @testset "$(short_varinfo_name(vi))" for vi in varinfos
                # Just making sure.
                DynamicPPL.TestUtils.test_values(vi, example_values, vns)

                @testset "NamedTuple" begin
                    vals = values_as(vi, NamedTuple)
                    for vn in vns
                        if haskey(vals, Symbol(vn))
                            # Assumed to be of form `(var"m[1]" = 1.0, ...)`.
                            @test getindex(vals, Symbol(vn)) == getindex(vi, vn)
                        else
                            # Assumed to be of form `(m = [1.0, ...], ...)`.
                            @test get(vals, vn) == getindex(vi, vn)
                        end
                    end
                end

                @testset "OrderedDict" begin
                    vals = values_as(vi, OrderedDict)
                    # All varnames in `vns` should be subsumed by one of `keys(vals)`.
                    @test all(vns) do vn
                        any(DynamicPPL.subsumes(vn_left, vn) for vn_left in keys(vals))
                    end
                    # Iterate over `keys(vals)` because we might have scenarios such as
                    # `vals = OrderedDict(@varname(m) => [1.0])` but `@varname(m[1])` is
                    # the varname present in `vns`, not `@varname(m)`.
                    for vn in keys(vals)
                        @test getindex(vals, vn) == getindex(vi, vn)
                    end
                end
            end
        end
    end

    @testset "unflatten + linking" begin
        @testset "Model: $(model.f)" for model in [
            DynamicPPL.TestUtils.demo_one_variable_multiple_constraints(),
            DynamicPPL.TestUtils.demo_lkjchol(),
        ]
            @testset "mutating=$mutating" for mutating in [false, true]
                value_true = DynamicPPL.TestUtils.rand_prior_true(model)
                varnames = DynamicPPL.TestUtils.varnames(model)
                varinfos = DynamicPPL.TestUtils.setup_varinfos(
                    model, value_true, varnames; include_threadsafe=true
                )
                @testset "$(short_varinfo_name(varinfo))" for varinfo in varinfos
                    if varinfo isa DynamicPPL.SimpleOrThreadSafeSimple{<:NamedTuple}
                        # NOTE: this is broken since we'll end up trying to set
                        #
                        #    varinfo[@varname(x[4:5])] = [x[4],]
                        #
                        # upon linking (since `x[4:5]` will be projected onto a 1-dimensional
                        # space). In the case of `SimpleVarInfo{<:NamedTuple}`, this results in
                        # calling `setindex!!(varinfo.values, [x[4],], @varname(x[4:5]))`, which
                        # in turn attempts to call `setindex!(varinfo.values.x, [x[4],], 4:5)`,
                        # i.e. a vector of length 1 (`[x[4],]`) being assigned to 2 indices (`4:5`).
                        @test_broken false
                        continue
                    end

                    if DynamicPPL.has_varnamedvector(varinfo) && mutating
                        # NOTE: Can't handle mutating `link!` and `invlink!` `VarNamedVector`.
                        @test_broken false
                        continue
                    end

                    # Evaluate the model once to update the logp of the varinfo.
                    varinfo = last(DynamicPPL.evaluate!!(model, varinfo, DefaultContext()))

                    varinfo_linked = if mutating
                        DynamicPPL.link!!(deepcopy(varinfo), model)
                    else
                        DynamicPPL.link(varinfo, model)
                    end
                    for vn in keys(varinfo)
                        @test DynamicPPL.istrans(varinfo_linked, vn)
                    end
                    @test length(varinfo[:]) > length(varinfo_linked[:])
                    varinfo_linked_unflattened = DynamicPPL.unflatten(
                        varinfo_linked, varinfo_linked[:]
                    )
                    @test length(varinfo_linked_unflattened[:]) == length(varinfo_linked[:])

                    lp_true = DynamicPPL.TestUtils.logjoint_true(model, value_true...)
                    value_linked_true, lp_linked_true = DynamicPPL.TestUtils.logjoint_true_with_logabsdet_jacobian(
                        model, value_true...
                    )

                    lp = logjoint(model, varinfo)
                    @test lp ≈ lp_true
                    @test getlogjoint(varinfo) ≈ lp_true
                    lp_linked = getlogjoint(varinfo_linked)
                    @test lp_linked ≈ lp_linked_true

                    # TODO: Compare values once we are no longer working with `NamedTuple` for
                    # the true values, e.g. `value_true`.

                    if !mutating
                        # This is also compatible with invlinking of unflattened varinfo.
                        varinfo_invlinked = DynamicPPL.invlink(
                            varinfo_linked_unflattened, model
                        )
                        @test length(varinfo_invlinked[:]) == length(varinfo[:])
                        @test getlogjoint(varinfo_invlinked) ≈ lp_true
                    end
                end
            end
        end
    end

    @testset "unflatten type stability" begin
        @model function demo(y)
            x ~ Normal()
            y ~ Normal(x, 1)
            return nothing
        end

        model = demo(0.0)
        varinfos = DynamicPPL.TestUtils.setup_varinfos(
            model, (; x=1.0), (@varname(x),); include_threadsafe=true
        )
        @testset "$(short_varinfo_name(varinfo))" for varinfo in varinfos
            # Skip the severely inconcrete `SimpleVarInfo` types, since checking for type
            # stability for them doesn't make much sense anyway.
            if varinfo isa SimpleVarInfo{OrderedDict{Any,Any}} ||
                varinfo isa
               DynamicPPL.ThreadSafeVarInfo{<:SimpleVarInfo{OrderedDict{Any,Any}}}
                continue
            end
            @inferred DynamicPPL.unflatten(varinfo, varinfo[:])
        end
    end

    @testset "subset" begin
        @model function demo_subsetting_varinfo(::Type{TV}=Vector{Float64}) where {TV}
            s ~ InverseGamma(2, 3)
            m ~ Normal(0, sqrt(s))
            x = TV(undef, 2)
            x[1] ~ Normal(m, sqrt(s))
            x[2] ~ Normal(m, sqrt(s))
            return (; s, m, x)
        end
        model = demo_subsetting_varinfo()
        vns = [@varname(s), @varname(m), @varname(x[1]), @varname(x[2])]

        # `VarInfo` supports, effectively, arbitrary subsetting.
        varinfos = DynamicPPL.TestUtils.setup_varinfos(
            model, model(), vns; include_threadsafe=true
        )
        varinfos_standard = filter(Base.Fix2(isa, VarInfo), varinfos)
        varinfos_simple = filter(
            Base.Fix2(isa, DynamicPPL.SimpleOrThreadSafeSimple), varinfos
        )

        # `VarInfo` supports subsetting using, basically, arbitrary varnames.
        vns_supported_standard = [
            [@varname(s)],
            [@varname(m)],
            [@varname(x[1])],
            [@varname(x[2])],
            [@varname(s), @varname(m)],
            [@varname(s), @varname(x[1])],
            [@varname(s), @varname(x[2])],
            [@varname(m), @varname(x[1])],
            [@varname(m), @varname(x[2])],
            [@varname(x[1]), @varname(x[2])],
            [@varname(s), @varname(m), @varname(x[1])],
            [@varname(s), @varname(m), @varname(x[2])],
            [@varname(s), @varname(x[1]), @varname(x[2])],
            [@varname(m), @varname(x[1]), @varname(x[2])],
        ]

        # Patterns requiring `subsumes`.
        vns_supported_with_subsumes = [
            [@varname(s), @varname(x)] => [@varname(s), @varname(x[1]), @varname(x[2])],
            [@varname(m), @varname(x)] => [@varname(m), @varname(x[1]), @varname(x[2])],
            [@varname(s), @varname(m), @varname(x)] =>
                [@varname(s), @varname(m), @varname(x[1]), @varname(x[2])],
        ]

        # `SimpleVarInfo` only supports subsetting using the varnames as they appear
        # in the model.
        vns_supported_simple = filter(∈(vns), vns_supported_standard)

        @testset "$(short_varinfo_name(varinfo))" for varinfo in varinfos
            # All variables.
            check_varinfo_keys(varinfo, vns)

            # Added a `convert` to make the naming of the testsets a bit more readable.
            # `SimpleVarInfo{<:NamedTuple}` only supports subsetting with "simple" varnames,
            ## i.e. `VarName{sym}()` without any indexing, etc.
            vns_supported =
                if varinfo isa DynamicPPL.SimpleOrThreadSafeSimple &&
                    values_as(varinfo) isa NamedTuple
                    vns_supported_simple
                else
                    vns_supported_standard
                end

            @testset ("$(convert(Vector{VarName}, vns_subset)) empty") for vns_subset in
                                                                           vns_supported
                varinfo_subset = subset(varinfo, VarName[])
                @test isempty(varinfo_subset)
            end

            @testset "$(convert(Vector{VarName}, vns_subset))" for vns_subset in
                                                                   vns_supported
                varinfo_subset = subset(varinfo, vns_subset)
                # Should now only contain the variables in `vns_subset`.
                check_varinfo_keys(varinfo_subset, vns_subset)
                # Values should be the same.
                @test [varinfo_subset[vn] for vn in vns_subset] == [varinfo[vn] for vn in vns_subset]

                # `merge` with the original.
                varinfo_merged = merge(varinfo, varinfo_subset)
                vns_merged = keys(varinfo_merged)
                # Should be equivalent.
                check_varinfo_keys(varinfo_merged, vns)
                # Values should be the same.
                @test [varinfo_merged[vn] for vn in vns] == [varinfo[vn] for vn in vns]
            end

            @testset "$(convert(Vector{VarName}, vns_subset))" for (
                vns_subset, vns_target
            ) in vns_supported_with_subsumes
                varinfo_subset = subset(varinfo, vns_subset)
                # Should now only contain the variables in `vns_subset`.
                check_varinfo_keys(varinfo_subset, vns_target)
                # Values should be the same.
                @test [varinfo_subset[vn] for vn in vns_target] == [varinfo[vn] for vn in vns_target]

                # `merge` with the original.
                varinfo_merged = merge(varinfo, varinfo_subset)
                vns_merged = keys(varinfo_merged)
                # Should be equivalent.
                check_varinfo_keys(varinfo_merged, vns)
                # Values should be the same.
                @test [varinfo_merged[vn] for vn in vns] == [varinfo[vn] for vn in vns]
            end

            @testset "$(convert(Vector{VarName}, vns_subset)) order" for vns_subset in
                                                                         vns_supported
                varinfo_subset = subset(varinfo, vns_subset)
                vns_subset_reversed = reverse(vns_subset)
                varinfo_subset_reversed = subset(varinfo, vns_subset_reversed)
                @test varinfo_subset[:] == varinfo_subset_reversed[:]
                ground_truth = [varinfo[vn] for vn in vns_subset]
                @test varinfo_subset[:] == ground_truth
            end
        end

        # For certain varinfos we should have errors.
        # `SimpleVarInfo{<:NamedTuple}` can only handle varnames with `identity`.
        varinfo = varinfos[findfirst(Base.Fix2(isa, SimpleVarInfo{<:NamedTuple}), varinfos)]
        @testset "$(short_varinfo_name(varinfo)): failure cases" begin
            @test_throws ArgumentError subset(
                varinfo, [@varname(s), @varname(m), @varname(x[1])]
            )
        end
    end

    @testset "merge" begin
        @testset "$(model.f)" for model in DynamicPPL.TestUtils.DEMO_MODELS
            vns = DynamicPPL.TestUtils.varnames(model)
            varinfos = DynamicPPL.TestUtils.setup_varinfos(
                model,
                DynamicPPL.TestUtils.rand_prior_true(model),
                vns;
                include_threadsafe=true,
            )
            @testset "$(short_varinfo_name(varinfo))" for varinfo in varinfos
                @testset "with itself" begin
                    # Merging itself should be a no-op.
                    varinfo_merged = merge(varinfo, varinfo)
                    # Varnames should be unchanged.
                    check_varinfo_keys(varinfo_merged, vns)
                    # Values should be the same.
                    @test [varinfo_merged[vn] for vn in vns] == [varinfo[vn] for vn in vns]
                end

                @testset "with itself (3-argument version)" begin
                    # Merging itself should be a no-op.
                    varinfo_merged = merge(varinfo, varinfo, varinfo)
                    # Varnames should be unchanged.
                    check_varinfo_keys(varinfo_merged, vns)
                    # Values should be the same.
                    @test [varinfo_merged[vn] for vn in vns] == [varinfo[vn] for vn in vns]
                end

                @testset "with empty" begin
                    # Empty is 1st argument.
                    # Merging with an empty `VarInfo` should be a no-op.
                    varinfo_merged = merge(empty!!(deepcopy(varinfo)), varinfo)
                    # Varnames should be unchanged.
                    check_varinfo_keys(varinfo_merged, vns)
                    # Values should be the same.
                    @test [varinfo_merged[vn] for vn in vns] == [varinfo[vn] for vn in vns]

                    # Empty is 2nd argument.
                    # Merging with an empty `VarInfo` should be a no-op.
                    varinfo_merged = merge(varinfo, empty!!(deepcopy(varinfo)))
                    # Varnames should be unchanged.
                    check_varinfo_keys(varinfo_merged, vns)
                    # Values should be the same.
                    @test [varinfo_merged[vn] for vn in vns] == [varinfo[vn] for vn in vns]
                end

                @testset "with different value" begin
                    x = DynamicPPL.TestUtils.rand_prior_true(model)
                    varinfo_changed = DynamicPPL.TestUtils.update_values!!(
                        deepcopy(varinfo), x, vns
                    )
                    # After `merge`, we should have the same values as `x`.
                    varinfo_merged = merge(varinfo, varinfo_changed)
                    DynamicPPL.TestUtils.test_values(varinfo_merged, x, vns)
                end
            end
        end

        @testset "different models" begin
            @model function demo_merge_different_y()
                x ~ Uniform()
                return y ~ Normal()
            end
            @model function demo_merge_different_z()
                x ~ Normal()
                return z ~ Normal()
            end
            model_left = demo_merge_different_y()
            model_right = demo_merge_different_z()

            varinfo_left = VarInfo(model_left)
            varinfo_right = VarInfo(model_right)
            varinfo_right = DynamicPPL.settrans!!(varinfo_right, true, @varname(x))

            varinfo_merged = merge(varinfo_left, varinfo_right)
            vns = [@varname(x), @varname(y), @varname(z)]
            check_varinfo_keys(varinfo_merged, vns)

            # Right has precedence.
            @test varinfo_merged[@varname(x)] == varinfo_right[@varname(x)]
            @test DynamicPPL.istrans(varinfo_merged, @varname(x))
        end
    end

    # The below used to error, testing to avoid regression.
    @testset "merge different dimensions" begin
        vn = @varname(x)
        vi_single = VarInfo()
        vi_single = push!!(vi_single, vn, 1.0, Normal())
        vi_double = VarInfo()
        vi_double = push!!(vi_double, vn, [0.5, 0.6], Dirichlet(2, 1.0))
        @test merge(vi_single, vi_double)[vn] == [0.5, 0.6]
        @test merge(vi_double, vi_single)[vn] == 1.0
    end

    @testset "sampling from linked varinfo" begin
        # `~`
        @model function demo(n=1)
            x = Vector(undef, n)
            for i in eachindex(x)
                x[i] ~ Exponential()
            end
            return x
        end
        model1 = demo(1)
        varinfo1 = DynamicPPL.link!!(VarInfo(model1), model1)
        # Sampling from `model2` should hit the `istrans(vi) == true` branches
        # because all the existing variables are linked.
        model2 = demo(2)
        varinfo2 = last(
            DynamicPPL.evaluate!!(model2, deepcopy(varinfo1), SamplingContext())
        )
        for vn in [@varname(x[1]), @varname(x[2])]
            @test DynamicPPL.istrans(varinfo2, vn)
        end

        # `.~`
        @model function demo_dot(n=1)
            x ~ Exponential()
            if n > 1
                y = Vector(undef, n - 1)
                y .~ Exponential()
            end
            return x
        end
        model1 = demo_dot(1)
        varinfo1 = DynamicPPL.link!!(DynamicPPL.untyped_varinfo(model1), model1)
        # Sampling from `model2` should hit the `istrans(vi) == true` branches
        # because all the existing variables are linked.
        model2 = demo_dot(2)
        varinfo2 = last(
            DynamicPPL.evaluate!!(model2, deepcopy(varinfo1), SamplingContext())
        )
        for vn in [@varname(x), @varname(y[1])]
            @test DynamicPPL.istrans(varinfo2, vn)
        end
    end

    # NOTE: It is not yet clear if this is something we want from all varinfo types.
    # Hence, we only test the `VarInfo` types here.
    @testset "vector_getranges for `VarInfo`" begin
        @testset "$(model.f)" for model in DynamicPPL.TestUtils.DEMO_MODELS
            vns = DynamicPPL.TestUtils.varnames(model)
            nt = DynamicPPL.TestUtils.rand_prior_true(model)
            varinfos = DynamicPPL.TestUtils.setup_varinfos(
                model, nt, vns; include_threadsafe=true
            )
            # Only keep `VarInfo` types.
            varinfos = filter(
                Base.Fix2(isa, DynamicPPL.VarInfoOrThreadSafeVarInfo), varinfos
            )
            @testset "$(short_varinfo_name(varinfo))" for varinfo in varinfos
                x = values_as(varinfo, Vector)

                # Let's just check all the subsets of `vns`.
                @testset "$(convert(Vector{Any},vns_subset))" for vns_subset in
                                                                  combinations(vns)
                    ranges = DynamicPPL.vector_getranges(varinfo, vns_subset)
                    @test length(ranges) == length(vns_subset)
                    for (r, vn) in zip(ranges, vns_subset)
                        @test x[r] == DynamicPPL.tovec(varinfo[vn])
                    end
                end

                # Let's try some failure cases.
                @test DynamicPPL.vector_getranges(varinfo, VarName[]) == UnitRange{Int}[]
                # Non-existent variables.
                @test_throws KeyError DynamicPPL.vector_getranges(
                    varinfo, [VarName{gensym("vn")}()]
                )
                @test_throws KeyError DynamicPPL.vector_getranges(
                    varinfo, [VarName{gensym("vn")}(), VarName{gensym("vn")}()]
                )
                # Duplicate variables.
                ranges_duplicated = DynamicPPL.vector_getranges(varinfo, repeat(vns, 2))
                @test x[reduce(vcat, ranges_duplicated)] == repeat(x, 2)
            end
        end
    end

    @testset "orders" begin
        @model empty_model() = x = 1

        csym = gensym() # unique per model
        vn_z1 = @varname z[1]
        vn_z2 = @varname z[2]
        vn_z3 = @varname z[3]
        vn_z4 = @varname z[4]
        vn_a1 = @varname a[1]
        vn_a2 = @varname a[2]
        vn_b = @varname b

        vi = DynamicPPL.VarInfo()
        dists = [Categorical([0.7, 0.3]), Normal()]

        # First iteration, variables are added to vi
        # variables samples in order: z1,a1,z2,a2,z3
        vi = DynamicPPL.increment_num_produce!!(vi)
        randr(vi, vn_z1, dists[1])
        randr(vi, vn_a1, dists[2])
        vi = DynamicPPL.increment_num_produce!!(vi)
        randr(vi, vn_b, dists[2])
        randr(vi, vn_z2, dists[1])
        randr(vi, vn_a2, dists[2])
        vi = DynamicPPL.increment_num_produce!!(vi)
        randr(vi, vn_z3, dists[1])
        @test vi.metadata.orders == [1, 1, 2, 2, 2, 3]
        @test DynamicPPL.get_num_produce(vi) == 3

        vi = DynamicPPL.reset_num_produce!!(vi)
        DynamicPPL.set_retained_vns_del!(vi)
        @test DynamicPPL.is_flagged(vi, vn_z1, "del")
        @test DynamicPPL.is_flagged(vi, vn_a1, "del")
        @test DynamicPPL.is_flagged(vi, vn_z2, "del")
        @test DynamicPPL.is_flagged(vi, vn_a2, "del")
        @test DynamicPPL.is_flagged(vi, vn_z3, "del")

        vi = DynamicPPL.increment_num_produce!!(vi)
        randr(vi, vn_z1, dists[1])
        randr(vi, vn_a1, dists[2])
        vi = DynamicPPL.increment_num_produce!!(vi)
        randr(vi, vn_z2, dists[1])
        vi = DynamicPPL.increment_num_produce!!(vi)
        randr(vi, vn_z3, dists[1])
        randr(vi, vn_a2, dists[2])
        @test vi.metadata.orders == [1, 1, 2, 2, 3, 3]
        @test DynamicPPL.get_num_produce(vi) == 3

        vi = empty!!(DynamicPPL.typed_varinfo(vi))
        # First iteration, variables are added to vi
        # variables samples in order: z1,a1,z2,a2,z3
        vi = DynamicPPL.increment_num_produce!!(vi)
        randr(vi, vn_z1, dists[1])
        randr(vi, vn_a1, dists[2])
        vi = DynamicPPL.increment_num_produce!!(vi)
        randr(vi, vn_b, dists[2])
        randr(vi, vn_z2, dists[1])
        randr(vi, vn_a2, dists[2])
        vi = DynamicPPL.increment_num_produce!!(vi)
        randr(vi, vn_z3, dists[1])
        @test vi.metadata.z.orders == [1, 2, 3]
        @test vi.metadata.a.orders == [1, 2]
        @test vi.metadata.b.orders == [2]
        @test DynamicPPL.get_num_produce(vi) == 3

        vi = DynamicPPL.reset_num_produce!!(vi)
        DynamicPPL.set_retained_vns_del!(vi)
        @test DynamicPPL.is_flagged(vi, vn_z1, "del")
        @test DynamicPPL.is_flagged(vi, vn_a1, "del")
        @test DynamicPPL.is_flagged(vi, vn_z2, "del")
        @test DynamicPPL.is_flagged(vi, vn_a2, "del")
        @test DynamicPPL.is_flagged(vi, vn_z3, "del")

        vi = DynamicPPL.increment_num_produce!!(vi)
        randr(vi, vn_z1, dists[1])
        randr(vi, vn_a1, dists[2])
        vi = DynamicPPL.increment_num_produce!!(vi)
        randr(vi, vn_z2, dists[1])
        vi = DynamicPPL.increment_num_produce!!(vi)
        randr(vi, vn_z3, dists[1])
        randr(vi, vn_a2, dists[2])
        @test vi.metadata.z.orders == [1, 2, 3]
        @test vi.metadata.a.orders == [1, 3]
        @test vi.metadata.b.orders == [2]
        @test DynamicPPL.get_num_produce(vi) == 3
    end

    @testset "issue #842" begin
        model = DynamicPPL.TestUtils.DEMO_MODELS[1]
        varinfo = VarInfo(model)

        n = length(varinfo[:])
        # `Bool`.
        @test getlogjoint(DynamicPPL.unflatten(varinfo, fill(true, n))) isa typeof(float(1))
        # `Int`.
        @test getlogjoint(DynamicPPL.unflatten(varinfo, fill(1, n))) isa typeof(float(1))
    end
end<|MERGE_RESOLUTION|>--- conflicted
+++ resolved
@@ -78,15 +78,9 @@
         @test vn2 == vn1
         @test hash(vn2) == hash(vn1)
 
-<<<<<<< HEAD
-        function test_base!!(vi_original)
-            vi = empty!!(vi_original)
-            @test getlogjoint(vi) == 0
-=======
         function test_base(vi_original)
             vi = deepcopy(vi_original)
-            @test getlogp(vi) == 0
->>>>>>> cf2ca27d
+            @test getlogjoint(vi) == 0
             @test isempty(vi[:])
 
             vn = @varname x
