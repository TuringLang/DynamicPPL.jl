replace_sym(vn::VarName, sym_new::Symbol) = VarName{sym_new}(vn.lens)

increase_size_for_test(x::Real) = [x]
increase_size_for_test(x::AbstractArray) = repeat(x, 2)

decrease_size_for_test(x::Real) = x
decrease_size_for_test(x::AbstractVector) = first(x)
decrease_size_for_test(x::AbstractArray) = first(eachslice(x; dims=1))

function need_varnames_relaxation(vnv::DynamicPPL.VarNamedVector, vn::VarName, val)
    if isconcretetype(eltype(vnv.varnames))
        # If the container is concrete, we need to make sure that the varname types match.
        # E.g. if `vnv.varnames` has `eltype` `VarName{:x, IndexLens{Tuple{Int64}}}` then
        # we need `vn` to also be of this type.
        # => If the varname types don't match, we need to relax the container type.
        return any(keys(vnv)) do vn_present
            typeof(vn_present) !== typeof(val)
        end
    end

    return false
end
function need_varnames_relaxation(vnv::DynamicPPL.VarNamedVector, vns, vals)
    return any(need_varnames_relaxation(vnv, vn, val) for (vn, val) in zip(vns, vals))
end

function need_values_relaxation(vnv::DynamicPPL.VarNamedVector, vn::VarName, val)
    if isconcretetype(eltype(vnv.vals))
        return promote_type(eltype(vnv.vals), eltype(val)) != eltype(vnv.vals)
    end

    return false
end
function need_values_relaxation(vnv::DynamicPPL.VarNamedVector, vns, vals)
    return any(need_values_relaxation(vnv, vn, val) for (vn, val) in zip(vns, vals))
end

function need_transforms_relaxation(vnv::DynamicPPL.VarNamedVector, vn::VarName, val)
    return if isconcretetype(eltype(vnv.transforms))
        # If the container is concrete, we need to make sure that the sizes match.
        # => If the sizes don't match, we need to relax the container type.
        any(keys(vnv)) do vn_present
            size(vnv[vn_present]) != size(val)
        end
    elseif eltype(vnv.transforms) !== Any
        # If it's not concrete AND it's not `Any`, then we should just make it `Any`.
        true
    else
        # Otherwise, it's `Any`, so we don't need to relax the container type.
        false
    end
end
function need_transforms_relaxation(vnv::DynamicPPL.VarNamedVector, vns, vals)
    return any(need_transforms_relaxation(vnv, vn, val) for (vn, val) in zip(vns, vals))
end

"""
    relax_container_types(vnv::VarNamedVector, vn::VarName, val)
    relax_container_types(vnv::VarNamedVector, vns, val)

Relax the container types of `vnv` if necessary to accommodate `vn` and `val`.

This attempts to avoid unnecessary container type relaxations by checking whether
the container types of `vnv` are already compatible with `vn` and `val`.

# Notes
For example, if `vn` is not compatible with the current keys in `vnv`, then
the underlying types will be changed to `VarName` to accommodate `vn`.

Similarly:
- If `val` is not compatible with the current values in `vnv`, then
  the underlying value type will be changed to `Real`.
- If `val` requires a transformation that is not compatible with the current
  transformations type in `vnv`, then the underlying transformation type will
  be changed to `Any`.
"""
function relax_container_types(vnv::DynamicPPL.VarNamedVector, vn::VarName, val)
    return relax_container_types(vnv, [vn], [val])
end
function relax_container_types(vnv::DynamicPPL.VarNamedVector, vns, vals)
    if need_varnames_relaxation(vnv, vns, vals)
        varname_to_index_new = convert(Dict{VarName,Int}, vnv.varname_to_index)
        varnames_new = convert(Vector{VarName}, vnv.varnames)
    else
        varname_to_index_new = vnv.varname_to_index
        varnames_new = vnv.varnames
    end

    transforms_new = if need_transforms_relaxation(vnv, vns, vals)
        convert(Vector{Any}, vnv.transforms)
    else
        vnv.transforms
    end

    vals_new = if need_values_relaxation(vnv, vns, vals)
        convert(Vector{Real}, vnv.vals)
    else
        vnv.vals
    end

    return DynamicPPL.VarNamedVector(
        varname_to_index_new,
        varnames_new,
        vnv.ranges,
        vals_new,
        transforms_new,
        vnv.is_unconstrained,
        vnv.num_inactive,
    )
end

@testset "VarNamedVector" begin
    # Test element-related operations:
    # - `getindex`
    # - `setindex!`
    # - `push!`
    # - `update!`
    # - `insert!`
    # - `reset!`
    # - `_internal!` versions of the above
    # - !! versions of the above
    #
    # And these are all be tested for different types of values:
    # - scalar
    # - vector
    # - matrix

    # Test operations on `VarNamedVector`:
    # - `empty!`
    # - `iterate`
    # - `convert` to
    #   - `AbstractDict`
    test_pairs = OrderedDict(
        @varname(x[1]) => rand(),
        @varname(x[2]) => rand(2),
        @varname(x[3]) => rand(2, 3),
        @varname(y[1]) => rand(),
        @varname(y[2]) => rand(2),
        @varname(y[3]) => rand(2, 3),
        @varname(z[1]) => rand(1:10),
        @varname(z[2]) => rand(1:10, 2),
        @varname(z[3]) => rand(1:10, 2, 3),
    )
    test_vns = collect(keys(test_pairs))
    test_vals = collect(values(test_pairs))

    @testset "constructor: no args" begin
        # Empty.
        vnv = DynamicPPL.VarNamedVector()
        @test isempty(vnv)
        @test eltype(vnv) == Union{}

        # Empty with types.
        vnv = DynamicPPL.VarNamedVector{VarName,Float64,typeof(identity)}()
        @test isempty(vnv)
        @test eltype(vnv) == Float64
    end

    test_varnames_iter = combinations(test_vns, 2)
    @testset "$(vn_left) and $(vn_right)" for (vn_left, vn_right) in test_varnames_iter
        val_left = test_pairs[vn_left]
        val_right = test_pairs[vn_right]
        vnv_base = DynamicPPL.VarNamedVector([vn_left, vn_right], [val_left, val_right])

        # We'll need the transformations later.
        # TODO: Should we test other transformations than just `ReshapeTransform`?
        from_vec_left = DynamicPPL.from_vec_transform(val_left)
        from_vec_right = DynamicPPL.from_vec_transform(val_right)
        to_vec_left = inverse(from_vec_left)
        to_vec_right = inverse(from_vec_right)

        # Compare to alternative constructors.
        vnv_from_dict = DynamicPPL.VarNamedVector(
            OrderedDict(vn_left => val_left, vn_right => val_right)
        )
        @test vnv_base == vnv_from_dict

        # We want the types of fields such as `varnames` and `transforms` to specialize
        # whenever possible + some functionality, e.g. `push!`, is only sensible
        # if the underlying containers can support it.
        # Expected behavior
        should_have_restricted_varname_type = typeof(vn_left) == typeof(vn_right)
        should_have_restricted_transform_type = size(val_left) == size(val_right)
        # Actual behavior
        has_restricted_transform_type = isconcretetype(eltype(vnv_base.transforms))
        has_restricted_varname_type = isconcretetype(eltype(vnv_base.varnames))

        @testset "type specialization" begin
            @test !should_have_restricted_varname_type || has_restricted_varname_type
            @test !should_have_restricted_transform_type || has_restricted_transform_type
        end

        @test eltype(vnv_base) == promote_type(eltype(val_left), eltype(val_right))
        @test DynamicPPL.length_internal(vnv_base) == length(val_left) + length(val_right)
        @test length(vnv_base) == 2

        @test !isempty(vnv_base)

        @testset "empty!" begin
            vnv = deepcopy(vnv_base)
            empty!(vnv)
            @test isempty(vnv)
        end

        @testset "similar" begin
            vnv = similar(vnv_base)
            @test isempty(vnv)
            @test typeof(vnv) == typeof(vnv_base)
        end

        @testset "getindex" begin
            # With `VarName` index.
            @test vnv_base[vn_left] == val_left
            @test vnv_base[vn_right] == val_right
        end

        @testset "getindex_internal" begin
            @test DynamicPPL.DynamicPPL.getindex_internal(vnv_base, vn_left) ==
                to_vec_left(val_left)
            @test DynamicPPL.DynamicPPL.getindex_internal(vnv_base, vn_right) ==
                to_vec_right(val_right)
        end

        @testset "getindex_internal with Ints" begin
            for (i, val) in enumerate(to_vec_left(val_left))
                @test DynamicPPL.DynamicPPL.getindex_internal(vnv_base, i) == val
            end
            offset = length(to_vec_left(val_left))
            for (i, val) in enumerate(to_vec_right(val_right))
                @test DynamicPPL.DynamicPPL.getindex_internal(vnv_base, offset + i) == val
            end
        end

        @testset "update!" begin
            vnv = deepcopy(vnv_base)
            DynamicPPL.update!(vnv, val_left .+ 100, vn_left)
            @test vnv[vn_left] == val_left .+ 100
            DynamicPPL.update!(vnv, val_right .+ 100, vn_right)
            @test vnv[vn_right] == val_right .+ 100
        end

        @testset "update!!" begin
            vnv = deepcopy(vnv_base)
            vnv = DynamicPPL.update!!(vnv, val_left .+ 100, vn_left)
            @test vnv[vn_left] == val_left .+ 100
            vnv = DynamicPPL.update!!(vnv, val_right .+ 100, vn_right)
            @test vnv[vn_right] == val_right .+ 100
        end

        @testset "update_internal!" begin
            vnv = deepcopy(vnv_base)
            DynamicPPL.update_internal!(vnv, to_vec_left(val_left .+ 100), vn_left)
            @test vnv[vn_left] == val_left .+ 100
            DynamicPPL.update_internal!(vnv, to_vec_right(val_right .+ 100), vn_right)
            @test vnv[vn_right] == val_right .+ 100
        end

        @testset "update_internal!!" begin
            vnv = deepcopy(vnv_base)
            vnv = DynamicPPL.update_internal!!(vnv, to_vec_left(val_left .+ 100), vn_left)
            @test vnv[vn_left] == val_left .+ 100
            vnv = DynamicPPL.update_internal!!(
                vnv, to_vec_right(val_right .+ 100), vn_right
            )
            @test vnv[vn_right] == val_right .+ 100
        end

        @testset "delete!" begin
            vnv = deepcopy(vnv_base)
            delete!(vnv, vn_left)
            @test !haskey(vnv, vn_left)
            @test haskey(vnv, vn_right)
            delete!(vnv, vn_right)
            @test !haskey(vnv, vn_right)
        end

        @testset "insert!" begin
            vnv = deepcopy(vnv_base)
            delete!(vnv, vn_left)
            delete!(vnv, vn_right)
            DynamicPPL.insert!(vnv, val_left .+ 100, vn_left)
            @test vnv[vn_left] == val_left .+ 100
            DynamicPPL.insert!(vnv, val_right .+ 100, vn_right)
            @test vnv[vn_right] == val_right .+ 100
        end

        @testset "insert!!" begin
            vnv = deepcopy(vnv_base)
            delete!(vnv, vn_left)
            delete!(vnv, vn_right)
            vnv = DynamicPPL.insert!!(vnv, val_left .+ 100, vn_left)
            @test vnv[vn_left] == val_left .+ 100
            vnv = DynamicPPL.insert!!(vnv, val_right .+ 100, vn_right)
            @test vnv[vn_right] == val_right .+ 100
        end

        @testset "insert_internal!" begin
            vnv = deepcopy(vnv_base)
            delete!(vnv, vn_left)
            delete!(vnv, vn_right)
            DynamicPPL.insert_internal!(
                vnv, to_vec_left(val_left .+ 100), vn_left, from_vec_left
            )
            @test vnv[vn_left] == val_left .+ 100
            DynamicPPL.insert_internal!(
                vnv, to_vec_right(val_right .+ 100), vn_right, from_vec_right
            )
            @test vnv[vn_right] == val_right .+ 100
        end

        @testset "insert_internal!!" begin
            vnv = deepcopy(vnv_base)
            delete!(vnv, vn_left)
            delete!(vnv, vn_right)
            vnv = DynamicPPL.insert_internal!!(
                vnv, to_vec_left(val_left .+ 100), vn_left, from_vec_left
            )
            @test vnv[vn_left] == val_left .+ 100
            vnv = DynamicPPL.insert_internal!!(
                vnv, to_vec_right(val_right .+ 100), vn_right, from_vec_right
            )
            @test vnv[vn_right] == val_right .+ 100
        end

        @testset "merge" begin
            # When there are no inactive entries, `merge` on itself result in the same.
            @test merge(vnv_base, vnv_base) == vnv_base

            # Merging with empty should result in the same.
            @test merge(vnv_base, similar(vnv_base)) == vnv_base
            @test merge(similar(vnv_base), vnv_base) == vnv_base

            # With differences.
            vnv_left_only = deepcopy(vnv_base)
            delete!(vnv_left_only, vn_right)
            vnv_right_only = deepcopy(vnv_base)
            delete!(vnv_right_only, vn_left)

            # `(x,)` and `(x, y)` should be `(x, y)`.
            @test merge(vnv_left_only, vnv_base) == vnv_base
            # `(x, y)` and `(x,)` should be `(x, y)`.
            @test merge(vnv_base, vnv_left_only) == vnv_base
            # `(x, y)` and `(y,)` should be `(x, y)`.
            @test merge(vnv_base, vnv_right_only) == vnv_base
            # `(y,)` and `(x, y)` should be `(y, x)`.
            vnv_merged = merge(vnv_right_only, vnv_base)
            @test vnv_merged != vnv_base
            @test collect(keys(vnv_merged)) == [vn_right, vn_left]
        end

        @testset "push!" begin
            vnv = relax_container_types(deepcopy(vnv_base), test_vns, test_vals)
            @testset "$vn" for vn in test_vns
                val = test_pairs[vn]
                vnv_copy = deepcopy(vnv)
                push!(vnv, (vn => val))
                @test vnv[vn] == val
            end
        end

        @testset "setindex_internal!" begin
            # Not setting the transformation.
            vnv = deepcopy(vnv_base)
            DynamicPPL.setindex_internal!(vnv, to_vec_left(val_left .+ 100), vn_left)
            @test vnv[vn_left] == val_left .+ 100
            DynamicPPL.setindex_internal!(vnv, to_vec_right(val_right .+ 100), vn_right)
            @test vnv[vn_right] == val_right .+ 100

            # Explicitly setting the transformation.
            increment(x) = x .+ 10
            vnv = deepcopy(vnv_base)
            vnv = DynamicPPL.loosen_types!!(
                vnv, typeof(vn_left), eltype(vnv), typeof(increment)
            )
            DynamicPPL.setindex_internal!(
                vnv, to_vec_left(val_left .+ 100), vn_left, increment
            )
            @test vnv[vn_left] == to_vec_left(val_left .+ 110)

            vnv = DynamicPPL.loosen_types!!(
                vnv, typeof(vn_right), eltype(vnv), typeof(increment)
            )
            DynamicPPL.setindex_internal!(
                vnv, to_vec_right(val_right .+ 100), vn_right, increment
            )
            @test vnv[vn_right] == to_vec_right(val_right .+ 110)

            # Adding new values.
            vnv = relax_container_types(deepcopy(vnv_base), test_vns, test_vals)
            @testset "$vn" for vn in test_vns
                val = test_pairs[vn]
                from_vec_vn = DynamicPPL.from_vec_transform(val)
                to_vec_vn = inverse(from_vec_vn)
                DynamicPPL.setindex_internal!(vnv, to_vec_vn(val), vn, from_vec_vn)
                @test vnv[vn] == val
            end
        end

        @testset "setindex_internal! with Ints" begin
            vnv = deepcopy(vnv_base)
            for i in 1:DynamicPPL.length_internal(vnv_base)
                DynamicPPL.setindex_internal!(vnv, i, i)
            end
            for i in 1:DynamicPPL.length_internal(vnv_base)
                @test DynamicPPL.getindex_internal(vnv, i) == i
            end
        end

        @testset "setindex_internal!!" begin
            # Not setting the transformation.
            vnv = deepcopy(vnv_base)
            vnv = DynamicPPL.setindex_internal!!(vnv, to_vec_left(val_left .+ 100), vn_left)
            @test vnv[vn_left] == val_left .+ 100
            vnv = DynamicPPL.setindex_internal!!(
                vnv, to_vec_right(val_right .+ 100), vn_right
            )
            @test vnv[vn_right] == val_right .+ 100

            # Explicitly setting the transformation.
            # Note that unlike with setindex_internal!, we don't need loosen_types!! here.
            increment(x) = x .+ 10
            vnv = deepcopy(vnv_base)
            vnv = DynamicPPL.setindex_internal!!(
                vnv, to_vec_left(val_left .+ 100), vn_left, increment
            )
            @test vnv[vn_left] == to_vec_left(val_left .+ 110)

            vnv = DynamicPPL.setindex_internal!!(
                vnv, to_vec_right(val_right .+ 100), vn_right, increment
            )
            @test vnv[vn_right] == to_vec_right(val_right .+ 110)

            # Adding new values.
            vnv = relax_container_types(deepcopy(vnv_base), test_vns, test_vals)
            @testset "$vn" for vn in test_vns
                val = test_pairs[vn]
                from_vec_vn = DynamicPPL.from_vec_transform(val)
                to_vec_vn = inverse(from_vec_vn)
                vnv = DynamicPPL.setindex_internal!!(vnv, to_vec_vn(val), vn, from_vec_vn)
                @test vnv[vn] == val
            end
        end

        @testset "setindex! and reset!" begin
            vnv = relax_container_types(deepcopy(vnv_base), test_vns, test_vals)
            @testset "$vn" for vn in test_vns
                val = test_pairs[vn]
                expected_length = if haskey(vnv, vn)
                    # If it's already present, the resulting length will be unchanged.
                    DynamicPPL.length_internal(vnv)
                else
                    DynamicPPL.length_internal(vnv) + length(val)
                end

                vnv[vn] = val .+ 1
                x = DynamicPPL.getindex_internal(vnv, :)
                @test vnv[vn] == val .+ 1
                @test DynamicPPL.length_internal(vnv) == expected_length
                @test length(x) == DynamicPPL.length_internal(vnv)
                @test all(
                    DynamicPPL.getindex_internal(vnv, i) == x[i] for i in eachindex(x)
                )

                # There should be no redundant values in the underlying vector.
                @test !DynamicPPL.has_inactive(vnv)
            end

            vnv = relax_container_types(deepcopy(vnv_base), test_vns, test_vals)
            @testset "$vn (increased size)" for vn in test_vns
                val_original = test_pairs[vn]
                val = increase_size_for_test(val_original)
                vn_already_present = haskey(vnv, vn)
                expected_length = if vn_already_present
                    # If it's already present, the resulting length will be altered.
                    DynamicPPL.length_internal(vnv) + length(val) - length(val_original)
                else
                    DynamicPPL.length_internal(vnv) + length(val)
                end

                # Have to use reset!, because setindex! doesn't support decreasing size.
                DynamicPPL.reset!(vnv, val .+ 1, vn)
                x = DynamicPPL.getindex_internal(vnv, :)
                @test vnv[vn] == val .+ 1
                @test DynamicPPL.length_internal(vnv) == expected_length
                @test length(x) == DynamicPPL.length_internal(vnv)
                @test all(
                    DynamicPPL.getindex_internal(vnv, i) == x[i] for i in eachindex(x)
                )
            end

            vnv = relax_container_types(deepcopy(vnv_base), test_vns, test_vals)
            @testset "$vn (decreased size)" for vn in test_vns
                val_original = test_pairs[vn]
                val = decrease_size_for_test(val_original)
                vn_already_present = haskey(vnv, vn)
                expected_length = if vn_already_present
                    # If it's already present, the resulting length will be altered.
                    DynamicPPL.length_internal(vnv) + length(val) - length(val_original)
                else
                    DynamicPPL.length_internal(vnv) + length(val)
                end

                # Have to use reset!, because setindex! doesn't support decreasing size.
                DynamicPPL.reset!(vnv, val .+ 1, vn)
                x = DynamicPPL.getindex_internal(vnv, :)
                @test vnv[vn] == val .+ 1
                @test DynamicPPL.length_internal(vnv) == expected_length
                @test length(x) == DynamicPPL.length_internal(vnv)
                @test all(
                    DynamicPPL.getindex_internal(vnv, i) == x[i] for i in eachindex(x)
                )
            end
        end
    end

    @testset "growing and shrinking" begin
        @testset "deterministic" begin
            n = 5
            vn = @varname(x)
            vnv = DynamicPPL.VarNamedVector(Dict(vn => [true]))
            @test !DynamicPPL.has_inactive(vnv)
            # Growing should not create inactive ranges.
            for i in 1:n
                x = fill(true, i)
                DynamicPPL.update_internal!(vnv, x, vn, identity)
                @test !DynamicPPL.has_inactive(vnv)
            end

            # Same size should not create inactive ranges.
            x = fill(true, n)
            DynamicPPL.update_internal!(vnv, x, vn, identity)
            @test !DynamicPPL.has_inactive(vnv)

            # Shrinking should create inactive ranges.
            for i in (n - 1):-1:1
                x = fill(true, i)
                DynamicPPL.update_internal!(vnv, x, vn, identity)
                @test DynamicPPL.has_inactive(vnv)
                @test DynamicPPL.num_inactive(vnv, vn) == n - i
            end
        end

        @testset "random" begin
            n = 5
            vn = @varname(x)
            vnv = DynamicPPL.VarNamedVector(Dict(vn => [true]))
            @test !DynamicPPL.has_inactive(vnv)

            # Insert a bunch of random-length vectors.
            for i in 1:100
                x = fill(true, rand(1:n))
                DynamicPPL.update!(vnv, x, vn)
            end
            # Should never be allocating more than `n` elements.
            @test DynamicPPL.num_allocated(vnv, vn) ≤ n

            # If we compaticfy, then it should always be the same size as just inserted.
            for i in 1:10
                x = fill(true, rand(1:n))
                DynamicPPL.update!(vnv, x, vn)
                DynamicPPL.contiguify!(vnv)
                @test DynamicPPL.num_allocated(vnv, vn) == length(x)
            end
        end
    end

    @testset "subset" begin
        vnv = DynamicPPL.VarNamedVector(test_pairs)
        @test subset(vnv, test_vns) == vnv
        @test subset(vnv, VarName[]) == DynamicPPL.VarNamedVector()
        @test merge(subset(vnv, test_vns[1:3]), subset(vnv, test_vns[4:end])) == vnv

        # Test that subset preserves transformations and unconstrainedness.
        vn = @varname(t[1])
        vns = vcat(test_vns, [vn])
        vnv = DynamicPPL.setindex_internal!!(vnv, [2.0], vn, x -> x .^ 2)
        DynamicPPL.set_transformed!(vnv, true, @varname(t[1]))
        @test vnv[@varname(t[1])] == [4.0]
        @test is_transformed(vnv, @varname(t[1]))
        @test subset(vnv, vns) == vnv
    end

    @testset "loosen and tighten types" begin
        """
            test_tightenability(vnv::VarNamedVector)

        Test that tighten_types!! is a no-op on `vnv`.
        """
        function test_tightenability(vnv::DynamicPPL.VarNamedVector)
            @test vnv == DynamicPPL.tighten_types!!(deepcopy(vnv))
            # TODO(mhauru) We would like to check something more stringent here, namely that
            # the operation is compiled to a direct no-op, with no instructions at all. I
            # don't know how to do that though, so for now we just check that it doesn't
            # allocate.
            @allocations(DynamicPPL.tighten_types!!(vnv)) == 0
            return nothing
        end

        vn = @varname(a[1])
        # Test that tighten_types!! is a no-op on an empty VarNamedVector.
        vnv = DynamicPPL.VarNamedVector()
        @test DynamicPPL.is_tightly_typed(vnv)
        test_tightenability(vnv)
        # Also check that it literally returns the same object, and both tighten and loosen
        # are type stable.
        @test vnv === DynamicPPL.tighten_types!!(vnv)
        @inferred DynamicPPL.tighten_types!!(vnv)
        @inferred DynamicPPL.loosen_types!!(vnv, VarName, Any, Any)
        # Likewise for a VarNamedVector with something pushed into it.
        vnv = DynamicPPL.VarNamedVector()
        vnv = setindex!!(vnv, 1.0, vn)
        @test DynamicPPL.is_tightly_typed(vnv)
        test_tightenability(vnv)
        @test vnv === DynamicPPL.tighten_types!!(vnv)
        @inferred DynamicPPL.tighten_types!!(vnv)
        @inferred DynamicPPL.loosen_types!!(vnv, VarName, Any, Any)
        # Likewise for a VarNamedVector with abstract element-types, when that is needed for
        # the current contents because mixed types have been pushed into it. However, this
        # time, since the types are only as tight as they can be, but not actually concrete,
        # tighten_types!! can't be type stable.
        vnv = DynamicPPL.VarNamedVector()
        vnv = setindex!!(vnv, 1.0, vn)
        vnv = setindex!!(vnv, 2, @varname(b))
<<<<<<< HEAD
        @test ~DynamicPPL.is_tightly_typed(vnv)
=======
        @test !DynamicPPL.is_tightly_typed(vnv)
>>>>>>> 6dc7c021
        test_tightenability(vnv)
        @inferred DynamicPPL.loosen_types!!(vnv, VarName, Any, Any)
        # Likewise when first mixed types are pushed, but then deleted.
        vnv = DynamicPPL.VarNamedVector()
        vnv = setindex!!(vnv, 1.0, vn)
        vnv = setindex!!(vnv, 2, @varname(b))
<<<<<<< HEAD
        @test ~DynamicPPL.is_tightly_typed(vnv)
=======
        @test !DynamicPPL.is_tightly_typed(vnv)
>>>>>>> 6dc7c021
        vnv = delete!!(vnv, vn)
        @test DynamicPPL.is_tightly_typed(vnv)
        test_tightenability(vnv)
        @test vnv === DynamicPPL.tighten_types!!(vnv)
        @inferred DynamicPPL.tighten_types!!(vnv)
        @inferred DynamicPPL.loosen_types!!(vnv, VarName, Any, Any)

        # Test that loosen_types!! does really loosen them and that tighten_types!! reverts
        # that.
        vnv = DynamicPPL.VarNamedVector()
        vnv = setindex!!(vnv, 1.0, vn)
        @test DynamicPPL.is_tightly_typed(vnv)
        k = eltype(vnv.varnames)
        e = eltype(vnv.vals)
        t = eltype(vnv.transforms)
        # Loosen key type.
        vnv = @inferred DynamicPPL.loosen_types!!(vnv, VarName, e, t)
<<<<<<< HEAD
        @test ~DynamicPPL.is_tightly_typed(vnv)
=======
        @test !DynamicPPL.is_tightly_typed(vnv)
>>>>>>> 6dc7c021
        vnv = DynamicPPL.tighten_types!!(vnv)
        @test DynamicPPL.is_tightly_typed(vnv)
        # Loosen element type
        vnv = @inferred DynamicPPL.loosen_types!!(vnv, k, Real, t)
<<<<<<< HEAD
        @test ~DynamicPPL.is_tightly_typed(vnv)
=======
        @test !DynamicPPL.is_tightly_typed(vnv)
>>>>>>> 6dc7c021
        vnv = DynamicPPL.tighten_types!!(vnv)
        @test DynamicPPL.is_tightly_typed(vnv)
        # Loosen transformation type
        vnv = @inferred DynamicPPL.loosen_types!!(vnv, k, e, Function)
<<<<<<< HEAD
        @test ~DynamicPPL.is_tightly_typed(vnv)
=======
        @test !DynamicPPL.is_tightly_typed(vnv)
>>>>>>> 6dc7c021
        vnv = DynamicPPL.tighten_types!!(vnv)
        @test DynamicPPL.is_tightly_typed(vnv)
        # Loosening to the same types as currently should do nothing.
        vnv = @inferred DynamicPPL.loosen_types!!(vnv, k, e, t)
        @test DynamicPPL.is_tightly_typed(vnv)
        @allocations(DynamicPPL.loosen_types!!(vnv, k, e, t)) == 0
    end
end

@testset "VarInfo + VarNamedVector" begin
    models = DynamicPPL.TestUtils.DEMO_MODELS
    @testset "$(model.f)" for model in models
        # NOTE: Need to set random seed explicitly to avoid using the same seed
        # for initialization as for sampling in the inner testset below.
        Random.seed!(42)
        value_true = DynamicPPL.TestUtils.rand_prior_true(model)
        vns = DynamicPPL.TestUtils.varnames(model)
        varnames = DynamicPPL.TestUtils.varnames(model)
        varinfos = DynamicPPL.TestUtils.setup_varinfos(
            model, value_true, varnames; include_threadsafe=false
        )
        # Filter out those which are not based on `VarNamedVector`.
        varinfos = filter(DynamicPPL.has_varnamedvector, varinfos)
        # Get the true log joint.
        logp_true = DynamicPPL.TestUtils.logjoint_true(model, value_true...)

        @testset "$(short_varinfo_name(varinfo))" for varinfo in varinfos
            # Need to make sure we're using a different random seed from the
            # one used in the above call to `rand_prior_true`.
            Random.seed!(43)

            # Are values correct?
            DynamicPPL.TestUtils.test_values(varinfo, value_true, vns)

            # Is evaluation correct?
            varinfo_eval = last(DynamicPPL.evaluate!!(model, deepcopy(varinfo)))
            # Log density should be the same.
            @test getlogjoint(varinfo_eval) ≈ logp_true
            # Values should be the same.
            DynamicPPL.TestUtils.test_values(varinfo_eval, value_true, vns)

            # Is sampling correct?
            varinfo_sample = last(DynamicPPL.init!!(model, deepcopy(varinfo)))
            # Log density should be different.
            @test getlogjoint(varinfo_sample) != getlogjoint(varinfo)
            # Values should be different.
            DynamicPPL.TestUtils.test_values(
                varinfo_sample, value_true, vns; compare=!isequal
            )
        end
    end
end<|MERGE_RESOLUTION|>--- conflicted
+++ resolved
@@ -621,22 +621,14 @@
         vnv = DynamicPPL.VarNamedVector()
         vnv = setindex!!(vnv, 1.0, vn)
         vnv = setindex!!(vnv, 2, @varname(b))
-<<<<<<< HEAD
-        @test ~DynamicPPL.is_tightly_typed(vnv)
-=======
         @test !DynamicPPL.is_tightly_typed(vnv)
->>>>>>> 6dc7c021
         test_tightenability(vnv)
         @inferred DynamicPPL.loosen_types!!(vnv, VarName, Any, Any)
         # Likewise when first mixed types are pushed, but then deleted.
         vnv = DynamicPPL.VarNamedVector()
         vnv = setindex!!(vnv, 1.0, vn)
         vnv = setindex!!(vnv, 2, @varname(b))
-<<<<<<< HEAD
-        @test ~DynamicPPL.is_tightly_typed(vnv)
-=======
         @test !DynamicPPL.is_tightly_typed(vnv)
->>>>>>> 6dc7c021
         vnv = delete!!(vnv, vn)
         @test DynamicPPL.is_tightly_typed(vnv)
         test_tightenability(vnv)
@@ -654,29 +646,17 @@
         t = eltype(vnv.transforms)
         # Loosen key type.
         vnv = @inferred DynamicPPL.loosen_types!!(vnv, VarName, e, t)
-<<<<<<< HEAD
-        @test ~DynamicPPL.is_tightly_typed(vnv)
-=======
         @test !DynamicPPL.is_tightly_typed(vnv)
->>>>>>> 6dc7c021
         vnv = DynamicPPL.tighten_types!!(vnv)
         @test DynamicPPL.is_tightly_typed(vnv)
         # Loosen element type
         vnv = @inferred DynamicPPL.loosen_types!!(vnv, k, Real, t)
-<<<<<<< HEAD
-        @test ~DynamicPPL.is_tightly_typed(vnv)
-=======
         @test !DynamicPPL.is_tightly_typed(vnv)
->>>>>>> 6dc7c021
         vnv = DynamicPPL.tighten_types!!(vnv)
         @test DynamicPPL.is_tightly_typed(vnv)
         # Loosen transformation type
         vnv = @inferred DynamicPPL.loosen_types!!(vnv, k, e, Function)
-<<<<<<< HEAD
-        @test ~DynamicPPL.is_tightly_typed(vnv)
-=======
         @test !DynamicPPL.is_tightly_typed(vnv)
->>>>>>> 6dc7c021
         vnv = DynamicPPL.tighten_types!!(vnv)
         @test DynamicPPL.is_tightly_typed(vnv)
         # Loosening to the same types as currently should do nothing.
