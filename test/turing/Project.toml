[deps]
DynamicPPL = "366bfd00-2699-11ea-058f-f148b4cae6d8"
Random = "9a3f8284-a2c9-5f02-9a11-845980a1fd5c"
Test = "8dfed614-e22c-5e08-85e1-65c5234f0b40"
Turing = "fce5fe82-541a-59a6-adf8-730c64b5f9a0"

[compat]
DynamicPPL = "0.20, 0.21"
<<<<<<< HEAD
Turing = "0.21, 0.22, 0.23"
=======
Turing = "0.24"
>>>>>>> ef852673
julia = "1.6"<|MERGE_RESOLUTION|>--- conflicted
+++ resolved
@@ -6,9 +6,5 @@
 
 [compat]
 DynamicPPL = "0.20, 0.21"
-<<<<<<< HEAD
-Turing = "0.21, 0.22, 0.23"
-=======
-Turing = "0.24"
->>>>>>> ef852673
+Turing = "0.21, 0.22, 0.23, 0.24"
 julia = "1.6"