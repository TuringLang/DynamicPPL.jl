--- conflicted
+++ resolved
@@ -66,21 +66,13 @@
 varnames(vn::VarName, val::Real) = [vn]
 function varnames(vn::VarName, val::AbstractArray{<:Union{Real,Missing}})
     return (
-<<<<<<< HEAD
-        VarName(vn, vn.indexing ∘ Setfield.IndexLens(Tuple(I))) for
-=======
         VarName(vn, getlens(vn) ∘ Setfield.IndexLens(Tuple(I))) for
->>>>>>> 7a8ba7e4
         I in CartesianIndices(val)
     )
 end
 function varnames(vn::VarName, val::AbstractArray)
     return Iterators.flatten(
-<<<<<<< HEAD
-        varnames(VarName(vn, vn.indexing ∘ Setfield.IndexLens(Tuple(I))), val[I]) for
-=======
         varnames(VarName(vn, getlens(vn) ∘ Setfield.IndexLens(Tuple(I))), val[I]) for
->>>>>>> 7a8ba7e4
         I in CartesianIndices(val)
     )
 end
@@ -194,11 +186,7 @@
 
                     # Let's check elementwise.
                     for vn_child in varnames(vn_without_prefix, val)
-<<<<<<< HEAD
-                        if get(val, vn_child.indexing) === missing
-=======
                         if get(val, getlens(vn_child)) === missing
->>>>>>> 7a8ba7e4
                             @test contextual_isassumption(context, vn_child)
                         else
                             @test !contextual_isassumption(context, vn_child)
@@ -234,11 +222,7 @@
                         @test hasvalue_nested(context, vn_child)
                         # Value should be the same as extracted above.
                         @test getvalue_nested(context, vn_child) ===
-<<<<<<< HEAD
-                              get(val, vn_child.indexing)
-=======
                               get(val, getlens(vn_child))
->>>>>>> 7a8ba7e4
                     end
                 end
             end
