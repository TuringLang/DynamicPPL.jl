--- conflicted
+++ resolved
@@ -51,13 +51,7 @@
     parent_contexts = Dict(
         :testparent => DynamicPPL.TestUtils.TestParentContext(DefaultContext()),
         :sampling => SamplingContext(),
-<<<<<<< HEAD
-        :prefix => PrefixContext{:x}(DefaultContext()),
-=======
-        :minibatch => MiniBatchContext(DefaultContext(), 0.0),
         :prefix => PrefixContext(@varname(x)),
-        :pointwiselogdensity => PointwiseLogdensityContext(),
->>>>>>> c68f1bb1
         :condition1 => ConditionContext((x=1.0,)),
         :condition2 => ConditionContext(
             (x=1.0,), DynamicPPL.TestUtils.TestParentContext(ConditionContext((y=2.0,)))
