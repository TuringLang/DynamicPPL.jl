@testset "simple_varinfo.jl" begin
    @testset "constructor & indexing" begin
        @testset "NamedTuple" begin
            svi = SimpleVarInfo(; m=1.0)
            @test getlogjoint(svi) == 0.0
            @test haskey(svi, @varname(m))
            @test !haskey(svi, @varname(m[1]))

            svi = SimpleVarInfo(; m=[1.0])
            @test getlogjoint(svi) == 0.0
            @test haskey(svi, @varname(m))
            @test haskey(svi, @varname(m[1]))
            @test !haskey(svi, @varname(m[2]))
            @test svi[@varname(m)][1] == svi[@varname(m[1])]

            svi = SimpleVarInfo(; m=(a=[1.0],))
            @test haskey(svi, @varname(m))
            @test haskey(svi, @varname(m.a))
            @test haskey(svi, @varname(m.a[1]))
            @test !haskey(svi, @varname(m.a[2]))
            @test !haskey(svi, @varname(m.a.b))

            svi = SimpleVarInfo{Float32}(; m=1.0)
            @test getlogjoint(svi) isa Float32

            svi = SimpleVarInfo((m=1.0,))
            svi = accloglikelihood!!(svi, 1.0)
            @test getlogjoint(svi) == 1.0
        end

        @testset "Dict" begin
            svi = SimpleVarInfo(Dict(@varname(m) => 1.0))
            @test getlogjoint(svi) == 0.0
            @test haskey(svi, @varname(m))
            @test !haskey(svi, @varname(m[1]))

            svi = SimpleVarInfo(Dict(@varname(m) => [1.0]))
            @test getlogjoint(svi) == 0.0
            @test haskey(svi, @varname(m))
            @test haskey(svi, @varname(m[1]))
            @test !haskey(svi, @varname(m[2]))
            @test svi[@varname(m)][1] == svi[@varname(m[1])]

            svi = SimpleVarInfo(Dict(@varname(m) => (a=[1.0],)))
            @test haskey(svi, @varname(m))
            @test haskey(svi, @varname(m.a))
            @test haskey(svi, @varname(m.a[1]))
            @test !haskey(svi, @varname(m.a[2]))
            @test !haskey(svi, @varname(m.a.b))

            svi = SimpleVarInfo(Dict(@varname(m.a) => [1.0]))
            # Now we only have a variable `m.a` which is subsumed by `m`,
            # but we can't guarantee that we have the "entire" `m`.
            @test !haskey(svi, @varname(m))
            @test haskey(svi, @varname(m.a))
            @test haskey(svi, @varname(m.a[1]))
            @test !haskey(svi, @varname(m.a[2]))
            @test !haskey(svi, @varname(m.a.b))
        end

        @testset "VarNamedVector" begin
            svi = SimpleVarInfo(push!!(DynamicPPL.VarNamedVector(), @varname(m) => 1.0))
            @test getlogjoint(svi) == 0.0
            @test haskey(svi, @varname(m))
            @test !haskey(svi, @varname(m[1]))

            svi = SimpleVarInfo(push!!(DynamicPPL.VarNamedVector(), @varname(m) => [1.0]))
            @test getlogjoint(svi) == 0.0
            @test haskey(svi, @varname(m))
            @test haskey(svi, @varname(m[1]))
            @test !haskey(svi, @varname(m[2]))
            @test svi[@varname(m)][1] == svi[@varname(m[1])]

            svi = SimpleVarInfo(push!!(DynamicPPL.VarNamedVector(), @varname(m.a) => [1.0]))
            @test haskey(svi, @varname(m))
            @test haskey(svi, @varname(m.a))
            @test haskey(svi, @varname(m.a[1]))
            @test !haskey(svi, @varname(m.a[2]))
            @test !haskey(svi, @varname(m.a.b))
            # The implementation of haskey and getvalue fo VarNamedVector is incomplete, the
            # next test is here to remind of us that.
            svi = SimpleVarInfo(
                push!!(DynamicPPL.VarNamedVector(), @varname(m.a.b) => [1.0])
            )
            @test_broken !haskey(svi, @varname(m.a.b.c.d))
        end
    end

    @testset "link!! & invlink!! on $(nameof(model))" for model in
                                                          DynamicPPL.TestUtils.DEMO_MODELS
        values_constrained = DynamicPPL.TestUtils.rand_prior_true(model)
<<<<<<< HEAD
        @testset "$(typeof(vi))" for vi in (
            SimpleVarInfo(Dict{VarName,Any}()),
            SimpleVarInfo(values_constrained),
            SimpleVarInfo(DynamicPPL.VarNamedVector()),
            DynamicPPL.typed_varinfo(model),
=======
        @testset "$name" for (name, vi) in (
            ("SVI{Dict}", SimpleVarInfo(Dict())),
            ("SVI{NamedTuple}", SimpleVarInfo(values_constrained)),
            ("SVI{VNV}", SimpleVarInfo(DynamicPPL.VarNamedVector())),
            ("TypedVarInfo", DynamicPPL.typed_varinfo(model)),
>>>>>>> 05cd886d
        )
            for vn in DynamicPPL.TestUtils.varnames(model)
                vi = DynamicPPL.setindex!!(vi, get(values_constrained, vn), vn)
            end
            vi = last(DynamicPPL.evaluate!!(model, vi))

            # Calculate ground truth
            lp_unlinked_true = DynamicPPL.TestUtils.logjoint_true(
                model, values_constrained...
            )
            _, lp_linked_true = DynamicPPL.TestUtils.logjoint_true_with_logabsdet_jacobian(
                model, values_constrained...
            )

            # `link!!`
            vi_linked = link!!(deepcopy(vi), model)
            lp_unlinked = getlogjoint(vi_linked)
            lp_linked = getlogjoint_internal(vi_linked)
            @test lp_linked ≈ lp_linked_true
            @test lp_unlinked ≈ lp_unlinked_true
            @test logjoint(model, vi_linked) ≈ lp_unlinked

            # `invlink!!`
            vi_invlinked = invlink!!(deepcopy(vi_linked), model)
            lp_unlinked = getlogjoint(vi_invlinked)
            also_lp_unlinked = getlogjoint_internal(vi_invlinked)
            @test lp_unlinked ≈ lp_unlinked_true
            @test also_lp_unlinked ≈ lp_unlinked_true
            @test logjoint(model, vi_invlinked) ≈ lp_unlinked

            # Should result in same values.
            @test all(
                DynamicPPL.tovec(DynamicPPL.getindex_internal(vi_invlinked, vn)) ≈
                DynamicPPL.tovec(get(values_constrained, vn)) for
                vn in DynamicPPL.TestUtils.varnames(model)
            )
        end
    end

    @testset "SimpleVarInfo on $(nameof(model))" for model in
                                                     DynamicPPL.TestUtils.DEMO_MODELS
        # We might need to pre-allocate for the variable `m`, so we need
        # to see whether this is the case.
        svi_nt = SimpleVarInfo(DynamicPPL.TestUtils.rand_prior_true(model))
        svi_dict = SimpleVarInfo(VarInfo(model), Dict)
        vnv = DynamicPPL.VarNamedVector()
        for (k, v) in pairs(DynamicPPL.TestUtils.rand_prior_true(model))
            vnv = push!!(vnv, VarName{k}() => v)
        end
        svi_vnv = SimpleVarInfo(vnv)

        @testset "$name" for (name, svi) in (
            ("NamedTuple", svi_nt),
            ("Dict", svi_dict),
            ("VarNamedVector", svi_vnv),
            # TODO(mhauru) Fix linked SimpleVarInfos to work with our test models.
            # DynamicPPL.settrans!!(deepcopy(svi_nt), true),
            # DynamicPPL.settrans!!(deepcopy(svi_dict), true),
            # DynamicPPL.settrans!!(deepcopy(svi_vnv), true),
        )
            # Random seed is set in each `@testset`, so we need to sample
            # a new realization for `m` here.
            retval = model()

            ### Sampling ###
            # Sample a new varinfo!
            _, svi_new = DynamicPPL.evaluate_and_sample!!(model, svi)

            # Realization for `m` should be different wp. 1.
            for vn in DynamicPPL.TestUtils.varnames(model)
                @test svi_new[vn] != get(retval, vn)
            end

            # Logjoint should be non-zero wp. 1.
            @test getlogjoint(svi_new) != 0

            ### Evaluation ###
            values_eval_constrained = DynamicPPL.TestUtils.rand_prior_true(model)
            if DynamicPPL.istrans(svi)
                _values_prior, logpri_true = DynamicPPL.TestUtils.logprior_true_with_logabsdet_jacobian(
                    model, values_eval_constrained...
                )
                values_eval, logπ_true = DynamicPPL.TestUtils.logjoint_true_with_logabsdet_jacobian(
                    model, values_eval_constrained...
                )
                # Make sure that these two computation paths provide the same
                # transformed values.
                @test values_eval == _values_prior
            else
                logpri_true = DynamicPPL.TestUtils.logprior_true(
                    model, values_eval_constrained...
                )
                logπ_true = DynamicPPL.TestUtils.logjoint_true(
                    model, values_eval_constrained...
                )
                values_eval = values_eval_constrained
            end

            # No logabsdet-jacobian correction needed for the likelihood.
            loglik_true = DynamicPPL.TestUtils.loglikelihood_true(
                model, values_eval_constrained...
            )

            # Update the realizations in `svi_new`.
            svi_eval = svi_new
            for vn in DynamicPPL.TestUtils.varnames(model)
                svi_eval = DynamicPPL.setindex!!(svi_eval, get(values_eval, vn), vn)
            end

            # Reset the logp accumulators.
            svi_eval = DynamicPPL.resetlogp!!(svi_eval)

            # Compute `logjoint` using the varinfo.
            logπ = logjoint(model, svi_eval)
            logpri = logprior(model, svi_eval)
            loglik = loglikelihood(model, svi_eval)

            # Values should not have changed.
            for vn in DynamicPPL.TestUtils.varnames(model)
                @test svi_eval[vn] == get(values_eval, vn)
            end

            # Compare log-probability computations.
            @test logpri ≈ logpri_true
            @test loglik ≈ loglik_true
            @test logπ ≈ logπ_true
        end
    end

    @testset "Dynamic constraints" begin
        model = DynamicPPL.TestUtils.demo_dynamic_constraint()

        # Initialize.
        svi_nt = DynamicPPL.settrans!!(SimpleVarInfo(), true)
        svi_nt = last(DynamicPPL.evaluate_and_sample!!(model, svi_nt))
        svi_vnv = DynamicPPL.settrans!!(SimpleVarInfo(DynamicPPL.VarNamedVector()), true)
        svi_vnv = last(DynamicPPL.evaluate_and_sample!!(model, svi_vnv))

        for svi in (svi_nt, svi_vnv)
            # Sample with large variations in unconstrained space.
            for i in 1:10
                for vn in keys(svi)
                    svi = DynamicPPL.setindex!!(svi, 10 * randn(), vn)
                end
                retval, svi = DynamicPPL.evaluate!!(model, svi)
                @test retval.m == svi[@varname(m)]  # `m` is unconstrained
                @test retval.x ≠ svi[@varname(x)]   # `x` is constrained depending on `m`

                retval_unconstrained, lp_true = DynamicPPL.TestUtils.logjoint_true_with_logabsdet_jacobian(
                    model, retval.m, retval.x
                )

                # Realizations from model should all be equal to the unconstrained realization.
                for vn in DynamicPPL.TestUtils.varnames(model)
                    @test get(retval_unconstrained, vn) ≈ svi[vn] rtol = 1e-6
                end

                # `getlogp` should be equal to the logjoint with log-absdet-jac correction.
                lp = getlogjoint_internal(svi)
                # needs higher atol because of https://github.com/TuringLang/Bijectors.jl/issues/375
                @test lp ≈ lp_true atol = 1.2e-5
            end
        end
    end

    @testset "Static transformation" begin
        model = DynamicPPL.TestUtils.demo_static_transformation()

        varinfos = DynamicPPL.TestUtils.setup_varinfos(
            model, DynamicPPL.TestUtils.rand_prior_true(model), [@varname(s), @varname(m)]
        )
        @testset "$(short_varinfo_name(vi))" for vi in varinfos
            # Initialize varinfo and link.
            vi_linked = DynamicPPL.link!!(vi, model)

            # Make sure `maybe_invlink_before_eval!!` results in `invlink!!`.
            @test !DynamicPPL.istrans(
                DynamicPPL.maybe_invlink_before_eval!!(deepcopy(vi), model)
            )

            # Resulting varinfo should no longer be transformed.
            vi_result = last(DynamicPPL.evaluate_and_sample!!(model, deepcopy(vi)))
            @test !DynamicPPL.istrans(vi_result)

            # Set the values to something that is out of domain if we're in constrained space.
            for vn in keys(vi)
                vi_linked = DynamicPPL.setindex!!(vi_linked, -rand(), vn)
            end

            # NOTE: Evaluating a linked VarInfo, **specifically when the transformation
            # is static**, will result in an invlinked VarInfo. This is because of
            # `maybe_invlink_before_eval!`, which only invlinks if the transformation
            # is static. (src/abstract_varinfo.jl)
            retval, vi_unlinked_again = DynamicPPL.evaluate!!(model, deepcopy(vi_linked))

            @test DynamicPPL.tovec(DynamicPPL.getindex_internal(vi_linked, @varname(s))) ≠
                DynamicPPL.tovec(retval.s)  # `s` is unconstrained in original
            @test DynamicPPL.tovec(
                DynamicPPL.getindex_internal(vi_unlinked_again, @varname(s))
            ) == DynamicPPL.tovec(retval.s)  # `s` is constrained in result

            # `m` should not be transformed.
            @test vi_linked[@varname(m)] == retval.m
            @test vi_unlinked_again[@varname(m)] == retval.m

            # Get ground truths
            retval_unconstrained, lp_linked_true = DynamicPPL.TestUtils.logjoint_true_with_logabsdet_jacobian(
                model, retval.s, retval.m
            )
            lp_unlinked_true = DynamicPPL.TestUtils.logjoint_true(model, retval.s, retval.m)

            @test DynamicPPL.tovec(DynamicPPL.getindex_internal(vi_linked, @varname(s))) ≈
                DynamicPPL.tovec(retval_unconstrained.s)
            @test DynamicPPL.tovec(DynamicPPL.getindex_internal(vi_linked, @varname(m))) ≈
                DynamicPPL.tovec(retval_unconstrained.m)

            # The unlinked varinfo should hold the unlinked logp.
            lp_unlinked = getlogjoint(vi_unlinked_again)
            @test getlogjoint(vi_unlinked_again) ≈ lp_unlinked_true
        end
    end
end<|MERGE_RESOLUTION|>--- conflicted
+++ resolved
@@ -89,19 +89,11 @@
     @testset "link!! & invlink!! on $(nameof(model))" for model in
                                                           DynamicPPL.TestUtils.DEMO_MODELS
         values_constrained = DynamicPPL.TestUtils.rand_prior_true(model)
-<<<<<<< HEAD
-        @testset "$(typeof(vi))" for vi in (
-            SimpleVarInfo(Dict{VarName,Any}()),
-            SimpleVarInfo(values_constrained),
-            SimpleVarInfo(DynamicPPL.VarNamedVector()),
-            DynamicPPL.typed_varinfo(model),
-=======
         @testset "$name" for (name, vi) in (
-            ("SVI{Dict}", SimpleVarInfo(Dict())),
+            ("SVI{Dict}", SimpleVarInfo(Dict{VarName,Any}())),
             ("SVI{NamedTuple}", SimpleVarInfo(values_constrained)),
             ("SVI{VNV}", SimpleVarInfo(DynamicPPL.VarNamedVector())),
             ("TypedVarInfo", DynamicPPL.typed_varinfo(model)),
->>>>>>> 05cd886d
         )
             for vn in DynamicPPL.TestUtils.varnames(model)
                 vi = DynamicPPL.setindex!!(vi, get(values_constrained, vn), vn)
