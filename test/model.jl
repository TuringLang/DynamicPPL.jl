--- conflicted
+++ resolved
@@ -372,10 +372,7 @@
             models_to_test = [
                 DynamicPPL.TestUtils.DEMO_MODELS..., DynamicPPL.TestUtils.demo_lkjchol(2)
             ]
-<<<<<<< HEAD
             context = DefaultContext()
-=======
->>>>>>> 138bd40a
             @testset "$(model.f)" for model in models_to_test
                 vns = DynamicPPL.TestUtils.varnames(model)
                 example_values = DynamicPPL.TestUtils.rand_prior_true(model)
@@ -385,22 +382,14 @@
                 )
                 @testset "$(short_varinfo_name(varinfo))" for varinfo in varinfos
                     @test (
-<<<<<<< HEAD
                         @inferred(DynamicPPL.evaluate!!(model, varinfo, context));
-=======
-                        @inferred(DynamicPPL.evaluate!!(model, varinfo, DefaultContext()));
->>>>>>> 138bd40a
                         true
                     )
 
                     varinfo_linked = DynamicPPL.link(varinfo, model)
                     @test (
                         @inferred(
-<<<<<<< HEAD
                             DynamicPPL.evaluate!!(model, varinfo_linked, context)
-=======
-                            DynamicPPL.evaluate!!(model, varinfo_linked, DefaultContext())
->>>>>>> 138bd40a
                         );
                         true
                     )
@@ -458,11 +447,7 @@
             varinfo_linked_result = last(
                 DynamicPPL.evaluate!!(model, deepcopy(varinfo_linked), DefaultContext())
             )
-<<<<<<< HEAD
-            @test getlogp(varinfo_linked) == getlogp(varinfo_linked_result)
-=======
             @test getlogp(varinfo_linked) ≈ getlogp(varinfo_linked_result)
->>>>>>> 138bd40a
         end
     end
 end