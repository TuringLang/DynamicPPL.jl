# some functors (#367)
struct MyModel
    a::Int
end
@model function (f::MyModel)(x)
    m ~ Normal(f.a, 1)
    return x ~ Normal(m, 1)
end
struct MyZeroModel end
@model function (::MyZeroModel)(x)
    m ~ Normal(0, 1)
    return x ~ Normal(m, 1)
end

innermost_distribution_type(d::Distribution) = typeof(d)
function innermost_distribution_type(d::Distributions.ReshapedDistribution)
    return innermost_distribution_type(d.dist)
end
function innermost_distribution_type(d::Distributions.Product)
    dists = map(innermost_distribution_type, d.v)
    if any(!=(dists[1]), dists)
        error("Cannot extract innermost distribution type from $d")
    end

    return dists[1]
end

is_typed_varinfo(::DynamicPPL.AbstractVarInfo) = false
is_typed_varinfo(varinfo::DynamicPPL.TypedVarInfo) = true
is_typed_varinfo(varinfo::DynamicPPL.SimpleVarInfo{<:NamedTuple}) = true

@testset "model.jl" begin
    @testset "convenience functions" begin
        model = gdemo_default # defined in test/test_util.jl

        # sample from model and extract variables
        vi = VarInfo(model)
        s = vi[@varname(s)]
        m = vi[@varname(m)]

        # extract log pdf of variable object
        lp = getlogp(vi)

        # log prior probability
        lprior = logprior(model, vi)
        @test lprior ≈ logpdf(InverseGamma(2, 3), s) + logpdf(Normal(0, sqrt(s)), m)

        # log likelihood
        llikelihood = loglikelihood(model, vi)
        @test llikelihood ≈ loglikelihood(Normal(m, sqrt(s)), [1.5, 2.0])

        # log joint probability
        ljoint = logjoint(model, vi)
        @test ljoint ≈ lprior + llikelihood
        @test ljoint ≈ lp

        #### logprior, logjoint, loglikelihood for MCMC chains ####
        for model in DynamicPPL.TestUtils.DEMO_MODELS # length(DynamicPPL.TestUtils.DEMO_MODELS)=12
            var_info = VarInfo(model)
            vns = DynamicPPL.TestUtils.varnames(model)
            syms = unique(DynamicPPL.getsym.(vns))

            # generate a chain of sample parameter values.
            N = 200
            vals_OrderedDict = mapreduce(hcat, 1:N) do _
                rand(OrderedDict, model)
            end
            vals_mat = mapreduce(hcat, 1:N) do i
                [vals_OrderedDict[i][vn] for vn in vns]
            end
            i = 1
            for col in eachcol(vals_mat)
                col_flattened = []
                [push!(col_flattened, x...) for x in col]
                if i == 1
                    chain_mat = Matrix(reshape(col_flattened, 1, length(col_flattened)))
                else
                    chain_mat = vcat(
                        chain_mat, reshape(col_flattened, 1, length(col_flattened))
                    )
                end
                i += 1
            end
            chain_mat = convert(Matrix{Float64}, chain_mat)

            # devise parameter names for chain
            sample_values_vec = collect(values(vals_OrderedDict[1]))
            symbol_names = []
            chain_sym_map = Dict()
            for k in 1:length(keys(var_info))
                vn_parent = keys(var_info)[k]
                sym = DynamicPPL.getsym(vn_parent)
                vn_children = DynamicPPL.varname_leaves(vn_parent, sample_values_vec[k]) # `varname_leaves` defined in src/utils.jl
                for vn_child in vn_children
                    chain_sym_map[Symbol(vn_child)] = sym
                    symbol_names = [symbol_names; Symbol(vn_child)]
                end
            end
            chain = Chains(chain_mat, symbol_names)

            # calculate the pointwise loglikelihoods for the whole chain using the newly written functions
            logpriors = logprior(model, chain)
            loglikelihoods = loglikelihood(model, chain)
            logjoints = logjoint(model, chain)
            # compare them with true values
            for i in 1:N
                samples_dict = Dict()
                for chain_key in keys(chain)
                    value = chain[i, chain_key, 1]
                    key = chain_sym_map[chain_key]
                    existing_value = get(samples_dict, key, Float64[])
                    push!(existing_value, value)
                    samples_dict[key] = existing_value
                end
                samples = (; samples_dict...)
                samples = modify_value_representation(samples) # `modify_value_representation` defined in test/test_util.jl
                @test logpriors[i] ≈
                    DynamicPPL.TestUtils.logprior_true(model, samples[:s], samples[:m])
                @test loglikelihoods[i] ≈ DynamicPPL.TestUtils.loglikelihood_true(
                    model, samples[:s], samples[:m]
                )
                @test logjoints[i] ≈
                    DynamicPPL.TestUtils.logjoint_true(model, samples[:s], samples[:m])
            end
            println("\n model $(model) passed !!! \n")
        end
    end

    @testset "rng" begin
        model = gdemo_default

        for sampler in (SampleFromPrior(), SampleFromUniform())
            for i in 1:10
                Random.seed!(100 + i)
                vi = VarInfo()
                model(Random.default_rng(), vi, sampler)
                vals = DynamicPPL.getall(vi)

                Random.seed!(100 + i)
                vi = VarInfo()
                model(Random.default_rng(), vi, sampler)
                @test DynamicPPL.getall(vi) == vals
            end
        end
    end

    @testset "defaults without VarInfo, Sampler, and Context" begin
        model = gdemo_default

        Random.seed!(100)
        s, m = model()

        Random.seed!(100)
        @test model(Random.default_rng()) == (s, m)
    end

    @testset "nameof" begin
        @model function test1(x)
            m ~ Normal(0, 1)
            return x ~ Normal(m, 1)
        end
        @model test2(x) = begin
            m ~ Normal(0, 1)
            x ~ Normal(m, 1)
        end
        function test3 end
        @model function (::typeof(test3))(x)
            m ~ Normal(0, 1)
            return x ~ Normal(m, 1)
        end
        function test4 end
        @model function (a::typeof(test4))(x)
            m ~ Normal(0, 1)
            return x ~ Normal(m, 1)
        end

        @test nameof(test1(rand())) == :test1
        @test nameof(test2(rand())) == :test2
        @test nameof(test3(rand())) == :test3
        @test nameof(test4(rand())) == :test4

        # callables
        @test nameof(MyModel(3)(rand())) == Symbol("MyModel(3)")
        @test nameof(MyZeroModel()(rand())) == Symbol("MyZeroModel()")
    end

    @testset "Internal methods" begin
        model = gdemo_default

        # sample from model and extract variables
        vi = VarInfo(model)

        # Second component of return-value of `evaluate!!` should
        # be a `DynamicPPL.AbstractVarInfo`.
        evaluate_retval = DynamicPPL.evaluate!!(model, vi, DefaultContext())
        @test evaluate_retval[2] isa DynamicPPL.AbstractVarInfo

        # Should not return `AbstractVarInfo` when we call the model.
        call_retval = model()
        @test !any(map(x -> x isa DynamicPPL.AbstractVarInfo, call_retval))
    end

    @testset "Dynamic constraints" begin
        model = DynamicPPL.TestUtils.demo_dynamic_constraint()
        vi = VarInfo(model)
        spl = SampleFromPrior()
        link!!(vi, spl, model)

        for i in 1:10
            # Sample with large variations.
            r_raw = randn(length(vi[spl])) * 10
            vi[spl] = r_raw
            @test vi[@varname(m)] == r_raw[1]
            @test vi[@varname(x)] != r_raw[2]
            model(vi)
        end
    end

    @testset "rand" begin
        model = gdemo_default

        Random.seed!(1776)
        s, m = model()
        sample_namedtuple = (; s=s, m=m)
        sample_dict = OrderedDict(@varname(s) => s, @varname(m) => m)

        # With explicit RNG
        @test rand(Random.seed!(1776), model) == sample_namedtuple
        @test rand(Random.seed!(1776), NamedTuple, model) == sample_namedtuple
        @test rand(Random.seed!(1776), Dict, model) == sample_dict

        # Without explicit RNG
        Random.seed!(1776)
        @test rand(model) == sample_namedtuple
        Random.seed!(1776)
        @test rand(NamedTuple, model) == sample_namedtuple
        Random.seed!(1776)
        @test rand(OrderedDict, model) == sample_dict
    end

    @testset "default arguments" begin
        @model test_defaults(x, n=length(x)) = x ~ MvNormal(zeros(n), I)
        @test length(test_defaults(missing, 2)()) == 2
    end

    @testset "missing kwarg" begin
        @model test_missing_kwarg(; x=missing) = x ~ Normal(0, 1)
        @test :x in keys(rand(test_missing_kwarg()))
    end

    @testset "extract priors" begin
        @testset "$(model.f)" for model in DynamicPPL.TestUtils.DEMO_MODELS
            priors = extract_priors(model)

            # We know that any variable starting with `s` should have `InverseGamma`
            # and any variable starting with `m` should have `Normal`.
            for (vn, prior) in priors
                if DynamicPPL.getsym(vn) == :s
                    @test innermost_distribution_type(prior) <: InverseGamma
                elseif DynamicPPL.getsym(vn) == :m
                    @test innermost_distribution_type(prior) <: Union{Normal,MvNormal}
                else
                    error("Unexpected variable name: $vn")
                end
            end
        end
    end

    @testset "TestUtils" begin
        @testset "$(model.f)" for model in DynamicPPL.TestUtils.DEMO_MODELS
            x = DynamicPPL.TestUtils.rand_prior_true(model)
            # `rand_prior_true` should return a `NamedTuple`.
            @test x isa NamedTuple

            # `rand` with a `AbstractDict` should have `varnames` as keys.
            x_rand_dict = rand(OrderedDict, model)
            for vn in DynamicPPL.TestUtils.varnames(model)
                @test haskey(x_rand_dict, vn)
            end
            # `rand` with a `NamedTuple` should have `map(Symbol, varnames)` as keys.
            x_rand_nt = rand(NamedTuple, model)
            for vn in DynamicPPL.TestUtils.varnames(model)
                @test haskey(x_rand_nt, Symbol(vn))
            end

            # Ensure log-probability computations are implemented.
            @test logprior(model, x) ≈ DynamicPPL.TestUtils.logprior_true(model, x...)
            @test loglikelihood(model, x) ≈
                DynamicPPL.TestUtils.loglikelihood_true(model, x...)
            @test logjoint(model, x) ≈ DynamicPPL.TestUtils.logjoint_true(model, x...)
            @test logjoint(model, x) !=
                DynamicPPL.TestUtils.logjoint_true_with_logabsdet_jacobian(model, x...)
            # Ensure `varnames` is implemented.
            vi = last(
                DynamicPPL.evaluate!!(
                    model, SimpleVarInfo(OrderedDict()), SamplingContext()
                ),
            )
            @test all(collect(keys(vi)) .== DynamicPPL.TestUtils.varnames(model))
            # Ensure `posterior_mean` is implemented.
            @test DynamicPPL.TestUtils.posterior_mean(model) isa typeof(x)
        end
    end

    @testset "generated_quantities on `LKJCholesky`" begin
        n = 10
        d = 2
        model = DynamicPPL.TestUtils.demo_lkjchol(d)
        xs = [model().x for _ in 1:n]

        # Extract varnames and values.
        vns_and_vals_xs = map(
            collect ∘ Base.Fix1(DynamicPPL.varname_and_value_leaves, @varname(x)), xs
        )
        vns = map(first, first(vns_and_vals_xs))
        vals = map(vns_and_vals_xs) do vns_and_vals
            map(last, vns_and_vals)
        end

        # Construct the chain.
        syms = map(Symbol, vns)
        vns_to_syms = OrderedDict{VarName,Any}(zip(vns, syms))

        chain = MCMCChains.Chains(
            permutedims(stack(vals)), syms; info=(varname_to_symbol=vns_to_syms,)
        )
        display(chain)

        # Test!
        results = generated_quantities(model, chain)
        for (x_true, result) in zip(xs, results)
            @test x_true.UL == result.x.UL
        end

        # With variables that aren't in the `model`.
        vns_to_syms_with_extra = let d = deepcopy(vns_to_syms)
            d[@varname(y)] = :y
            d
        end
        vals_with_extra = map(enumerate(vals)) do (i, v)
            vcat(v, i)
        end
        chain_with_extra = MCMCChains.Chains(
            permutedims(stack(vals_with_extra)),
            vcat(syms, [:y]);
            info=(varname_to_symbol=vns_to_syms_with_extra,),
        )
        display(chain_with_extra)
        # Test!
        results = generated_quantities(model, chain_with_extra)
        for (x_true, result) in zip(xs, results)
            @test x_true.UL == result.x.UL
        end
    end

    if VERSION >= v"1.8"
        @testset "Type stability of models" begin
            models_to_test = [
<<<<<<< HEAD
                # FIXME: Fix issues with type-stability in `DEMO_MODELS`.
                # DynamicPPL.TestUtils.DEMO_MODELS...,
                DynamicPPL.TestUtils.demo_lkjchol(2),
            ]
            @testset "$(model.f)" for model in models_to_test
                vns = DynamicPPL.TestUtils.varnames(model)
                example_values = DynamicPPL.TestUtils.rand(model)
=======
                DynamicPPL.TestUtils.DEMO_MODELS..., DynamicPPL.TestUtils.demo_lkjchol(2)
            ]
            @testset "$(model.f)" for model in models_to_test
                vns = DynamicPPL.TestUtils.varnames(model)
                example_values = DynamicPPL.TestUtils.rand_prior_true(model)
>>>>>>> 138bd40a
                varinfos = filter(
                    is_typed_varinfo,
                    DynamicPPL.TestUtils.setup_varinfos(model, example_values, vns),
                )
                @testset "$(short_varinfo_name(varinfo))" for varinfo in varinfos
                    @test (
                        @inferred(DynamicPPL.evaluate!!(model, varinfo, DefaultContext()));
                        true
                    )

                    varinfo_linked = DynamicPPL.link(varinfo, model)
                    @test (
                        @inferred(
                            DynamicPPL.evaluate!!(model, varinfo_linked, DefaultContext())
                        );
                        true
                    )
                end
<<<<<<< HEAD
=======
            end
        end
    end

    @testset "values_as_in_model" begin
        @testset "$(model.f)" for model in DynamicPPL.TestUtils.DEMO_MODELS
            vns = DynamicPPL.TestUtils.varnames(model)
            example_values = DynamicPPL.TestUtils.rand_prior_true(model)
            varinfos = DynamicPPL.TestUtils.setup_varinfos(model, example_values, vns)
            @testset "$(short_varinfo_name(varinfo))" for varinfo in varinfos
                realizations = values_as_in_model(model, varinfo)
                # Ensure that all variables are found.
                vns_found = collect(keys(realizations))
                @test vns ∩ vns_found == vns ∪ vns_found
                # Ensure that the values are the same.
                for vn in vns
                    @test realizations[vn] == varinfo[vn]
                end
>>>>>>> 138bd40a
            end
        end
    end

    @testset "Erroneous model call" begin
        # Calling a model with the wrong arguments used to lead to infinite recursion, see
        # https://github.com/TuringLang/Turing.jl/issues/2182. This guards against it.
        @model function a_model(x)
            m ~ Normal(0, 1)
            x ~ Normal(m, 1)
            return nothing
        end
        instance = a_model(1.0)
        # `instance` should be called with rng, context, etc., but one may easily get
        # confused and call it the way you are meant to call `a_model`.
        @test_throws MethodError instance(1.0)
    end

    @testset "Product distribution with changing support" begin
        @model function product_dirichlet()
            return x ~ product_distribution(fill(Dirichlet(ones(4)), 2, 3))
        end
        model = product_dirichlet()

        varinfos = [
            DynamicPPL.untyped_varinfo(model),
            DynamicPPL.typed_varinfo(model),
            DynamicPPL.typed_simple_varinfo(model),
            DynamicPPL.untyped_simple_varinfo(model),
        ]
        @testset "$(short_varinfo_name(varinfo))" for varinfo in varinfos
            varinfo_linked = DynamicPPL.link(varinfo, model)
            varinfo_linked_result = last(
                DynamicPPL.evaluate!!(model, deepcopy(varinfo_linked), DefaultContext())
            )
            @test getlogp(varinfo_linked) ≈ getlogp(varinfo_linked_result)
        end
    end
end<|MERGE_RESOLUTION|>--- conflicted
+++ resolved
@@ -356,21 +356,11 @@
     if VERSION >= v"1.8"
         @testset "Type stability of models" begin
             models_to_test = [
-<<<<<<< HEAD
-                # FIXME: Fix issues with type-stability in `DEMO_MODELS`.
-                # DynamicPPL.TestUtils.DEMO_MODELS...,
-                DynamicPPL.TestUtils.demo_lkjchol(2),
-            ]
-            @testset "$(model.f)" for model in models_to_test
-                vns = DynamicPPL.TestUtils.varnames(model)
-                example_values = DynamicPPL.TestUtils.rand(model)
-=======
                 DynamicPPL.TestUtils.DEMO_MODELS..., DynamicPPL.TestUtils.demo_lkjchol(2)
             ]
             @testset "$(model.f)" for model in models_to_test
                 vns = DynamicPPL.TestUtils.varnames(model)
                 example_values = DynamicPPL.TestUtils.rand_prior_true(model)
->>>>>>> 138bd40a
                 varinfos = filter(
                     is_typed_varinfo,
                     DynamicPPL.TestUtils.setup_varinfos(model, example_values, vns),
@@ -389,8 +379,6 @@
                         true
                     )
                 end
-<<<<<<< HEAD
-=======
             end
         end
     end
@@ -409,7 +397,6 @@
                 for vn in vns
                     @test realizations[vn] == varinfo[vn]
                 end
->>>>>>> 138bd40a
             end
         end
     end
