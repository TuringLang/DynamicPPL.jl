--- conflicted
+++ resolved
@@ -353,12 +353,10 @@
         end
     end
 
-<<<<<<< HEAD
     if VERSION >= v"1.8"
         @testset "Type stability of models" begin
             models_to_test = [
-                # FIXME: Fix issues with type-stability in `DEMO_MODELS`.
-                # DynamicPPL.TestUtils.DEMO_MODELS...,
+                DynamicPPL.TestUtils.DEMO_MODELS...,
                 DynamicPPL.TestUtils.demo_lkjchol(2),
             ]
             @testset "$(model.f)" for model in models_to_test
@@ -367,29 +365,6 @@
                 varinfos = filter(
                     is_typed_varinfo,
                     DynamicPPL.TestUtils.setup_varinfos(model, example_values, vns),
-=======
-    @testset "Type stability of models" begin
-        models_to_test = [
-            DynamicPPL.TestUtils.DEMO_MODELS..., DynamicPPL.TestUtils.demo_lkjchol(2)
-        ]
-        @testset "$(model.f)" for model in models_to_test
-            vns = DynamicPPL.TestUtils.varnames(model)
-            example_values = DynamicPPL.TestUtils.rand_prior_true(model)
-            varinfos = filter(
-                is_typed_varinfo,
-                DynamicPPL.TestUtils.setup_varinfos(model, example_values, vns),
-            )
-            @testset "$(short_varinfo_name(varinfo))" for varinfo in varinfos
-                @test (@inferred(DynamicPPL.evaluate!!(model, varinfo, DefaultContext()));
-                true)
-
-                varinfo_linked = DynamicPPL.link(varinfo, model)
-                @test (
-                    @inferred(
-                        DynamicPPL.evaluate!!(model, varinfo_linked, DefaultContext())
-                    );
-                    true
->>>>>>> d384da21
                 )
                 @testset "$(short_varinfo_name(varinfo))" for varinfo in varinfos
                     @test (
