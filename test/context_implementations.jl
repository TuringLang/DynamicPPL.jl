@testset "context_implementations.jl" begin
    # https://github.com/TuringLang/DynamicPPL.jl/issues/129
    @testset "#129" begin
        @model function test(x)
            μ ~ MvNormal(fill(0, 2), 2.0)
            z = Vector{Int}(undef, length(x))
            # `z .~ Categorical.(ps)` cannot be parsed by Julia 1.0
            (.~)(z, Categorical.(fill([0.5, 0.5], length(x))))
            for i in 1:length(x)
                x[i] ~ Normal(μ[z[i]], 0.1)
            end
        end

        test([1, 1, -1])(VarInfo(), SampleFromPrior(), LikelihoodContext())
    end

    # https://github.com/TuringLang/DynamicPPL.jl/issues/28#issuecomment-829223577
<<<<<<< HEAD
    @testset "arrays of distributions" begin
        @model function test(x, y)
            return y .~ Normal.(x)
=======
    @testset "dot tilde: arrays of distributions" begin
        @testset "assume" begin
            @model function test(x, size)
                y = Array{Float64,length(size)}(undef, size...)
                y .~ Normal.(x)
                return y, getlogp(__varinfo__)
            end

            for ysize in ((2,), (2, 3), (2, 3, 4))
                for x in (
                    # scalar
                    randn(),
                    # drop trailing dimensions
                    ntuple(i -> randn(ysize[1:i]), length(ysize))...,
                    # singleton dimensions
                    ntuple(
                        i -> randn(ysize[1:(i-1)]..., 1, ysize[(i+1):end]...),
                        length(ysize),
                    )...,
                )
                    model = test(x, ysize)
                    y, lp = model()
                    @test lp ≈ sum(logpdf.(Normal.(x), y))

                    ys = [first(model()) for _ in 1:10_000]
                    @test norm(mean(ys) .- x, Inf) < 0.1
                    @test norm(std(ys) .- 1, Inf) < 0.1
                end
            end
>>>>>>> 4c659e32
        end

        @testset "observe" begin
            @model function test(x, y)
                y .~ Normal.(x)
            end

<<<<<<< HEAD
            # singleton dimensions
            for xsize in
                ntuple(i -> (ysize[1:(i - 1)]..., 1, ysize[(i + 1):end]...), length(ysize))
                x = randn(xsize)
                y = randn(ysize)
                z = logjoint(test(x, y), VarInfo())
                @test z ≈ sum(logpdf.(Normal.(x), y))
=======
            for ysize in ((2,), (2, 3), (2, 3, 4))
                for x in (
                    # scalar
                    randn(),
                    # drop trailing dimensions
                    ntuple(i -> randn(ysize[1:i]), length(ysize))...,
                    # singleton dimensions
                    ntuple(
                        i -> randn(ysize[1:(i-1)]..., 1, ysize[(i+1):end]...),
                        length(ysize),
                    )...,
                )
                    y = randn(ysize)
                    z = logjoint(test(x, y), VarInfo())
                    @test z ≈ sum(logpdf.(Normal.(x), y))
                end
>>>>>>> 4c659e32
            end
        end
    end
end<|MERGE_RESOLUTION|>--- conflicted
+++ resolved
@@ -15,11 +15,6 @@
     end
 
     # https://github.com/TuringLang/DynamicPPL.jl/issues/28#issuecomment-829223577
-<<<<<<< HEAD
-    @testset "arrays of distributions" begin
-        @model function test(x, y)
-            return y .~ Normal.(x)
-=======
     @testset "dot tilde: arrays of distributions" begin
         @testset "assume" begin
             @model function test(x, size)
@@ -49,7 +44,6 @@
                     @test norm(std(ys) .- 1, Inf) < 0.1
                 end
             end
->>>>>>> 4c659e32
         end
 
         @testset "observe" begin
@@ -57,15 +51,6 @@
                 y .~ Normal.(x)
             end
 
-<<<<<<< HEAD
-            # singleton dimensions
-            for xsize in
-                ntuple(i -> (ysize[1:(i - 1)]..., 1, ysize[(i + 1):end]...), length(ysize))
-                x = randn(xsize)
-                y = randn(ysize)
-                z = logjoint(test(x, y), VarInfo())
-                @test z ≈ sum(logpdf.(Normal.(x), y))
-=======
             for ysize in ((2,), (2, 3), (2, 3, 4))
                 for x in (
                     # scalar
@@ -82,7 +67,6 @@
                     z = logjoint(test(x, y), VarInfo())
                     @test z ≈ sum(logpdf.(Normal.(x), y))
                 end
->>>>>>> 4c659e32
             end
         end
     end
