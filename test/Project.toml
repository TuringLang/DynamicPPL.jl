[deps]
AbstractMCMC = "80f14c24-f653-4e6a-9b94-39d6b0f70001"
AbstractPPL = "7a57a42e-76ec-4ea3-a279-07e840d6d9cf"
Bijectors = "76274a88-744f-5084-9051-94815aaf08c4"
Compat = "34da2185-b29b-5c13-b0c7-acf172513d20"
Distributed = "8ba89e20-285c-5b6f-9357-94700520ee1b"
Distributions = "31c24e10-a181-5473-b8eb-7969acd0382f"
DistributionsAD = "ced4e74d-a319-5a8a-b0ac-84af2272839c"
Documenter = "e30172f5-a6a5-5a46-863b-614d45cd2de4"
ForwardDiff = "f6369f11-7733-5829-9624-2563aa707210"
LinearAlgebra = "37e2e46d-f89d-539d-b4ee-838fcccc9c8e"
LogDensityProblems = "6fdf6af0-433a-55f7-b3ed-c6c6e0b8df7c"
MCMCChains = "c7f686f2-ff18-58e9-bc7b-31028e88f75d"
MacroTools = "1914dd2f-81c6-5fcd-8719-6d5c9610ff09"
Pkg = "44cfe95a-1eb2-52ea-b672-e2afdf69b78f"
Random = "9a3f8284-a2c9-5f02-9a11-845980a1fd5c"
Serialization = "9e88b42a-f829-5b0c-bbe9-9e923198166b"
Setfield = "efcf1570-3423-57d1-acb7-fd33fddbac46"
StableRNGs = "860ef19b-820b-49d6-a774-d7a799459cd3"
Test = "8dfed614-e22c-5e08-85e1-65c5234f0b40"
Tracker = "9f7883ad-71c0-57eb-9f7f-b5c9e6d3789c"
Zygote = "e88e6eb3-aa80-5325-afca-941959d7151f"

[compat]
<<<<<<< HEAD
AbstractMCMC = "2.1, 3.0, 4"
AbstractPPL = "0.6, 0.7"
=======
AbstractMCMC = "5"
AbstractPPL = "0.7"
>>>>>>> bda441ba
Bijectors = "0.13"
Compat = "4.3.0"
Distributions = "0.25"
DistributionsAD = "0.6.3"
Documenter = "1"
ForwardDiff = "0.10.12"
LogDensityProblems = "2"
MCMCChains = "6.0.4"
MacroTools = "0.5.5"
Setfield = "1"
StableRNGs = "1"
Tracker = "0.2.23"
Zygote = "0.6"
julia = "1.6"<|MERGE_RESOLUTION|>--- conflicted
+++ resolved
@@ -22,13 +22,8 @@
 Zygote = "e88e6eb3-aa80-5325-afca-941959d7151f"
 
 [compat]
-<<<<<<< HEAD
-AbstractMCMC = "2.1, 3.0, 4"
-AbstractPPL = "0.6, 0.7"
-=======
 AbstractMCMC = "5"
 AbstractPPL = "0.7"
->>>>>>> bda441ba
 Bijectors = "0.13"
 Compat = "4.3.0"
 Distributions = "0.25"
