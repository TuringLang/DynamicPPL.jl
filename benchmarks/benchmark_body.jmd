--- conflicted
+++ resolved
@@ -8,17 +8,7 @@
 
 ```julia
 suite = make_suite(m);
-<<<<<<< HEAD
 results = run(suite, seconds=WEAVE_ARGS[:seconds]);
-```
-
-```julia; displaysize=(100, 300)
-results["evaluation_untyped"]
-```
-
-```julia; displaysize=(100, 300)
-=======
-results = run(suite);
 ```
 
 ```julia
@@ -26,7 +16,6 @@
 ```
 
 ```julia
->>>>>>> 545d3652
 results["evaluation_typed"]
 ```
 
