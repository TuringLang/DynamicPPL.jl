--- conflicted
+++ resolved
@@ -86,13 +86,7 @@
         vi = DynamicPPL.link(vi, model)
     end
 
-<<<<<<< HEAD
-    f = DynamicPPL.LogDensityFunction(
-        model, DynamicPPL.getlogjoint, vi, context; adtype=adbackend
-    )
-=======
-    f = DynamicPPL.LogDensityFunction(model, vi; adtype=adbackend)
->>>>>>> 3af63d59
+    f = DynamicPPL.LogDensityFunction(model, DynamicPPL.getlogjoint, vi; adtype=adbackend)
     # The parameters at which we evaluate f.
     θ = vi[:]
 
