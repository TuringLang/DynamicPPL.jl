--- conflicted
+++ resolved
@@ -23,12 +23,8 @@
 ADTypes = "1.14.0"
 BenchmarkTools = "1.6.0"
 Distributions = "0.25.117"
-<<<<<<< HEAD
 DynamicPPL = "0.38"
-=======
-DynamicPPL = "0.37"
 Enzyme = "0.13"
->>>>>>> 3ff41491
 ForwardDiff = "0.10.38, 1"
 LogDensityProblems = "2.1.2"
 Mooncake = "0.4"
