# DynamicPPL Changelog

## 0.36.15

<<<<<<< HEAD
Improved performance for some models with Mooncake.jl by using `NoCache` with `Mooncake.set_to_zero!!` for DynamicPPL types.
=======
Bumped minimum Julia version to 1.10.8 to avoid potential crashes with `Core.Compiler.widenconst` (which Mooncake uses).
>>>>>>> ce7c8b1a

## 0.36.14

Added compatibility with AbstractPPL@0.12.

## 0.36.13

Added documentation for the `returned(::Model, ::MCMCChains.Chains)` method.

## 0.36.12

Removed several unexported functions.
The only notable one is `DynamicPPL.alg_str`, which was used in old versions of AdvancedVI and the Turing test suite.

## 0.36.11

Make `ThreadSafeVarInfo` hold a total of `Threads.nthreads() * 2` logp values, instead of just `Threads.nthreads()`.
This fix helps to paper over the cracks in using `threadid()` to index into the `ThreadSafeVarInfo` object.

## 0.36.10

Added compatibility with ForwardDiff 1.0.

## 0.36.9

Fixed a failure when sampling from `ProductNamedTupleDistribution` due to
missing `tovec` methods for `NamedTuple` and `Tuple`.

## 0.36.8

Made `LogDensityFunction` a subtype of `AbstractMCMC.AbstractModel`.

## 0.36.7

Added compatibility with MCMCChains 7.0.

## 0.36.6

`DynamicPPL.TestUtils.run_ad` now takes an extra `context` keyword argument, which is passed to the `LogDensityFunction` constructor.

## 0.36.5

`varinfo[:]` now returns an empty vector if `varinfo::DynamicPPL.NTVarInfo` is empty, rather than erroring.

In its place, `check_model` now issues a warning if the model is empty.

## 0.36.4

Added compatibility with DifferentiationInterface.jl 0.7, and also with JET.jl 0.10.

The JET compatibility entry should only affect you if you are using DynamicPPL on the Julia 1.12 pre-release.

## 0.36.3

Moved the `bijector(model)`, where `model` is a `DynamicPPL.Model`, function from the Turing main repo.

## 0.36.2

Improved docstrings for AD testing utilities.

## 0.36.1

Fixed a missing method for `tilde_assume`.

## 0.36.0

**Breaking changes**

### Submodels: conditioning

Variables in a submodel can now be conditioned and fixed in a correct way.
See https://github.com/TuringLang/DynamicPPL.jl/issues/857 for a full illustration, but essentially it means you can now do this:

```julia
@model function inner()
    x ~ Normal()
    return y ~ Normal()
end
@model function outer()
    return a ~ to_submodel(inner() | (x=1.0,))
end
```

and the `a.x` variable will be correctly conditioned.
(Previously, you would have to condition `inner()` with the variable `a.x`, meaning that you would need to know what prefix to use before you had actually prefixed it.)

### Submodel prefixing

The way in which VarNames in submodels are prefixed has been changed.
This is best explained through an example.
Consider this model and submodel:

```julia
using DynamicPPL, Distributions
@model inner() = x ~ Normal()
@model outer() = a ~ to_submodel(inner())
```

In previous versions, the inner variable `x` would be saved as `a.x`.
However, this was represented as a single symbol `Symbol("a.x")`:

```julia
julia> dump(keys(VarInfo(outer()))[1])
VarName{Symbol("a.x"), typeof(identity)}
  optic: identity (function of type typeof(identity))
```

Now, the inner variable is stored as a field `x` on the VarName `a`:

```julia
julia> dump(keys(VarInfo(outer()))[1])
VarName{:a, Accessors.PropertyLens{:x}}
  optic: Accessors.PropertyLens{:x} (@o _.x)
```

In practice, this means that if you are trying to condition a variable in the submodel, you now need to use

```julia
outer() | (@varname(a.x) => 1.0,)
```

instead of either of these (which would have worked previously)

```julia
outer() | (@varname(var"a.x") => 1.0,)
outer() | (a.x=1.0,)
```

In a similar way, if the variable on the left-hand side of your tilde statement is not just a single identifier, any fields or indices it accesses are now properly respected.
Consider the following setup:

```julia
using DynamicPPL, Distributions
@model inner() = x ~ Normal()
@model function outer()
    a = Vector{Float64}(undef, 1)
    a[1] ~ to_submodel(inner())
    return a
end
```

In this case, the variable sampled is actually the `x` field of the first element of `a`:

```julia
julia> only(keys(VarInfo(outer()))) == @varname(a[1].x)
true
```

Before this version, it used to be a single variable called `var"a[1].x"`.

Note that if you are sampling from a model with submodels, this doesn't affect the way you interact with the `MCMCChains.Chains` object, because VarNames are converted into Symbols when stored in the chain.
(This behaviour will likely be changed in the future, in that Chains should be indexable by VarNames and not just Symbols, but that has not been implemented yet.)

### AD testing utilities

`DynamicPPL.TestUtils.AD.run_ad` now links the VarInfo by default.
To disable this, pass the `linked=false` keyword argument.
If the calculated value or gradient is incorrect, it also throws a `DynamicPPL.TestUtils.AD.ADIncorrectException` rather than a test failure.
This exception contains the actual and expected gradient so you can inspect it if needed; see the documentation for more information.
From a practical perspective, this means that if you need to add this to a test suite, you need to use `@test run_ad(...) isa Any` rather than just `run_ad(...)`.

### SimpleVarInfo linking / invlinking

Linking a linked SimpleVarInfo, or invlinking an unlinked SimpleVarInfo, now displays a warning instead of an error.

### VarInfo constructors

`VarInfo(vi::VarInfo, values)` has been removed. You can replace this directly with `unflatten(vi, values)` instead.

The `metadata` argument to `VarInfo([rng, ]model[, sampler, context, metadata])` has been removed.
If you were not using this argument (most likely), then there is no change needed.
If you were using the `metadata` argument to specify a blank `VarNamedVector`, then you should replace calls to `VarInfo` with `DynamicPPL.typed_vector_varinfo` instead (see 'Other changes' below).

The `UntypedVarInfo` constructor and type is no longer exported.
If you needed to construct one, you should now use `DynamicPPL.untyped_varinfo` instead.

The `TypedVarInfo` constructor and type is no longer exported.
The _type_ has been replaced with `DynamicPPL.NTVarInfo`.
The _constructor_ has been replaced with `DynamicPPL.typed_varinfo`.

Note that the exact kind of VarInfo returned by `VarInfo(rng, model, ...)` is an implementation detail.
Previously, it was guaranteed that this would always be a VarInfo whose metadata was a `NamedTuple` containing `Metadata` structs.
Going forward, this is no longer the case, and you should only assume that the returned object obeys the `AbstractVarInfo` interface.

**Other changes**

While these are technically breaking, they are only internal changes and do not affect the public API.
The following four functions have been added and/or reworked to make it easier to construct VarInfos with different types of metadata:

 1. `DynamicPPL.untyped_varinfo([rng, ]model[, sampler, context])`
 2. `DynamicPPL.typed_varinfo([rng, ]model[, sampler, context])`
 3. `DynamicPPL.untyped_vector_varinfo([rng, ]model[, sampler, context])`
 4. `DynamicPPL.typed_vector_varinfo([rng, ]model[, sampler, context])`

The reason for this change is that there were several flavours of VarInfo.
Some, like `typed_varinfo`, were easy to construct because we had convenience methods for them; however, the others were more difficult.
This change makes it easier to access different VarInfo types, and also makes it more explicit which one you are constructing.

## 0.35.9

Fixed the `isnan` check introduced in 0.35.7 for distributions which returned NamedTuple.

## 0.35.8

Added the `DynamicPPL.TestUtils.AD.run_ad` function to test the correctness and/or benchmark the performance of an automatic differentiation backend on DynamicPPL models.
Please see [the docstring](https://turinglang.org/DynamicPPL.jl/api/#DynamicPPL.TestUtils.AD.run_ad) for more information.

## 0.35.7

`check_model_and_trace` now errors if any NaN's are encountered when evaluating the model.

## 0.35.6

Fixed the implementation of `.~`, such that running a model with it no longer requires DynamicPPL itself to be loaded.

## 0.35.5

Several internal methods have been removed:

  - `DynamicPPL.getall(vi::AbstractVarInfo)` has been removed. You can directly replace this with `getindex_internal(vi, Colon())`.
  - `DynamicPPL.setall!(vi::AbstractVarInfo, values)` has been removed. Rewrite the calling function to not assume mutation and use `unflatten(vi, values)` instead.
  - `DynamicPPL.replace_values(md::Metadata, values)` and `DynamicPPL.replace_values(nt::NamedTuple, values)` (where the `nt` is a NamedTuple of Metadatas) have been removed. Use `DynamicPPL.unflatten_metadata` as a direct replacement.
  - `DynamicPPL.set_values!!(vi::AbstractVarInfo, values)` has been renamed to `DynamicPPL.set_initial_values(vi::AbstractVarInfo, values)`; it also no longer mutates the varinfo argument.

The **exported** method `VarInfo(vi::VarInfo, values)` has been deprecated, and will be removed in the next minor version. You can replace this directly with `unflatten(vi, values)` instead.

## 0.35.4

Fixed a type instability in an implementation of `with_logabsdet_jacobian`, which resulted in the log-jacobian returned being an Int in some cases and a Float in others.
This resolves an Enzyme.jl error on a number of models.
More generally, this version also changes the type of various log probabilities to be more consistent with one another.
Although we aren't fully there yet, our eventual aim is that log probabilities will generally default to Float64 on 64-bit systems, and Float32 on 32-bit systems.
If you run into any issues with these types, please get in touch.

## 0.35.3

`model | (@varname(x) => 1.0, @varname(y) => 2.0)` now works.
Previously, this would throw a `MethodError` if the tuple had more than one element.

## 0.35.2

`unflatten(::VarInfo, params)` now works with params that have non-float types (such as Int or Bool).

## 0.35.1

`subset(::AbstractVarInfo, ::AbstractVector{<:VarName})` now preserves the ordering of the varnames in the original varinfo argument.
Previously, this would select the varnames according to their order in the second argument.
This fixes an upstream Turing.jl issue with Gibbs sampling when a component sampler was assigned multiple variables.

## 0.35.0

**Breaking changes**

### `.~` right hand side must be a univariate distribution

Previously we allowed statements like

```julia
x .~ [Normal(), Gamma()]
```

where the right hand side of a `.~` was an array of distributions, and ones like

```julia
x .~ MvNormal(fill(0.0, 2), I)
```

where the right hand side was a multivariate distribution.

These are no longer allowed. The only things allowed on the right hand side of a `.~` statement are univariate distributions, such as

```julia
x = Array{Float64,3}(undef, 2, 3, 4)
x .~ Normal()
```

The reasons for this are internal code simplification and the fact that broadcasting where both sides are multidimensional but of different dimensions is typically confusing to read.

If the right hand side and the left hand side have the same dimension, one can simply use `~`. Arrays of distributions can be replaced with `product_distribution`. So instead of

```julia
x .~ [Normal(), Gamma()]
x .~ Normal.(y)
x .~ MvNormal(fill(0.0, 2), I)
```

do

```julia
x ~ product_distribution([Normal(), Gamma()])
x ~ product_distribution(Normal.(y))
x ~ MvNormal(fill(0.0, 2), I)
```

This is often more performant as well. Note that using `~` rather than `.~` does change the internal storage format a bit: With `.~` `x[i]` are stored as separate variables, with `~` as a single multivariate variable `x`. In most cases this does not change anything for the user, but if it does cause issues, e.g. if you are dealing with `VarInfo` objects directly and need to keep the old behavior, you can always expand into a loop, such as

```julia
dists = Normal.(y)
for i in 1:length(dists)
    x[i] ~ dists[i]
end
```

Cases where the right hand side is of a different dimension than the left hand side, and neither is a scalar, must be replaced with a loop. For example,

```julia
x = Array{Float64,3}(undef, 2, 3, 4)
x .~ MvNormal(fill(0, 2), I)
```

should be replaced with something like

```julia
x = Array{Float64,3}(2, 3, 4)
for i in 1:3, j in 1:4
    x[:, i, j] ~ MvNormal(fill(0, 2), I)
end
```

This release also completely rewrites the internal implementation of `.~`, where from now on all `.~` statements are turned into loops over `~` statements at macro time. However, the only breaking aspect of this change is the above change to what's allowed on the right hand side.

### Remove indexing by samplers

This release removes the feature of `VarInfo` where it kept track of which variable was associated with which sampler. This means removing all user-facing methods where `VarInfo`s where being indexed with samplers. In particular,

  - `link` and `invlink`, and their `!!` versions, no longer accept a sampler as an argument to specify which variables to (inv)link. The `link(varinfo, model)` methods remain in place, and as a new addition one can give a `Tuple` of `VarName`s to (inv)link only select variables, as in `link(varinfo, varname_tuple, model)`.
  - `set_retained_vns_del_by_spl!` has been replaced by `set_retained_vns_del!` which applies to all variables.
  - `getindex`, `setindex!`, and `setindex!!` no longer accept samplers as arguments
  - `unflatten` no longer accepts a sampler as an argument
  - `eltype(::VarInfo)` no longer accepts a sampler as an argument
  - `keys(::VarInfo)` no longer accepts a sampler as an argument
  - `VarInfo(::VarInfo, ::Sampler, ::AbstractVector)` no longer accepts the sampler argument.
  - `push!!` and `push!` no longer accept samplers or `Selector`s as arguments
  - `getgid`, `setgid!`, `updategid!`, `getspace`, and `inspace` no longer exist

### Reverse prefixing order

  - For submodels constructed using `to_submodel`, the order in which nested prefixes are applied has been changed.
    Previously, the order was that outer prefixes were applied first, then inner ones.
    This version reverses that.
    To illustrate:
    
    ```julia
    using DynamicPPL, Distributions
    
    @model function subsubmodel()
        return x ~ Normal()
    end
    
    @model function submodel()
        x ~ to_submodel(prefix(subsubmodel(), :c), false)
        return x
    end
    
    @model function parentmodel()
        x1 ~ to_submodel(prefix(submodel(), :a), false)
        return x2 ~ to_submodel(prefix(submodel(), :b), false)
    end
    
    keys(VarInfo(parentmodel()))
    ```
    
    Previously, the final line would return the variable names `c.a.x` and `c.b.x`.
    With this version, it will return `a.c.x` and `b.c.x`, which is more intuitive.
    (Note that this change brings `to_submodel`'s behaviour in line with the now-deprecated `@submodel` macro.)
    
    This change also affects sampling in Turing.jl.

### `LogDensityFunction` argument order

  - The method `LogDensityFunction(varinfo, model, sampler)` has been removed.
    The only accepted order is `LogDensityFunction(model, varinfo, context; adtype)`.
    (For an explanation of `adtype`, see below.)
    The varinfo and context arguments are both still optional.

**Other changes**

### New exports

`LogDensityFunction` and `predict` are now exported from DynamicPPL.

### `LogDensityProblems` interface

LogDensityProblemsAD is now removed as a dependency.
Instead of constructing a `LogDensityProblemAD.ADgradient` object, we now directly use `DifferentiationInterface` to calculate the gradient of the log density with respect to model parameters.

Note that if you wish, you can still construct an `ADgradient` out of a `LogDensityFunction` object (there is nothing preventing this).

However, in this version, `LogDensityFunction` now takes an extra AD type argument.
If this argument is not provided, the behaviour is exactly the same as before, i.e. you can calculate `logdensity` but not its gradient.
However, if you do pass an AD type, that will allow you to calculate the gradient as well.
You may thus find that it is easier to instead do this:

```julia
@model f() = ...

ldf = LogDensityFunction(f(); adtype=AutoForwardDiff())
```

This will return an object which satisfies the `LogDensityProblems` interface to first-order, i.e. you can now directly call both

```
LogDensityProblems.logdensity(ldf, params)
LogDensityProblems.logdensity_and_gradient(ldf, params)
```

without having to construct a separate `ADgradient` object.

If you prefer, you can also construct a new `LogDensityFunction` with a new AD type afterwards.
The model, varinfo, and context will be taken from the original `LogDensityFunction`:

```julia
@model f() = ...

ldf = LogDensityFunction(f())  # by default, no adtype set
ldf_with_ad = LogDensityFunction(ldf, AutoForwardDiff())
```

## 0.34.2

  - Fixed bugs in ValuesAsInModelContext as well as DebugContext where underlying PrefixContexts were not being applied.
    From a user-facing perspective, this means that for models which use manually prefixed submodels, e.g.
    
    ```julia
    using DynamicPPL, Distributions
    
    @model inner() = x ~ Normal()
    
    @model function outer()
        x1 ~ to_submodel(prefix(inner(), :a), false)
        return x2 ~ to_submodel(prefix(inner(), :b), false)
    end
    ```
    
    will: (1) no longer error when sampling due to `check_model_and_trace`; and (2) contain both submodel's variables in the resulting chain (the behaviour before this patch was that the second `x` would override the first `x`).

  - More broadly, implemented a general `prefix(ctx::AbstractContext, ::VarName)` which traverses the context tree in `ctx` to apply all necessary prefixes. This was a necessary step in fixing the above issues, but it also means that `prefix` is now capable of handling context trees with e.g. multiple prefixes at different levels of nesting.

## 0.34.1

  - Fix an issue that prevented merging two VarInfos if they had different dimensions for a variable.

  - Upper bound the compat version of KernelAbstractions to work around an issue in determining the right VarInfo type to use.

## 0.34.0

**Breaking**

  - `rng` argument removed from `values_as_in_model`, and `varinfo` made non-optional. This means that the only signatures allowed are
    
    ```
    values_as_in_model(::Model, ::Bool, ::AbstractVarInfo)
    values_as_in_model(::Model, ::Bool, ::AbstractVarInfo, ::AbstractContext)
    ```
    
    If you aren't using this function (it's probably only used in Turing.jl) then this won't affect you.

## 0.33.1

Reworked internals of `condition` and `decondition`.
There are no changes to the public-facing API, but internally you can no longer use `condition` and `decondition` on an `AbstractContext`, you can only use it on a `DynamicPPL.Model`. If you want to modify a context, use `ConditionContext` and `decondition_context`.

## 0.33.0

**Breaking**

  - `values_as_in_model()` now requires an extra boolean parameter, specifying whether variables on the lhs of `:=` statements are to be included in the resulting `OrderedDict` of values.
    The type signature is now `values_as_in_model([rng,] model, include_colon_eq::Bool [, varinfo, context])`

**Other**

  - Moved the implementation of `predict` from Turing.jl to DynamicPPL.jl; the user-facing behaviour is otherwise the same
  - Improved error message when a user tries to initialise a model with parameters that don't correspond strictly to the underlying VarInfo used<|MERGE_RESOLUTION|>--- conflicted
+++ resolved
@@ -1,12 +1,12 @@
 # DynamicPPL Changelog
 
+## 0.36.16
+
+Improved performance for some models with Mooncake.jl by using `NoCache` with `Mooncake.set_to_zero!!` for DynamicPPL types.
+
 ## 0.36.15
 
-<<<<<<< HEAD
-Improved performance for some models with Mooncake.jl by using `NoCache` with `Mooncake.set_to_zero!!` for DynamicPPL types.
-=======
 Bumped minimum Julia version to 1.10.8 to avoid potential crashes with `Core.Compiler.widenconst` (which Mooncake uses).
->>>>>>> ce7c8b1a
 
 ## 0.36.14
 
