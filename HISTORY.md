--- conflicted
+++ resolved
@@ -1,10 +1,9 @@
 # DynamicPPL Changelog
 
-<<<<<<< HEAD
 ## 0.39.0
 
 Removed the method `returned(::Model, values, keys)`; please use `returned(::Model, ::AbstractDict{<:VarName})` instead.
-=======
+
 ## 0.38.7
 
 Made a small tweak to DynamicPPL's compiler output to avoid potential undefined variables when resuming model functions midway through (e.g. with Libtask in Turing's SMC/PG samplers).
@@ -16,7 +15,6 @@
 ## 0.38.5
 
 Improve performance of VarNamedVector, mostly by changing how it handles contiguification.
->>>>>>> ab6f38af
 
 ## 0.38.4
 
