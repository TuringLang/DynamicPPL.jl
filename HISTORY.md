# DynamicPPL Changelog

<<<<<<< HEAD
## 0.39.0
=======
## 0.38.3

Add an implementation of `returned(::Model, ::AbstractDict{<:VarName})`.
Please note we generally recommend using Dict, as NamedTuples cannot correctly represent variables with indices / fields on the left-hand side of tildes, like `x[1]` or `x.a`.

The generic method `returned(::Model, values, keys)` is deprecated and will be removed in the next minor version.

## 0.38.2

Added a compatibility entry for JET@0.11.
>>>>>>> 2020741f

## 0.38.1

Added `from_linked_vec_transform` and `from_vec_transform` methods for `ProductNamedTupleDistribution`.
This patch allows sampling from `ProductNamedTupleDistribution` in DynamicPPL models.

## 0.38.0

### Breaking changes

#### Introduction of `InitContext`

DynamicPPL 0.38 introduces a new evaluation context, `InitContext`.
It is used to generate fresh values for random variables in a model.

Evaluation contexts are stored inside a `DynamicPPL.Model` object, and control what happens with tilde-statements when a model is run.
The two major leaf (basic) contexts are `DefaultContext` and, now, `InitContext`.
`DefaultContext` is the default context, and it simply uses the values that are already stored in the `VarInfo` object passed to the model evaluation function.
On the other hand, `InitContext` ignores values in the VarInfo object and inserts new values obtained from a specified source.
(It follows also that the VarInfo being used may be empty, which means that `InitContext` is now also the way to obtain a fresh VarInfo for a model.)

DynamicPPL 0.38 provides three flavours of _initialisation strategies_, which are specified as the second argument to `InitContext`:

  - `InitContext(rng, InitFromPrior())`: New values are sampled from the prior distribution (on the right-hand side of the tilde).
  - `InitContext(rng, InitFromUniform(a, b))`: New values are sampled uniformly from the interval `[a, b]`, and then invlinked to the support of the distribution on the right-hand side of the tilde.
  - `InitContext(rng, InitFromParams(p, fallback))`: New values are obtained by indexing into the `p` object, which can be a `NamedTuple` or `Dict{<:VarName}`. If a variable is not found in `p`, then the `fallback` strategy is used, which is simply another of these strategies. In particular, `InitFromParams` enables the case where different variables are to be initialised from different sources.

(It is possible to define your own initialisation strategy; users who wish to do so are referred to the DynamicPPL API documentation and source code.)

**The main impact on the upcoming Turing.jl release** is that, instead of providing initial values for sampling, the user will be expected to provide an initialisation strategy instead.
This is a more flexible approach, and not only solves a number of pre-existing issues with initialisation of Turing models, but also improves the clarity of user code.
In particular:

  - When providing a set of fixed parameters (i.e. `InitFromParams(p)`), `p` must now either be a NamedTuple or a Dict. Previously Vectors were allowed, which is error-prone because the ordering of variables in a VarInfo is not obvious.
  - The parameters in `p` must now always be provided in unlinked space (i.e., in the space of the distribution on the right-hand side of the tilde). Previously, whether a parameter was expected to be in linked or unlinked space depended on whether the VarInfo was linked or not, which was confusing.

#### Removal of `SamplingContext`

For developers working on DynamicPPL, `InitContext` now completely replaces what used to be `SamplingContext`, `SampleFromPrior`, and `SampleFromUniform`.
Evaluating a model with `SamplingContext(SampleFromPrior())` (e.g. with `DynamicPPL.evaluate_and_sample!!(model, VarInfo(), SampleFromPrior())` has a direct one-to-one replacement in `DynamicPPL.init!!(model, VarInfo(), InitFromPrior())`.
Please see the docstring of `init!!` for more details.
Likewise `SampleFromUniform()` can be replaced with `InitFromUniform()`.
`InitFromParams()` provides new functionality which was previously implemented in the roundabout way of manipulating the VarInfo (e.g. using `unflatten`, or even more hackily by directly modifying values in the VarInfo), and then evaluating using `DefaultContext`.

The main change that this is likely to create is for those who are implementing samplers or inference algorithms.
The exact way in which this happens will be detailed in the Turing.jl changelog when a new release is made.
Broadly speaking, though, `SamplingContext(MySampler())` will be removed so if your sampler needs custom behaviour with the tilde-pipeline you will likely have to define your own context.

#### Removal of `DynamicPPL.Sampler`

`DynamicPPL.Sampler` and **all associated interface functions** have also been removed entirely.
If you were using these, the corresponding replacements are:

  - `DynamicPPL.Sampler(S)`: just don't wrap `S`; but make sure `S` subtypes `AbstractMCMC.AbstractSampler`
  - `DynamicPPL.initialstep`: directly implement `AbstractMCMC.step` and `AbstractMCMC.step_warmup` as per the AbstractMCMC interface
  - `DynamicPPL.loadstate`: `Turing.loadstate` (will be introduced in the next version)
  - `DynamicPPL.default_chain_type`: removed, just use the `chain_type` keyword argument directly
  - `DynamicPPL.initialsampler`: `Turing.Inference.init_strategy` (will be introduced in the next version; note that this function must return an `AbstractInitStrategy`, see above for explanation)
  - `DynamicPPL.default_varinfo`: `Turing.Inference.default_varinfo` (will be introduced in the next version)
  - `DynamicPPL.TestUtils.test_sampler` and related methods: removed, please implement your own testing utilities as needed

#### Simplification of the tilde-pipeline

There are now only two functions in the tilde-pipeline that need to be overloaded to change the behaviour of tilde-statements, namely, `tilde_assume!!` and `tilde_observe!!`.
Other functions such as `tilde_assume` and `assume` (and their `observe` counterparts) have been removed.

Note that this was effectively already the case in DynamicPPL 0.37 (where they were just wrappers around each other).
The separation of these functions was primarily implemented to avoid performing extra work where unneeded (e.g. to not calculate the log-likelihood when `PriorContext` was being used). This functionality has since been replaced with accumulators (see the 0.37 changelog for more details).

#### Removal of the `"del"` flag

Previously `VarInfo` (or more correctly, the `Metadata` object within a `VarInfo`), had a flag called `"del"` for all variables. If it was set to `true` the variable was to be overwritten with a new value at the next evaluation. The new `InitContext` and related changes above make this flag unnecessary, and it has been removed.

The only flag other than `"del"` that `Metadata` ever used was `"trans"`. Thus the generic functions `set_flag!`, `unset_flag!` and `is_flagged!` have also been removed in favour of more specific ones. We've also used this opportunity to name the `"trans"` flag and the corresponding `istrans` function to be more explicit. The new, exported interface consists of the `is_transformed` and `set_transformed!!` functions.

#### Removal of `resume_from`

The `resume_from=chn` keyword argument to `sample` has been removed; please use the `initial_state` argument instead.
`loadstate` will be exported from Turing in the next release of Turing.

#### Change of output type for `pointwise_logdensities`

The functions `pointwise_prior_logdensities`, `pointwise_logdensities`, and `pointwise_loglikelihoods` when called on `MCMCChains.Chains` objects, now return new `MCMCChains.Chains` objects by default, instead of dictionaries of matrices.

If you want the old behaviour, you can pass `OrderedDict` as the third argument, i.e., `pointwise_logdensities(model, chain, OrderedDict)`.

### Other changes

#### `predict(model, chain; include_all)`

The `include_all` keyword argument for `predict` now works even when no RNG is specified (previously it would only work when an RNG was explicitly passed).

#### `DynamicPPL.setleafcontext(model, context)`

This convenience method has been added to quickly modify the leaf context of a model.

#### Reimplementation of functions using `InitContext`

A number of functions have been reimplemented and unified with the help of `InitContext`.
In particular, this release brings substantial performance improvements for `returned` and `predict`.
Their APIs are the same.

#### Upstreaming of VarName functionality

The implementation of the `varname_leaves` and `varname_and_value_leaves` functions have been moved to AbstractPPL.jl.
Their behaviour is otherwise identical, and they are still accessible from the DynamicPPL module (though still not exported).

## 0.37.5

A minor optimisation for Enzyme AD on DynamicPPL models.

## 0.37.4

An extension for MarginalLogDensities.jl has been added.

Loading DynamicPPL and MarginalLogDensities now provides the `DynamicPPL.marginalize` function to marginalise out variables from a model.
This is useful for averaging out random effects or nuisance parameters while improving inference on fixed effects/parameters of interest.
The `marginalize` function returns a `MarginalLogDensities.MarginalLogDensity`, a function-like callable struct that returns the approximate log-density of a subset of the parameters after integrating out the rest of them.
By default, this uses the Laplace approximation and sparse AD, making the marginalisation computationally very efficient.
Note that the Laplace approximation relies on the model being differentiable with respect to the marginalised variables, and that their posteriors are unimodal and approximately Gaussian.

Please see [the MarginalLogDensities documentation](https://eloceanografo.github.io/MarginalLogDensities.jl/stable) and the [new Marginalisation section of the DynamicPPL documentation](https://turinglang.org/DynamicPPL.jl/v0.37/api/#Marginalisation) for further information.

## 0.37.3

Prevents inlining of `DynamicPPL.istrans` with Enzyme, which allows Enzyme to differentiate models where `VarName`s have the same symbol but different types.

## 0.37.2

Make the `resume_from` keyword work for multiple-chain (parallel) sampling as well.
Prior to this version, it was silently ignored.
Note that to get the correct behaviour you also need to have a recent version of MCMCChains (v7.2.1).

## 0.37.1

Update DynamicPPLMooncakeExt to work with Mooncake 0.4.147.

## 0.37.0

DynamicPPL 0.37 comes with a substantial reworking of its internals.
Fundamentally, there is no change to the actual modelling syntax: if you are a Turing.jl user, for example, this release will not affect you too much (apart from the changes to `@addlogprob!`).
Any such changes will be covered separately in the Turing.jl changelog when a release is made.
However, if you are a package developer or someone who uses DynamicPPL's functionality directly, you will notice a number of changes.

To avoid overwhelming the reader, we begin by listing the most important, user-facing changes, before explaining the changes to the internals in more detail.

Note that virtually all changes listed here are breaking.

**Public-facing changes**

### Submodel macro

The `@submodel` macro is fully removed; please use `to_submodel` instead.

### `DynamicPPL.TestUtils.AD.run_ad`

The three keyword arguments, `test`, `reference_backend`, and `expected_value_and_grad` have been merged into a single `test` keyword argument.
Please see the API documentation for more details.
(The old `test=true` and `test=false` values are still valid, and you only need to adjust the invocation if you were explicitly passing the `reference_backend` or `expected_value_and_grad` arguments.)

There is now also an `rng` keyword argument to help seed parameter generation.

Instead of specifying `value_atol` and `grad_atol`, you can now specify `atol` and `rtol` which are used for both value and gradient.
Their semantics are the same as in Julia's `isapprox`; two values are equal if they satisfy either `atol` or `rtol`.

Finally, the `ADResult` object returned by `run_ad` now has both `grad_time` and `primal_time` fields, which contain (respectively) the time it took to calculate the gradient of logp, and the time taken to calculate logp itself.
Times are reported in seconds.
Previously there was only a single `time_vs_primal` field which represented the ratio of these two.
You can of course access the same quantity by dividing `grad_time` by `primal_time`.

### `DynamicPPL.TestUtils.check_model`

You now need to explicitly pass a `VarInfo` argument to `check_model` and `check_model_and_trace`.
Previously, these functions would generate a new VarInfo for you (using an optionally provided `rng`).

### Evaluating model log-probabilities in more detail

Previously, during evaluation of a model, DynamicPPL only had the capability to store a _single_ log probability (`logp`) field.
`DefaultContext`, `PriorContext`, and `LikelihoodContext` were used to control what this field represented: they would accumulate the log joint, log prior, or log likelihood, respectively.

In this version, we have overhauled this quite substantially.
The technical details of exactly _how_ this is done is covered in the 'Accumulators' section below, but the upshot is that the log prior, log likelihood, and log Jacobian terms (for any linked variables) are separately tracked.

Specifically, you will want to use the following functions to access these log probabilities:

  - `getlogprior(varinfo)` to get the log prior. **Note:** This version introduces new, more consistent behaviour for this function, in that it always returns the log-prior of the values in the original, untransformed space, even if the `varinfo` has been linked.
  - `getloglikelihood(varinfo)` to get the log likelihood.
  - `getlogjoint(varinfo)` to get the log joint probability. **Note:** Similar to `getlogprior`, this function now always returns the log joint of the values in the original, untransformed space, even if the `varinfo` has been linked.

If you are using linked VarInfos (e.g. if you are writing a sampler), you may find that you need to obtain the log probability of the variables in the transformed space.
To this end, you can use:

  - `getlogjac(varinfo)` to get the log Jacobian of the link transforms for any linked variables.
  - `getlogprior_internal(varinfo)` to get the log prior of the variables in the transformed space.
  - `getlogjoint_internal(varinfo)` to get the log joint probability of the variables in the transformed space.

Since transformations only apply to random variables, the likelihood is unaffected by linking.

### Removal of `PriorContext` and `LikelihoodContext`

Following on from the above, a number of DynamicPPL's contexts have been removed, most notably `PriorContext` and `LikelihoodContext`.
Although these are not the only _exported_ contexts, we consider unlikely that anyone was using _other_ contexts manually: if you have a question about contexts _other_ than these, please continue reading the 'Internals' section below.

If you were evaluating a model with `PriorContext`, you can now just evaluate it with `DefaultContext`, and instead of calling `getlogp(varinfo)`, you can call `getlogprior(varinfo)` (and similarly for the likelihood).

If you were constructing a `LogDensityFunction` with `PriorContext`, you can now stick to `DefaultContext`.
`LogDensityFunction` now has an extra field, called `getlogdensity`, which represents a function that takes a `VarInfo` and returns the log density you want.
Thus, if you pass `getlogprior_internal` as the value of this parameter, you will get the same behaviour as with `PriorContext`.
(You should consider whether your use case needs the log prior in the transformed space, or the original space, and use (respectively) `getlogprior_internal` or `getlogprior` as needed.)

The other case where one might use `PriorContext` was to use `@addlogprob!` to add to the log prior.
Previously, this was accomplished by manually checking `__context__ isa DynamicPPL.PriorContext`.
Now, you can write `@addlogprob (; logprior=x, loglikelihood=y)` to add `x` to the log-prior and `y` to the log-likelihood.

### Removal of `order` and `num_produce`

The `VarInfo` type used to carry with it:

  - `num_produce`, an integer which recorded the number of observe tilde-statements that had been evaluated so far; and
  - `order`, an integer per `VarName` which recorded the value of `num_produce` at the time that the variable was seen.

These fields were used in particle samplers in Turing.jl.
In DynamicPPL 0.37, these fields and the associated functions have been removed:

  - `get_num_produce`
  - `set_num_produce!!`
  - `reset_num_produce!!`
  - `increment_num_produce!!`
  - `set_retained_vns_del!`
  - `setorder!!`

Because this is one of the more arcane features of DynamicPPL, some extra explanation is warranted.

`num_produce` and `order`, along with the `del` flag in `VarInfo`, were used to control whether new values for variables were sampled during model execution.
For example, the particle Gibbs method has a _reference particle_, for which variables are never resampled.
However, if the reference particle is _forked_ (i.e., if the reference particle is selected by a resampling step multiple times and thereby copied), then the variables that have not yet been evaluated must be sampled anew to ensure that the new particle is independent of the reference particle.

Previously, this was accomplished by setting the `del` flag in the `VarInfo` object for all variables with `order` greater or equal to than `num_produce`.
Note that setting the `del` flag does not itself trigger a new value to be sampled; rather, it indicates that a new value should be sampled _if the variable is encountered again_.
[This Turing.jl PR](https://github.com/TuringLang/Turing.jl/pull/2629) changes the implementation to set the `del` flag for _all_ variables in the `VarInfo`.
Since the `del` flag only makes a difference when encountering a variable, this approach is entirely equivalent as long as the same variable is not seen multiple times in the model.
The interested reader is referred to that PR for more details.

**Internals**

### Accumulators

This release overhauls how VarInfo objects track variables such as the log joint probability. The new approach is to use what we call accumulators: Objects that the VarInfo carries on it that may change their state at each `tilde_assume!!` and `tilde_observe!!` call based on the value of the variable in question. They replace both variables that were previously hard-coded in the `VarInfo` object (`logp` and `num_produce`) and some contexts. This brings with it a number of breaking changes:

  - `PriorContext` and `LikelihoodContext` no longer exist. By default, a `VarInfo` tracks both the log prior and the log likelihood separately, and they can be accessed with `getlogprior` and `getloglikelihood`. If you want to execute a model while only accumulating one of the two (to save clock cycles), you can do so by creating a `VarInfo` that only has one accumulator in it, e.g. `varinfo = setaccs!!(varinfo, (LogPriorAccumulator(),))`.
  - `MiniBatchContext` does not exist anymore. It can be replaced by creating and using a custom accumulator that replaces the default `LikelihoodContext`. We may introduce such an accumulator in DynamicPPL in the future, but for now you'll need to do it yourself.
  - `tilde_observe` and `observe` have been removed. `tilde_observe!!` still exists, and any contexts should modify its behaviour. We may further rework the call stack under `tilde_observe!!` in the near future.
  - `tilde_assume` no longer returns the log density of the current assumption as its second return value. We may further rework the `tilde_assume!!` call stack as well.
  - For literal observation statements like `0.0 ~ Normal(blahblah)` we used to call `tilde_observe!!` without the `vn` argument. This method no longer exists. Rather we call `tilde_observe!!` with `vn` set to `nothing`.
  - `@addlogprob!` now _always_ adds to the log likelihood. Previously it added to the log probability that the execution context specified, e.g. the log prior when using `PriorContext`.
  - `getlogp` now returns a `NamedTuple` with keys `logprior` and `loglikelihood`. If you want the log joint probability, which is what `getlogp` used to return, use `getlogjoint`.
  - Correspondingly `setlogp!!` and `acclogp!!` should now be called with a `NamedTuple` with keys `logprior` and `loglikelihood`. The `acclogp!!` method with a single scalar value has been deprecated and falls back on `accloglikelihood!!`, and the single scalar version of `setlogp!!` has been removed. Corresponding setter/accumulator functions exist for the log prior as well.

### Evaluation contexts

Historically, evaluating a DynamicPPL model has required three arguments: a model, some kind of VarInfo, and a context.
It's less known, though, that since DynamicPPL 0.14.0 the _model_ itself actually contains a context as well.
This version therefore excises the context argument, and instead uses `model.context` as the evaluation context.

The upshot of this is that many functions that previously took a context argument now no longer do.
There were very few such functions where the context argument was actually used (most of them simply took `DefaultContext()` as the default value).

`evaluate!!(model, varinfo, ext_context)` is removed, and broadly speaking you should replace calls to that with `new_model = contextualize(model, ext_context); evaluate!!(new_model, varinfo)`.
If the 'external context' `ext_context` is a parent context, then you should wrap `model.context` appropriately to ensure that its information content is not lost.
If, on the other hand, `ext_context` is a `DefaultContext`, then you can just drop the argument entirely.

**To aid with this process, `contextualize` is now exported from DynamicPPL.**

The main situation where one _did_ want to specify an additional evaluation context was when that context was a `SamplingContext`.
Doing this would allow you to run the model and sample fresh values, instead of just using the values that existed in the VarInfo object.
Thus, this release also introduces the **unexported** function `evaluate_and_sample!!`.
Essentially, `evaluate_and_sample!!(rng, model, varinfo, sampler)` is a drop-in replacement for `evaluate!!(model, varinfo, SamplingContext(rng, sampler))`.
**Do note that this is an internal method**, and its name or semantics are liable to change in the future without warning.

There are many methods that no longer take a context argument, and listing them all would be too much.
However, here are the more user-facing ones:

  - `LogDensityFunction` no longer has a context field (or type parameter)
  - `DynamicPPL.TestUtils.AD.run_ad` no longer uses a context (and the returned `ADResult` object no longer has a context field)
  - `VarInfo(rng, model, sampler)` and other VarInfo constructors / functions that made VarInfos (e.g. `typed_varinfo`) from a model
  - `(::Model)(args...)`: specifically, this now only takes `rng` and `varinfo` arguments (with both being optional)
  - If you are using the `__context__` special variable inside a model, you will now have to use `__model__.context` instead

And a couple of more internal changes:

  - Just like `evaluate!!`, the other functions `_evaluate!!`, `evaluate_threadsafe!!`, and `evaluate_threadunsafe!!` now no longer accept context arguments
  - `evaluate!!` no longer takes rng and sampler (if you used this, you should use `evaluate_and_sample!!` instead, or construct your own `SamplingContext`)
  - The model evaluation function, `model.f` for some `model::Model`, no longer takes a context as an argument
  - The internal representation and API dealing with submodels (i.e., `ReturnedModelWrapper`, `Sampleable`, `should_auto_prefix`, `is_rhs_model`) has been simplified. If you need to check whether something is a submodel, just use `x isa DynamicPPL.Submodel`. Note that the public API i.e. `to_submodel` remains completely untouched.

## 0.36.15

Bumped minimum Julia version to 1.10.8 to avoid potential crashes with `Core.Compiler.widenconst` (which Mooncake uses).

## 0.36.14

Added compatibility with AbstractPPL@0.12.

## 0.36.13

Added documentation for the `returned(::Model, ::MCMCChains.Chains)` method.

## 0.36.12

Removed several unexported functions.
The only notable one is `DynamicPPL.alg_str`, which was used in old versions of AdvancedVI and the Turing test suite.

## 0.36.11

Make `ThreadSafeVarInfo` hold a total of `Threads.nthreads() * 2` logp values, instead of just `Threads.nthreads()`.
This fix helps to paper over the cracks in using `threadid()` to index into the `ThreadSafeVarInfo` object.

## 0.36.10

Added compatibility with ForwardDiff 1.0.

## 0.36.9

Fixed a failure when sampling from `ProductNamedTupleDistribution` due to
missing `tovec` methods for `NamedTuple` and `Tuple`.

## 0.36.8

Made `LogDensityFunction` a subtype of `AbstractMCMC.AbstractModel`.

## 0.36.7

Added compatibility with MCMCChains 7.0.

## 0.36.6

`DynamicPPL.TestUtils.run_ad` now takes an extra `context` keyword argument, which is passed to the `LogDensityFunction` constructor.

## 0.36.5

`varinfo[:]` now returns an empty vector if `varinfo::DynamicPPL.NTVarInfo` is empty, rather than erroring.

In its place, `check_model` now issues a warning if the model is empty.

## 0.36.4

Added compatibility with DifferentiationInterface.jl 0.7, and also with JET.jl 0.10.

The JET compatibility entry should only affect you if you are using DynamicPPL on the Julia 1.12 pre-release.

## 0.36.3

Moved the `bijector(model)`, where `model` is a `DynamicPPL.Model`, function from the Turing main repo.

## 0.36.2

Improved docstrings for AD testing utilities.

## 0.36.1

Fixed a missing method for `tilde_assume`.

## 0.36.0

**Breaking changes**

### Submodels: conditioning

Variables in a submodel can now be conditioned and fixed in a correct way.
See https://github.com/TuringLang/DynamicPPL.jl/issues/857 for a full illustration, but essentially it means you can now do this:

```julia
@model function inner()
    x ~ Normal()
    return y ~ Normal()
end
@model function outer()
    return a ~ to_submodel(inner() | (x=1.0,))
end
```

and the `a.x` variable will be correctly conditioned.
(Previously, you would have to condition `inner()` with the variable `a.x`, meaning that you would need to know what prefix to use before you had actually prefixed it.)

### Submodel prefixing

The way in which VarNames in submodels are prefixed has been changed.
This is best explained through an example.
Consider this model and submodel:

```julia
using DynamicPPL, Distributions
@model inner() = x ~ Normal()
@model outer() = a ~ to_submodel(inner())
```

In previous versions, the inner variable `x` would be saved as `a.x`.
However, this was represented as a single symbol `Symbol("a.x")`:

```julia
julia> dump(keys(VarInfo(outer()))[1])
VarName{Symbol("a.x"), typeof(identity)}
  optic: identity (function of type typeof(identity))
```

Now, the inner variable is stored as a field `x` on the VarName `a`:

```julia
julia> dump(keys(VarInfo(outer()))[1])
VarName{:a, Accessors.PropertyLens{:x}}
  optic: Accessors.PropertyLens{:x} (@o _.x)
```

In practice, this means that if you are trying to condition a variable in the submodel, you now need to use

```julia
outer() | (@varname(a.x) => 1.0,)
```

instead of either of these (which would have worked previously)

```julia
outer() | (@varname(var"a.x") => 1.0,)
outer() | (a.x=1.0,)
```

In a similar way, if the variable on the left-hand side of your tilde statement is not just a single identifier, any fields or indices it accesses are now properly respected.
Consider the following setup:

```julia
using DynamicPPL, Distributions
@model inner() = x ~ Normal()
@model function outer()
    a = Vector{Float64}(undef, 1)
    a[1] ~ to_submodel(inner())
    return a
end
```

In this case, the variable sampled is actually the `x` field of the first element of `a`:

```julia
julia> only(keys(VarInfo(outer()))) == @varname(a[1].x)
true
```

Before this version, it used to be a single variable called `var"a[1].x"`.

Note that if you are sampling from a model with submodels, this doesn't affect the way you interact with the `MCMCChains.Chains` object, because VarNames are converted into Symbols when stored in the chain.
(This behaviour will likely be changed in the future, in that Chains should be indexable by VarNames and not just Symbols, but that has not been implemented yet.)

### AD testing utilities

`DynamicPPL.TestUtils.AD.run_ad` now links the VarInfo by default.
To disable this, pass the `linked=false` keyword argument.
If the calculated value or gradient is incorrect, it also throws a `DynamicPPL.TestUtils.AD.ADIncorrectException` rather than a test failure.
This exception contains the actual and expected gradient so you can inspect it if needed; see the documentation for more information.
From a practical perspective, this means that if you need to add this to a test suite, you need to use `@test run_ad(...) isa Any` rather than just `run_ad(...)`.

### SimpleVarInfo linking / invlinking

Linking a linked SimpleVarInfo, or invlinking an unlinked SimpleVarInfo, now displays a warning instead of an error.

### VarInfo constructors

`VarInfo(vi::VarInfo, values)` has been removed. You can replace this directly with `unflatten(vi, values)` instead.

The `metadata` argument to `VarInfo([rng, ]model[, sampler, context, metadata])` has been removed.
If you were not using this argument (most likely), then there is no change needed.
If you were using the `metadata` argument to specify a blank `VarNamedVector`, then you should replace calls to `VarInfo` with `DynamicPPL.typed_vector_varinfo` instead (see 'Other changes' below).

The `UntypedVarInfo` constructor and type is no longer exported.
If you needed to construct one, you should now use `DynamicPPL.untyped_varinfo` instead.

The `TypedVarInfo` constructor and type is no longer exported.
The _type_ has been replaced with `DynamicPPL.NTVarInfo`.
The _constructor_ has been replaced with `DynamicPPL.typed_varinfo`.

Note that the exact kind of VarInfo returned by `VarInfo(rng, model, ...)` is an implementation detail.
Previously, it was guaranteed that this would always be a VarInfo whose metadata was a `NamedTuple` containing `Metadata` structs.
Going forward, this is no longer the case, and you should only assume that the returned object obeys the `AbstractVarInfo` interface.

**Other changes**

While these are technically breaking, they are only internal changes and do not affect the public API.
The following four functions have been added and/or reworked to make it easier to construct VarInfos with different types of metadata:

 1. `DynamicPPL.untyped_varinfo([rng, ]model[, sampler, context])`
 2. `DynamicPPL.typed_varinfo([rng, ]model[, sampler, context])`
 3. `DynamicPPL.untyped_vector_varinfo([rng, ]model[, sampler, context])`
 4. `DynamicPPL.typed_vector_varinfo([rng, ]model[, sampler, context])`

The reason for this change is that there were several flavours of VarInfo.
Some, like `typed_varinfo`, were easy to construct because we had convenience methods for them; however, the others were more difficult.
This change makes it easier to access different VarInfo types, and also makes it more explicit which one you are constructing.

## 0.35.9

Fixed the `isnan` check introduced in 0.35.7 for distributions which returned NamedTuple.

## 0.35.8

Added the `DynamicPPL.TestUtils.AD.run_ad` function to test the correctness and/or benchmark the performance of an automatic differentiation backend on DynamicPPL models.
Please see [the docstring](https://turinglang.org/DynamicPPL.jl/api/#DynamicPPL.TestUtils.AD.run_ad) for more information.

## 0.35.7

`check_model_and_trace` now errors if any NaN's are encountered when evaluating the model.

## 0.35.6

Fixed the implementation of `.~`, such that running a model with it no longer requires DynamicPPL itself to be loaded.

## 0.35.5

Several internal methods have been removed:

  - `DynamicPPL.getall(vi::AbstractVarInfo)` has been removed. You can directly replace this with `getindex_internal(vi, Colon())`.
  - `DynamicPPL.setall!(vi::AbstractVarInfo, values)` has been removed. Rewrite the calling function to not assume mutation and use `unflatten(vi, values)` instead.
  - `DynamicPPL.replace_values(md::Metadata, values)` and `DynamicPPL.replace_values(nt::NamedTuple, values)` (where the `nt` is a NamedTuple of Metadatas) have been removed. Use `DynamicPPL.unflatten_metadata` as a direct replacement.
  - `DynamicPPL.set_values!!(vi::AbstractVarInfo, values)` has been renamed to `DynamicPPL.set_initial_values(vi::AbstractVarInfo, values)`; it also no longer mutates the varinfo argument.

The **exported** method `VarInfo(vi::VarInfo, values)` has been deprecated, and will be removed in the next minor version. You can replace this directly with `unflatten(vi, values)` instead.

## 0.35.4

Fixed a type instability in an implementation of `with_logabsdet_jacobian`, which resulted in the log-jacobian returned being an Int in some cases and a Float in others.
This resolves an Enzyme.jl error on a number of models.
More generally, this version also changes the type of various log probabilities to be more consistent with one another.
Although we aren't fully there yet, our eventual aim is that log probabilities will generally default to Float64 on 64-bit systems, and Float32 on 32-bit systems.
If you run into any issues with these types, please get in touch.

## 0.35.3

`model | (@varname(x) => 1.0, @varname(y) => 2.0)` now works.
Previously, this would throw a `MethodError` if the tuple had more than one element.

## 0.35.2

`unflatten(::VarInfo, params)` now works with params that have non-float types (such as Int or Bool).

## 0.35.1

`subset(::AbstractVarInfo, ::AbstractVector{<:VarName})` now preserves the ordering of the varnames in the original varinfo argument.
Previously, this would select the varnames according to their order in the second argument.
This fixes an upstream Turing.jl issue with Gibbs sampling when a component sampler was assigned multiple variables.

## 0.35.0

**Breaking changes**

### `.~` right hand side must be a univariate distribution

Previously we allowed statements like

```julia
x .~ [Normal(), Gamma()]
```

where the right hand side of a `.~` was an array of distributions, and ones like

```julia
x .~ MvNormal(fill(0.0, 2), I)
```

where the right hand side was a multivariate distribution.

These are no longer allowed. The only things allowed on the right hand side of a `.~` statement are univariate distributions, such as

```julia
x = Array{Float64,3}(undef, 2, 3, 4)
x .~ Normal()
```

The reasons for this are internal code simplification and the fact that broadcasting where both sides are multidimensional but of different dimensions is typically confusing to read.

If the right hand side and the left hand side have the same dimension, one can simply use `~`. Arrays of distributions can be replaced with `product_distribution`. So instead of

```julia
x .~ [Normal(), Gamma()]
x .~ Normal.(y)
x .~ MvNormal(fill(0.0, 2), I)
```

do

```julia
x ~ product_distribution([Normal(), Gamma()])
x ~ product_distribution(Normal.(y))
x ~ MvNormal(fill(0.0, 2), I)
```

This is often more performant as well. Note that using `~` rather than `.~` does change the internal storage format a bit: With `.~` `x[i]` are stored as separate variables, with `~` as a single multivariate variable `x`. In most cases this does not change anything for the user, but if it does cause issues, e.g. if you are dealing with `VarInfo` objects directly and need to keep the old behavior, you can always expand into a loop, such as

```julia
dists = Normal.(y)
for i in 1:length(dists)
    x[i] ~ dists[i]
end
```

Cases where the right hand side is of a different dimension than the left hand side, and neither is a scalar, must be replaced with a loop. For example,

```julia
x = Array{Float64,3}(undef, 2, 3, 4)
x .~ MvNormal(fill(0, 2), I)
```

should be replaced with something like

```julia
x = Array{Float64,3}(2, 3, 4)
for i in 1:3, j in 1:4
    x[:, i, j] ~ MvNormal(fill(0, 2), I)
end
```

This release also completely rewrites the internal implementation of `.~`, where from now on all `.~` statements are turned into loops over `~` statements at macro time. However, the only breaking aspect of this change is the above change to what's allowed on the right hand side.

### Remove indexing by samplers

This release removes the feature of `VarInfo` where it kept track of which variable was associated with which sampler. This means removing all user-facing methods where `VarInfo`s where being indexed with samplers. In particular,

  - `link` and `invlink`, and their `!!` versions, no longer accept a sampler as an argument to specify which variables to (inv)link. The `link(varinfo, model)` methods remain in place, and as a new addition one can give a `Tuple` of `VarName`s to (inv)link only select variables, as in `link(varinfo, varname_tuple, model)`.
  - `set_retained_vns_del_by_spl!` has been replaced by `set_retained_vns_del!` which applies to all variables.
  - `getindex`, `setindex!`, and `setindex!!` no longer accept samplers as arguments
  - `unflatten` no longer accepts a sampler as an argument
  - `eltype(::VarInfo)` no longer accepts a sampler as an argument
  - `keys(::VarInfo)` no longer accepts a sampler as an argument
  - `VarInfo(::VarInfo, ::Sampler, ::AbstractVector)` no longer accepts the sampler argument.
  - `push!!` and `push!` no longer accept samplers or `Selector`s as arguments
  - `getgid`, `setgid!`, `updategid!`, `getspace`, and `inspace` no longer exist

### Reverse prefixing order

  - For submodels constructed using `to_submodel`, the order in which nested prefixes are applied has been changed.
    Previously, the order was that outer prefixes were applied first, then inner ones.
    This version reverses that.
    To illustrate:
    
    ```julia
    using DynamicPPL, Distributions
    
    @model function subsubmodel()
        return x ~ Normal()
    end
    
    @model function submodel()
        x ~ to_submodel(prefix(subsubmodel(), :c), false)
        return x
    end
    
    @model function parentmodel()
        x1 ~ to_submodel(prefix(submodel(), :a), false)
        return x2 ~ to_submodel(prefix(submodel(), :b), false)
    end
    
    keys(VarInfo(parentmodel()))
    ```
    
    Previously, the final line would return the variable names `c.a.x` and `c.b.x`.
    With this version, it will return `a.c.x` and `b.c.x`, which is more intuitive.
    (Note that this change brings `to_submodel`'s behaviour in line with the now-deprecated `@submodel` macro.)
    
    This change also affects sampling in Turing.jl.

### `LogDensityFunction` argument order

  - The method `LogDensityFunction(varinfo, model, sampler)` has been removed.
    The only accepted order is `LogDensityFunction(model, varinfo, context; adtype)`.
    (For an explanation of `adtype`, see below.)
    The varinfo and context arguments are both still optional.

**Other changes**

### New exports

`LogDensityFunction` and `predict` are now exported from DynamicPPL.

### `LogDensityProblems` interface

LogDensityProblemsAD is now removed as a dependency.
Instead of constructing a `LogDensityProblemAD.ADgradient` object, we now directly use `DifferentiationInterface` to calculate the gradient of the log density with respect to model parameters.

Note that if you wish, you can still construct an `ADgradient` out of a `LogDensityFunction` object (there is nothing preventing this).

However, in this version, `LogDensityFunction` now takes an extra AD type argument.
If this argument is not provided, the behaviour is exactly the same as before, i.e. you can calculate `logdensity` but not its gradient.
However, if you do pass an AD type, that will allow you to calculate the gradient as well.
You may thus find that it is easier to instead do this:

```julia
@model f() = ...

ldf = LogDensityFunction(f(); adtype=AutoForwardDiff())
```

This will return an object which satisfies the `LogDensityProblems` interface to first-order, i.e. you can now directly call both

```
LogDensityProblems.logdensity(ldf, params)
LogDensityProblems.logdensity_and_gradient(ldf, params)
```

without having to construct a separate `ADgradient` object.

If you prefer, you can also construct a new `LogDensityFunction` with a new AD type afterwards.
The model, varinfo, and context will be taken from the original `LogDensityFunction`:

```julia
@model f() = ...

ldf = LogDensityFunction(f())  # by default, no adtype set
ldf_with_ad = LogDensityFunction(ldf, AutoForwardDiff())
```

## 0.34.2

  - Fixed bugs in ValuesAsInModelContext as well as DebugContext where underlying PrefixContexts were not being applied.
    From a user-facing perspective, this means that for models which use manually prefixed submodels, e.g.
    
    ```julia
    using DynamicPPL, Distributions
    
    @model inner() = x ~ Normal()
    
    @model function outer()
        x1 ~ to_submodel(prefix(inner(), :a), false)
        return x2 ~ to_submodel(prefix(inner(), :b), false)
    end
    ```
    
    will: (1) no longer error when sampling due to `check_model_and_trace`; and (2) contain both submodel's variables in the resulting chain (the behaviour before this patch was that the second `x` would override the first `x`).

  - More broadly, implemented a general `prefix(ctx::AbstractContext, ::VarName)` which traverses the context tree in `ctx` to apply all necessary prefixes. This was a necessary step in fixing the above issues, but it also means that `prefix` is now capable of handling context trees with e.g. multiple prefixes at different levels of nesting.

## 0.34.1

  - Fix an issue that prevented merging two VarInfos if they had different dimensions for a variable.

  - Upper bound the compat version of KernelAbstractions to work around an issue in determining the right VarInfo type to use.

## 0.34.0

**Breaking**

  - `rng` argument removed from `values_as_in_model`, and `varinfo` made non-optional. This means that the only signatures allowed are
    
    ```
    values_as_in_model(::Model, ::Bool, ::AbstractVarInfo)
    values_as_in_model(::Model, ::Bool, ::AbstractVarInfo, ::AbstractContext)
    ```
    
    If you aren't using this function (it's probably only used in Turing.jl) then this won't affect you.

## 0.33.1

Reworked internals of `condition` and `decondition`.
There are no changes to the public-facing API, but internally you can no longer use `condition` and `decondition` on an `AbstractContext`, you can only use it on a `DynamicPPL.Model`. If you want to modify a context, use `ConditionContext` and `decondition_context`.

## 0.33.0

**Breaking**

  - `values_as_in_model()` now requires an extra boolean parameter, specifying whether variables on the lhs of `:=` statements are to be included in the resulting `OrderedDict` of values.
    The type signature is now `values_as_in_model([rng,] model, include_colon_eq::Bool [, varinfo, context])`

**Other**

  - Moved the implementation of `predict` from Turing.jl to DynamicPPL.jl; the user-facing behaviour is otherwise the same
  - Improved error message when a user tries to initialise a model with parameters that don't correspond strictly to the underlying VarInfo used<|MERGE_RESOLUTION|>--- conflicted
+++ resolved
@@ -1,8 +1,9 @@
 # DynamicPPL Changelog
 
-<<<<<<< HEAD
 ## 0.39.0
-=======
+
+Removed the method `returned(::Model, values, keys)`; please use `returned(::Model, ::AbstractDict{<:VarName})` instead.
+
 ## 0.38.3
 
 Add an implementation of `returned(::Model, ::AbstractDict{<:VarName})`.
@@ -13,7 +14,8 @@
 ## 0.38.2
 
 Added a compatibility entry for JET@0.11.
->>>>>>> 2020741f
+
+> > > > > > > main
 
 ## 0.38.1
 
