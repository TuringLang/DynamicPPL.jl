# DynamicPPL Changelog

<<<<<<< HEAD
## 0.39.0

Removed the method `returned(::Model, values, keys)`; please use `returned(::Model, ::AbstractDict{<:VarName})` instead.
=======
## 0.38.8

Added a new exported struct, `DynamicPPL.ParamsWithStats`.
This can broadly be used to represent the output of a model: it consists of an `OrderedDict` of `VarName` parameters and their values, along with a `stats` NamedTuple which can hold arbitrary data, such as (but not limited to) log-probabilities.

Implemented the functions `AbstractMCMC.to_samples` and `AbstractMCMC.from_samples`, which convert between an `MCMCChains.Chains` object and a matrix of `DynamicPPL.ParamsWithStats` objects.
>>>>>>> 6532d960

## 0.38.7

Made a small tweak to DynamicPPL's compiler output to avoid potential undefined variables when resuming model functions midway through (e.g. with Libtask in Turing's SMC/PG samplers).

## 0.38.6

Renamed keyword argument `only_ddpl` to `only_dppl` for `Experimental.is_suitable_varinfo`.

## 0.38.5

Improve performance of VarNamedVector, mostly by changing how it handles contiguification.

## 0.38.4

Improve performance of VarNamedVector. It should now be very nearly on par with Metadata for all models we've benchmarked on.

## 0.38.3

Add an implementation of `returned(::Model, ::AbstractDict{<:VarName})`.
Please note we generally recommend using Dict, as NamedTuples cannot correctly represent variables with indices / fields on the left-hand side of tildes, like `x[1]` or `x.a`.

The generic method `returned(::Model, values, keys)` is deprecated and will be removed in the next minor version.

## 0.38.2

Added a compatibility entry for JET@0.11.

## 0.38.1

Added `from_linked_vec_transform` and `from_vec_transform` methods for `ProductNamedTupleDistribution`.
This patch allows sampling from `ProductNamedTupleDistribution` in DynamicPPL models.

## 0.38.0

### Breaking changes

#### Introduction of `InitContext`

DynamicPPL 0.38 introduces a new evaluation context, `InitContext`.
It is used to generate fresh values for random variables in a model.

Evaluation contexts are stored inside a `DynamicPPL.Model` object, and control what happens with tilde-statements when a model is run.
The two major leaf (basic) contexts are `DefaultContext` and, now, `InitContext`.
`DefaultContext` is the default context, and it simply uses the values that are already stored in the `VarInfo` object passed to the model evaluation function.
On the other hand, `InitContext` ignores values in the VarInfo object and inserts new values obtained from a specified source.
(It follows also that the VarInfo being used may be empty, which means that `InitContext` is now also the way to obtain a fresh VarInfo for a model.)

DynamicPPL 0.38 provides three flavours of _initialisation strategies_, which are specified as the second argument to `InitContext`:

  - `InitContext(rng, InitFromPrior())`: New values are sampled from the prior distribution (on the right-hand side of the tilde).
  - `InitContext(rng, InitFromUniform(a, b))`: New values are sampled uniformly from the interval `[a, b]`, and then invlinked to the support of the distribution on the right-hand side of the tilde.
  - `InitContext(rng, InitFromParams(p, fallback))`: New values are obtained by indexing into the `p` object, which can be a `NamedTuple` or `Dict{<:VarName}`. If a variable is not found in `p`, then the `fallback` strategy is used, which is simply another of these strategies. In particular, `InitFromParams` enables the case where different variables are to be initialised from different sources.

(It is possible to define your own initialisation strategy; users who wish to do so are referred to the DynamicPPL API documentation and source code.)

**The main impact on the upcoming Turing.jl release** is that, instead of providing initial values for sampling, the user will be expected to provide an initialisation strategy instead.
This is a more flexible approach, and not only solves a number of pre-existing issues with initialisation of Turing models, but also improves the clarity of user code.
In particular:

  - When providing a set of fixed parameters (i.e. `InitFromParams(p)`), `p` must now either be a NamedTuple or a Dict. Previously Vectors were allowed, which is error-prone because the ordering of variables in a VarInfo is not obvious.
  - The parameters in `p` must now always be provided in unlinked space (i.e., in the space of the distribution on the right-hand side of the tilde). Previously, whether a parameter was expected to be in linked or unlinked space depended on whether the VarInfo was linked or not, which was confusing.

#### Removal of `SamplingContext`

For developers working on DynamicPPL, `InitContext` now completely replaces what used to be `SamplingContext`, `SampleFromPrior`, and `SampleFromUniform`.
Evaluating a model with `SamplingContext(SampleFromPrior())` (e.g. with `DynamicPPL.evaluate_and_sample!!(model, VarInfo(), SampleFromPrior())` has a direct one-to-one replacement in `DynamicPPL.init!!(model, VarInfo(), InitFromPrior())`.
Please see the docstring of `init!!` for more details.
Likewise `SampleFromUniform()` can be replaced with `InitFromUniform()`.
`InitFromParams()` provides new functionality which was previously implemented in the roundabout way of manipulating the VarInfo (e.g. using `unflatten`, or even more hackily by directly modifying values in the VarInfo), and then evaluating using `DefaultContext`.

The main change that this is likely to create is for those who are implementing samplers or inference algorithms.
The exact way in which this happens will be detailed in the Turing.jl changelog when a new release is made.
Broadly speaking, though, `SamplingContext(MySampler())` will be removed so if your sampler needs custom behaviour with the tilde-pipeline you will likely have to define your own context.

#### Removal of `DynamicPPL.Sampler`

`DynamicPPL.Sampler` and **all associated interface functions** have also been removed entirely.
If you were using these, the corresponding replacements are:

  - `DynamicPPL.Sampler(S)`: just don't wrap `S`; but make sure `S` subtypes `AbstractMCMC.AbstractSampler`
  - `DynamicPPL.initialstep`: directly implement `AbstractMCMC.step` and `AbstractMCMC.step_warmup` as per the AbstractMCMC interface
  - `DynamicPPL.loadstate`: `Turing.loadstate` (will be introduced in the next version)
  - `DynamicPPL.default_chain_type`: removed, just use the `chain_type` keyword argument directly
  - `DynamicPPL.initialsampler`: `Turing.Inference.init_strategy` (will be introduced in the next version; note that this function must return an `AbstractInitStrategy`, see above for explanation)
  - `DynamicPPL.default_varinfo`: `Turing.Inference.default_varinfo` (will be introduced in the next version)
  - `DynamicPPL.TestUtils.test_sampler` and related methods: removed, please implement your own testing utilities as needed

#### Simplification of the tilde-pipeline

There are now only two functions in the tilde-pipeline that need to be overloaded to change the behaviour of tilde-statements, namely, `tilde_assume!!` and `tilde_observe!!`.
Other functions such as `tilde_assume` and `assume` (and their `observe` counterparts) have been removed.

Note that this was effectively already the case in DynamicPPL 0.37 (where they were just wrappers around each other).
The separation of these functions was primarily implemented to avoid performing extra work where unneeded (e.g. to not calculate the log-likelihood when `PriorContext` was being used). This functionality has since been replaced with accumulators (see the 0.37 changelog for more details).

#### Removal of the `"del"` flag

Previously `VarInfo` (or more correctly, the `Metadata` object within a `VarInfo`), had a flag called `"del"` for all variables. If it was set to `true` the variable was to be overwritten with a new value at the next evaluation. The new `InitContext` and related changes above make this flag unnecessary, and it has been removed.

The only flag other than `"del"` that `Metadata` ever used was `"trans"`. Thus the generic functions `set_flag!`, `unset_flag!` and `is_flagged!` have also been removed in favour of more specific ones. We've also used this opportunity to name the `"trans"` flag and the corresponding `istrans` function to be more explicit. The new, exported interface consists of the `is_transformed` and `set_transformed!!` functions.

#### Removal of `resume_from`

The `resume_from=chn` keyword argument to `sample` has been removed; please use the `initial_state` argument instead.
`loadstate` will be exported from Turing in the next release of Turing.

#### Change of output type for `pointwise_logdensities`

The functions `pointwise_prior_logdensities`, `pointwise_logdensities`, and `pointwise_loglikelihoods` when called on `MCMCChains.Chains` objects, now return new `MCMCChains.Chains` objects by default, instead of dictionaries of matrices.

If you want the old behaviour, you can pass `OrderedDict` as the third argument, i.e., `pointwise_logdensities(model, chain, OrderedDict)`.

### Other changes

#### `predict(model, chain; include_all)`

The `include_all` keyword argument for `predict` now works even when no RNG is specified (previously it would only work when an RNG was explicitly passed).

#### `DynamicPPL.setleafcontext(model, context)`

This convenience method has been added to quickly modify the leaf context of a model.

#### Reimplementation of functions using `InitContext`

A number of functions have been reimplemented and unified with the help of `InitContext`.
In particular, this release brings substantial performance improvements for `returned` and `predict`.
Their APIs are the same.

#### Upstreaming of VarName functionality

The implementation of the `varname_leaves` and `varname_and_value_leaves` functions have been moved to AbstractPPL.jl.
Their behaviour is otherwise identical, and they are still accessible from the DynamicPPL module (though still not exported).

## 0.37.5

A minor optimisation for Enzyme AD on DynamicPPL models.

## 0.37.4

An extension for MarginalLogDensities.jl has been added.

Loading DynamicPPL and MarginalLogDensities now provides the `DynamicPPL.marginalize` function to marginalise out variables from a model.
This is useful for averaging out random effects or nuisance parameters while improving inference on fixed effects/parameters of interest.
The `marginalize` function returns a `MarginalLogDensities.MarginalLogDensity`, a function-like callable struct that returns the approximate log-density of a subset of the parameters after integrating out the rest of them.
By default, this uses the Laplace approximation and sparse AD, making the marginalisation computationally very efficient.
Note that the Laplace approximation relies on the model being differentiable with respect to the marginalised variables, and that their posteriors are unimodal and approximately Gaussian.

Please see [the MarginalLogDensities documentation](https://eloceanografo.github.io/MarginalLogDensities.jl/stable) and the [new Marginalisation section of the DynamicPPL documentation](https://turinglang.org/DynamicPPL.jl/v0.37/api/#Marginalisation) for further information.

## 0.37.3

Prevents inlining of `DynamicPPL.istrans` with Enzyme, which allows Enzyme to differentiate models where `VarName`s have the same symbol but different types.

## 0.37.2

Make the `resume_from` keyword work for multiple-chain (parallel) sampling as well.
Prior to this version, it was silently ignored.
Note that to get the correct behaviour you also need to have a recent version of MCMCChains (v7.2.1).

## 0.37.1

Update DynamicPPLMooncakeExt to work with Mooncake 0.4.147.

## 0.37.0

DynamicPPL 0.37 comes with a substantial reworking of its internals.
Fundamentally, there is no change to the actual modelling syntax: if you are a Turing.jl user, for example, this release will not affect you too much (apart from the changes to `@addlogprob!`).
Any such changes will be covered separately in the Turing.jl changelog when a release is made.
However, if you are a package developer or someone who uses DynamicPPL's functionality directly, you will notice a number of changes.

To avoid overwhelming the reader, we begin by listing the most important, user-facing changes, before explaining the changes to the internals in more detail.

Note that virtually all changes listed here are breaking.

**Public-facing changes**

### Submodel macro

The `@submodel` macro is fully removed; please use `to_submodel` instead.

### `DynamicPPL.TestUtils.AD.run_ad`

The three keyword arguments, `test`, `reference_backend`, and `expected_value_and_grad` have been merged into a single `test` keyword argument.
Please see the API documentation for more details.
(The old `test=true` and `test=false` values are still valid, and you only need to adjust the invocation if you were explicitly passing the `reference_backend` or `expected_value_and_grad` arguments.)

There is now also an `rng` keyword argument to help seed parameter generation.

Instead of specifying `value_atol` and `grad_atol`, you can now specify `atol` and `rtol` which are used for both value and gradient.
Their semantics are the same as in Julia's `isapprox`; two values are equal if they satisfy either `atol` or `rtol`.

Finally, the `ADResult` object returned by `run_ad` now has both `grad_time` and `primal_time` fields, which contain (respectively) the time it took to calculate the gradient of logp, and the time taken to calculate logp itself.
Times are reported in seconds.
Previously there was only a single `time_vs_primal` field which represented the ratio of these two.
You can of course access the same quantity by dividing `grad_time` by `primal_time`.

### `DynamicPPL.TestUtils.check_model`

You now need to explicitly pass a `VarInfo` argument to `check_model` and `check_model_and_trace`.
Previously, these functions would generate a new VarInfo for you (using an optionally provided `rng`).

### Evaluating model log-probabilities in more detail

Previously, during evaluation of a model, DynamicPPL only had the capability to store a _single_ log probability (`logp`) field.
`DefaultContext`, `PriorContext`, and `LikelihoodContext` were used to control what this field represented: they would accumulate the log joint, log prior, or log likelihood, respectively.

In this version, we have overhauled this quite substantially.
The technical details of exactly _how_ this is done is covered in the 'Accumulators' section below, but the upshot is that the log prior, log likelihood, and log Jacobian terms (for any linked variables) are separately tracked.

Specifically, you will want to use the following functions to access these log probabilities:

  - `getlogprior(varinfo)` to get the log prior. **Note:** This version introduces new, more consistent behaviour for this function, in that it always returns the log-prior of the values in the original, untransformed space, even if the `varinfo` has been linked.
  - `getloglikelihood(varinfo)` to get the log likelihood.
  - `getlogjoint(varinfo)` to get the log joint probability. **Note:** Similar to `getlogprior`, this function now always returns the log joint of the values in the original, untransformed space, even if the `varinfo` has been linked.

If you are using linked VarInfos (e.g. if you are writing a sampler), you may find that you need to obtain the log probability of the variables in the transformed space.
To this end, you can use:

  - `getlogjac(varinfo)` to get the log Jacobian of the link transforms for any linked variables.
  - `getlogprior_internal(varinfo)` to get the log prior of the variables in the transformed space.
  - `getlogjoint_internal(varinfo)` to get the log joint probability of the variables in the transformed space.

Since transformations only apply to random variables, the likelihood is unaffected by linking.

### Removal of `PriorContext` and `LikelihoodContext`

Following on from the above, a number of DynamicPPL's contexts have been removed, most notably `PriorContext` and `LikelihoodContext`.
Although these are not the only _exported_ contexts, we consider unlikely that anyone was using _other_ contexts manually: if you have a question about contexts _other_ than these, please continue reading the 'Internals' section below.

If you were evaluating a model with `PriorContext`, you can now just evaluate it with `DefaultContext`, and instead of calling `getlogp(varinfo)`, you can call `getlogprior(varinfo)` (and similarly for the likelihood).

If you were constructing a `LogDensityFunction` with `PriorContext`, you can now stick to `DefaultContext`.
`LogDensityFunction` now has an extra field, called `getlogdensity`, which represents a function that takes a `VarInfo` and returns the log density you want.
Thus, if you pass `getlogprior_internal` as the value of this parameter, you will get the same behaviour as with `PriorContext`.
(You should consider whether your use case needs the log prior in the transformed space, or the original space, and use (respectively) `getlogprior_internal` or `getlogprior` as needed.)

The other case where one might use `PriorContext` was to use `@addlogprob!` to add to the log prior.
Previously, this was accomplished by manually checking `__context__ isa DynamicPPL.PriorContext`.
Now, you can write `@addlogprob (; logprior=x, loglikelihood=y)` to add `x` to the log-prior and `y` to the log-likelihood.

### Removal of `order` and `num_produce`

The `VarInfo` type used to carry with it:

  - `num_produce`, an integer which recorded the number of observe tilde-statements that had been evaluated so far; and
  - `order`, an integer per `VarName` which recorded the value of `num_produce` at the time that the variable was seen.

These fields were used in particle samplers in Turing.jl.
In DynamicPPL 0.37, these fields and the associated functions have been removed:

  - `get_num_produce`
  - `set_num_produce!!`
  - `reset_num_produce!!`
  - `increment_num_produce!!`
  - `set_retained_vns_del!`
  - `setorder!!`

Because this is one of the more arcane features of DynamicPPL, some extra explanation is warranted.

`num_produce` and `order`, along with the `del` flag in `VarInfo`, were used to control whether new values for variables were sampled during model execution.
For example, the particle Gibbs method has a _reference particle_, for which variables are never resampled.
However, if the reference particle is _forked_ (i.e., if the reference particle is selected by a resampling step multiple times and thereby copied), then the variables that have not yet been evaluated must be sampled anew to ensure that the new particle is independent of the reference particle.

Previously, this was accomplished by setting the `del` flag in the `VarInfo` object for all variables with `order` greater or equal to than `num_produce`.
Note that setting the `del` flag does not itself trigger a new value to be sampled; rather, it indicates that a new value should be sampled _if the variable is encountered again_.
[This Turing.jl PR](https://github.com/TuringLang/Turing.jl/pull/2629) changes the implementation to set the `del` flag for _all_ variables in the `VarInfo`.
Since the `del` flag only makes a difference when encountering a variable, this approach is entirely equivalent as long as the same variable is not seen multiple times in the model.
The interested reader is referred to that PR for more details.

**Internals**

### Accumulators

This release overhauls how VarInfo objects track variables such as the log joint probability. The new approach is to use what we call accumulators: Objects that the VarInfo carries on it that may change their state at each `tilde_assume!!` and `tilde_observe!!` call based on the value of the variable in question. They replace both variables that were previously hard-coded in the `VarInfo` object (`logp` and `num_produce`) and some contexts. This brings with it a number of breaking changes:

  - `PriorContext` and `LikelihoodContext` no longer exist. By default, a `VarInfo` tracks both the log prior and the log likelihood separately, and they can be accessed with `getlogprior` and `getloglikelihood`. If you want to execute a model while only accumulating one of the two (to save clock cycles), you can do so by creating a `VarInfo` that only has one accumulator in it, e.g. `varinfo = setaccs!!(varinfo, (LogPriorAccumulator(),))`.
  - `MiniBatchContext` does not exist anymore. It can be replaced by creating and using a custom accumulator that replaces the default `LikelihoodContext`. We may introduce such an accumulator in DynamicPPL in the future, but for now you'll need to do it yourself.
  - `tilde_observe` and `observe` have been removed. `tilde_observe!!` still exists, and any contexts should modify its behaviour. We may further rework the call stack under `tilde_observe!!` in the near future.
  - `tilde_assume` no longer returns the log density of the current assumption as its second return value. We may further rework the `tilde_assume!!` call stack as well.
  - For literal observation statements like `0.0 ~ Normal(blahblah)` we used to call `tilde_observe!!` without the `vn` argument. This method no longer exists. Rather we call `tilde_observe!!` with `vn` set to `nothing`.
  - `@addlogprob!` now _always_ adds to the log likelihood. Previously it added to the log probability that the execution context specified, e.g. the log prior when using `PriorContext`.
  - `getlogp` now returns a `NamedTuple` with keys `logprior` and `loglikelihood`. If you want the log joint probability, which is what `getlogp` used to return, use `getlogjoint`.
  - Correspondingly `setlogp!!` and `acclogp!!` should now be called with a `NamedTuple` with keys `logprior` and `loglikelihood`. The `acclogp!!` method with a single scalar value has been deprecated and falls back on `accloglikelihood!!`, and the single scalar version of `setlogp!!` has been removed. Corresponding setter/accumulator functions exist for the log prior as well.

### Evaluation contexts

Historically, evaluating a DynamicPPL model has required three arguments: a model, some kind of VarInfo, and a context.
It's less known, though, that since DynamicPPL 0.14.0 the _model_ itself actually contains a context as well.
This version therefore excises the context argument, and instead uses `model.context` as the evaluation context.

The upshot of this is that many functions that previously took a context argument now no longer do.
There were very few such functions where the context argument was actually used (most of them simply took `DefaultContext()` as the default value).

`evaluate!!(model, varinfo, ext_context)` is removed, and broadly speaking you should replace calls to that with `new_model = contextualize(model, ext_context); evaluate!!(new_model, varinfo)`.
If the 'external context' `ext_context` is a parent context, then you should wrap `model.context` appropriately to ensure that its information content is not lost.
If, on the other hand, `ext_context` is a `DefaultContext`, then you can just drop the argument entirely.

**To aid with this process, `contextualize` is now exported from DynamicPPL.**

The main situation where one _did_ want to specify an additional evaluation context was when that context was a `SamplingContext`.
Doing this would allow you to run the model and sample fresh values, instead of just using the values that existed in the VarInfo object.
Thus, this release also introduces the **unexported** function `evaluate_and_sample!!`.
Essentially, `evaluate_and_sample!!(rng, model, varinfo, sampler)` is a drop-in replacement for `evaluate!!(model, varinfo, SamplingContext(rng, sampler))`.
**Do note that this is an internal method**, and its name or semantics are liable to change in the future without warning.

There are many methods that no longer take a context argument, and listing them all would be too much.
However, here are the more user-facing ones:

  - `LogDensityFunction` no longer has a context field (or type parameter)
  - `DynamicPPL.TestUtils.AD.run_ad` no longer uses a context (and the returned `ADResult` object no longer has a context field)
  - `VarInfo(rng, model, sampler)` and other VarInfo constructors / functions that made VarInfos (e.g. `typed_varinfo`) from a model
  - `(::Model)(args...)`: specifically, this now only takes `rng` and `varinfo` arguments (with both being optional)
  - If you are using the `__context__` special variable inside a model, you will now have to use `__model__.context` instead

And a couple of more internal changes:

  - Just like `evaluate!!`, the other functions `_evaluate!!`, `evaluate_threadsafe!!`, and `evaluate_threadunsafe!!` now no longer accept context arguments
  - `evaluate!!` no longer takes rng and sampler (if you used this, you should use `evaluate_and_sample!!` instead, or construct your own `SamplingContext`)
  - The model evaluation function, `model.f` for some `model::Model`, no longer takes a context as an argument
  - The internal representation and API dealing with submodels (i.e., `ReturnedModelWrapper`, `Sampleable`, `should_auto_prefix`, `is_rhs_model`) has been simplified. If you need to check whether something is a submodel, just use `x isa DynamicPPL.Submodel`. Note that the public API i.e. `to_submodel` remains completely untouched.

## 0.36.15

Bumped minimum Julia version to 1.10.8 to avoid potential crashes with `Core.Compiler.widenconst` (which Mooncake uses).

## 0.36.14

Added compatibility with AbstractPPL@0.12.

## 0.36.13

Added documentation for the `returned(::Model, ::MCMCChains.Chains)` method.

## 0.36.12

Removed several unexported functions.
The only notable one is `DynamicPPL.alg_str`, which was used in old versions of AdvancedVI and the Turing test suite.

## 0.36.11

Make `ThreadSafeVarInfo` hold a total of `Threads.nthreads() * 2` logp values, instead of just `Threads.nthreads()`.
This fix helps to paper over the cracks in using `threadid()` to index into the `ThreadSafeVarInfo` object.

## 0.36.10

Added compatibility with ForwardDiff 1.0.

## 0.36.9

Fixed a failure when sampling from `ProductNamedTupleDistribution` due to
missing `tovec` methods for `NamedTuple` and `Tuple`.

## 0.36.8

Made `LogDensityFunction` a subtype of `AbstractMCMC.AbstractModel`.

## 0.36.7

Added compatibility with MCMCChains 7.0.

## 0.36.6

`DynamicPPL.TestUtils.run_ad` now takes an extra `context` keyword argument, which is passed to the `LogDensityFunction` constructor.

## 0.36.5

`varinfo[:]` now returns an empty vector if `varinfo::DynamicPPL.NTVarInfo` is empty, rather than erroring.

In its place, `check_model` now issues a warning if the model is empty.

## 0.36.4

Added compatibility with DifferentiationInterface.jl 0.7, and also with JET.jl 0.10.

The JET compatibility entry should only affect you if you are using DynamicPPL on the Julia 1.12 pre-release.

## 0.36.3

Moved the `bijector(model)`, where `model` is a `DynamicPPL.Model`, function from the Turing main repo.

## 0.36.2

Improved docstrings for AD testing utilities.

## 0.36.1

Fixed a missing method for `tilde_assume`.

## 0.36.0

**Breaking changes**

### Submodels: conditioning

Variables in a submodel can now be conditioned and fixed in a correct way.
See https://github.com/TuringLang/DynamicPPL.jl/issues/857 for a full illustration, but essentially it means you can now do this:

```julia
@model function inner()
    x ~ Normal()
    return y ~ Normal()
end
@model function outer()
    return a ~ to_submodel(inner() | (x=1.0,))
end
```

and the `a.x` variable will be correctly conditioned.
(Previously, you would have to condition `inner()` with the variable `a.x`, meaning that you would need to know what prefix to use before you had actually prefixed it.)

### Submodel prefixing

The way in which VarNames in submodels are prefixed has been changed.
This is best explained through an example.
Consider this model and submodel:

```julia
using DynamicPPL, Distributions
@model inner() = x ~ Normal()
@model outer() = a ~ to_submodel(inner())
```

In previous versions, the inner variable `x` would be saved as `a.x`.
However, this was represented as a single symbol `Symbol("a.x")`:

```julia
julia> dump(keys(VarInfo(outer()))[1])
VarName{Symbol("a.x"), typeof(identity)}
  optic: identity (function of type typeof(identity))
```

Now, the inner variable is stored as a field `x` on the VarName `a`:

```julia
julia> dump(keys(VarInfo(outer()))[1])
VarName{:a, Accessors.PropertyLens{:x}}
  optic: Accessors.PropertyLens{:x} (@o _.x)
```

In practice, this means that if you are trying to condition a variable in the submodel, you now need to use

```julia
outer() | (@varname(a.x) => 1.0,)
```

instead of either of these (which would have worked previously)

```julia
outer() | (@varname(var"a.x") => 1.0,)
outer() | (a.x=1.0,)
```

In a similar way, if the variable on the left-hand side of your tilde statement is not just a single identifier, any fields or indices it accesses are now properly respected.
Consider the following setup:

```julia
using DynamicPPL, Distributions
@model inner() = x ~ Normal()
@model function outer()
    a = Vector{Float64}(undef, 1)
    a[1] ~ to_submodel(inner())
    return a
end
```

In this case, the variable sampled is actually the `x` field of the first element of `a`:

```julia
julia> only(keys(VarInfo(outer()))) == @varname(a[1].x)
true
```

Before this version, it used to be a single variable called `var"a[1].x"`.

Note that if you are sampling from a model with submodels, this doesn't affect the way you interact with the `MCMCChains.Chains` object, because VarNames are converted into Symbols when stored in the chain.
(This behaviour will likely be changed in the future, in that Chains should be indexable by VarNames and not just Symbols, but that has not been implemented yet.)

### AD testing utilities

`DynamicPPL.TestUtils.AD.run_ad` now links the VarInfo by default.
To disable this, pass the `linked=false` keyword argument.
If the calculated value or gradient is incorrect, it also throws a `DynamicPPL.TestUtils.AD.ADIncorrectException` rather than a test failure.
This exception contains the actual and expected gradient so you can inspect it if needed; see the documentation for more information.
From a practical perspective, this means that if you need to add this to a test suite, you need to use `@test run_ad(...) isa Any` rather than just `run_ad(...)`.

### SimpleVarInfo linking / invlinking

Linking a linked SimpleVarInfo, or invlinking an unlinked SimpleVarInfo, now displays a warning instead of an error.

### VarInfo constructors

`VarInfo(vi::VarInfo, values)` has been removed. You can replace this directly with `unflatten(vi, values)` instead.

The `metadata` argument to `VarInfo([rng, ]model[, sampler, context, metadata])` has been removed.
If you were not using this argument (most likely), then there is no change needed.
If you were using the `metadata` argument to specify a blank `VarNamedVector`, then you should replace calls to `VarInfo` with `DynamicPPL.typed_vector_varinfo` instead (see 'Other changes' below).

The `UntypedVarInfo` constructor and type is no longer exported.
If you needed to construct one, you should now use `DynamicPPL.untyped_varinfo` instead.

The `TypedVarInfo` constructor and type is no longer exported.
The _type_ has been replaced with `DynamicPPL.NTVarInfo`.
The _constructor_ has been replaced with `DynamicPPL.typed_varinfo`.

Note that the exact kind of VarInfo returned by `VarInfo(rng, model, ...)` is an implementation detail.
Previously, it was guaranteed that this would always be a VarInfo whose metadata was a `NamedTuple` containing `Metadata` structs.
Going forward, this is no longer the case, and you should only assume that the returned object obeys the `AbstractVarInfo` interface.

**Other changes**

While these are technically breaking, they are only internal changes and do not affect the public API.
The following four functions have been added and/or reworked to make it easier to construct VarInfos with different types of metadata:

 1. `DynamicPPL.untyped_varinfo([rng, ]model[, sampler, context])`
 2. `DynamicPPL.typed_varinfo([rng, ]model[, sampler, context])`
 3. `DynamicPPL.untyped_vector_varinfo([rng, ]model[, sampler, context])`
 4. `DynamicPPL.typed_vector_varinfo([rng, ]model[, sampler, context])`

The reason for this change is that there were several flavours of VarInfo.
Some, like `typed_varinfo`, were easy to construct because we had convenience methods for them; however, the others were more difficult.
This change makes it easier to access different VarInfo types, and also makes it more explicit which one you are constructing.

## 0.35.9

Fixed the `isnan` check introduced in 0.35.7 for distributions which returned NamedTuple.

## 0.35.8

Added the `DynamicPPL.TestUtils.AD.run_ad` function to test the correctness and/or benchmark the performance of an automatic differentiation backend on DynamicPPL models.
Please see [the docstring](https://turinglang.org/DynamicPPL.jl/api/#DynamicPPL.TestUtils.AD.run_ad) for more information.

## 0.35.7

`check_model_and_trace` now errors if any NaN's are encountered when evaluating the model.

## 0.35.6

Fixed the implementation of `.~`, such that running a model with it no longer requires DynamicPPL itself to be loaded.

## 0.35.5

Several internal methods have been removed:

  - `DynamicPPL.getall(vi::AbstractVarInfo)` has been removed. You can directly replace this with `getindex_internal(vi, Colon())`.
  - `DynamicPPL.setall!(vi::AbstractVarInfo, values)` has been removed. Rewrite the calling function to not assume mutation and use `unflatten(vi, values)` instead.
  - `DynamicPPL.replace_values(md::Metadata, values)` and `DynamicPPL.replace_values(nt::NamedTuple, values)` (where the `nt` is a NamedTuple of Metadatas) have been removed. Use `DynamicPPL.unflatten_metadata` as a direct replacement.
  - `DynamicPPL.set_values!!(vi::AbstractVarInfo, values)` has been renamed to `DynamicPPL.set_initial_values(vi::AbstractVarInfo, values)`; it also no longer mutates the varinfo argument.

The **exported** method `VarInfo(vi::VarInfo, values)` has been deprecated, and will be removed in the next minor version. You can replace this directly with `unflatten(vi, values)` instead.

## 0.35.4

Fixed a type instability in an implementation of `with_logabsdet_jacobian`, which resulted in the log-jacobian returned being an Int in some cases and a Float in others.
This resolves an Enzyme.jl error on a number of models.
More generally, this version also changes the type of various log probabilities to be more consistent with one another.
Although we aren't fully there yet, our eventual aim is that log probabilities will generally default to Float64 on 64-bit systems, and Float32 on 32-bit systems.
If you run into any issues with these types, please get in touch.

## 0.35.3

`model | (@varname(x) => 1.0, @varname(y) => 2.0)` now works.
Previously, this would throw a `MethodError` if the tuple had more than one element.

## 0.35.2

`unflatten(::VarInfo, params)` now works with params that have non-float types (such as Int or Bool).

## 0.35.1

`subset(::AbstractVarInfo, ::AbstractVector{<:VarName})` now preserves the ordering of the varnames in the original varinfo argument.
Previously, this would select the varnames according to their order in the second argument.
This fixes an upstream Turing.jl issue with Gibbs sampling when a component sampler was assigned multiple variables.

## 0.35.0

**Breaking changes**

### `.~` right hand side must be a univariate distribution

Previously we allowed statements like

```julia
x .~ [Normal(), Gamma()]
```

where the right hand side of a `.~` was an array of distributions, and ones like

```julia
x .~ MvNormal(fill(0.0, 2), I)
```

where the right hand side was a multivariate distribution.

These are no longer allowed. The only things allowed on the right hand side of a `.~` statement are univariate distributions, such as

```julia
x = Array{Float64,3}(undef, 2, 3, 4)
x .~ Normal()
```

The reasons for this are internal code simplification and the fact that broadcasting where both sides are multidimensional but of different dimensions is typically confusing to read.

If the right hand side and the left hand side have the same dimension, one can simply use `~`. Arrays of distributions can be replaced with `product_distribution`. So instead of

```julia
x .~ [Normal(), Gamma()]
x .~ Normal.(y)
x .~ MvNormal(fill(0.0, 2), I)
```

do

```julia
x ~ product_distribution([Normal(), Gamma()])
x ~ product_distribution(Normal.(y))
x ~ MvNormal(fill(0.0, 2), I)
```

This is often more performant as well. Note that using `~` rather than `.~` does change the internal storage format a bit: With `.~` `x[i]` are stored as separate variables, with `~` as a single multivariate variable `x`. In most cases this does not change anything for the user, but if it does cause issues, e.g. if you are dealing with `VarInfo` objects directly and need to keep the old behavior, you can always expand into a loop, such as

```julia
dists = Normal.(y)
for i in 1:length(dists)
    x[i] ~ dists[i]
end
```

Cases where the right hand side is of a different dimension than the left hand side, and neither is a scalar, must be replaced with a loop. For example,

```julia
x = Array{Float64,3}(undef, 2, 3, 4)
x .~ MvNormal(fill(0, 2), I)
```

should be replaced with something like

```julia
x = Array{Float64,3}(2, 3, 4)
for i in 1:3, j in 1:4
    x[:, i, j] ~ MvNormal(fill(0, 2), I)
end
```

This release also completely rewrites the internal implementation of `.~`, where from now on all `.~` statements are turned into loops over `~` statements at macro time. However, the only breaking aspect of this change is the above change to what's allowed on the right hand side.

### Remove indexing by samplers

This release removes the feature of `VarInfo` where it kept track of which variable was associated with which sampler. This means removing all user-facing methods where `VarInfo`s where being indexed with samplers. In particular,

  - `link` and `invlink`, and their `!!` versions, no longer accept a sampler as an argument to specify which variables to (inv)link. The `link(varinfo, model)` methods remain in place, and as a new addition one can give a `Tuple` of `VarName`s to (inv)link only select variables, as in `link(varinfo, varname_tuple, model)`.
  - `set_retained_vns_del_by_spl!` has been replaced by `set_retained_vns_del!` which applies to all variables.
  - `getindex`, `setindex!`, and `setindex!!` no longer accept samplers as arguments
  - `unflatten` no longer accepts a sampler as an argument
  - `eltype(::VarInfo)` no longer accepts a sampler as an argument
  - `keys(::VarInfo)` no longer accepts a sampler as an argument
  - `VarInfo(::VarInfo, ::Sampler, ::AbstractVector)` no longer accepts the sampler argument.
  - `push!!` and `push!` no longer accept samplers or `Selector`s as arguments
  - `getgid`, `setgid!`, `updategid!`, `getspace`, and `inspace` no longer exist

### Reverse prefixing order

  - For submodels constructed using `to_submodel`, the order in which nested prefixes are applied has been changed.
    Previously, the order was that outer prefixes were applied first, then inner ones.
    This version reverses that.
    To illustrate:
    
    ```julia
    using DynamicPPL, Distributions
    
    @model function subsubmodel()
        return x ~ Normal()
    end
    
    @model function submodel()
        x ~ to_submodel(prefix(subsubmodel(), :c), false)
        return x
    end
    
    @model function parentmodel()
        x1 ~ to_submodel(prefix(submodel(), :a), false)
        return x2 ~ to_submodel(prefix(submodel(), :b), false)
    end
    
    keys(VarInfo(parentmodel()))
    ```
    
    Previously, the final line would return the variable names `c.a.x` and `c.b.x`.
    With this version, it will return `a.c.x` and `b.c.x`, which is more intuitive.
    (Note that this change brings `to_submodel`'s behaviour in line with the now-deprecated `@submodel` macro.)
    
    This change also affects sampling in Turing.jl.

### `LogDensityFunction` argument order

  - The method `LogDensityFunction(varinfo, model, sampler)` has been removed.
    The only accepted order is `LogDensityFunction(model, varinfo, context; adtype)`.
    (For an explanation of `adtype`, see below.)
    The varinfo and context arguments are both still optional.

**Other changes**

### New exports

`LogDensityFunction` and `predict` are now exported from DynamicPPL.

### `LogDensityProblems` interface

LogDensityProblemsAD is now removed as a dependency.
Instead of constructing a `LogDensityProblemAD.ADgradient` object, we now directly use `DifferentiationInterface` to calculate the gradient of the log density with respect to model parameters.

Note that if you wish, you can still construct an `ADgradient` out of a `LogDensityFunction` object (there is nothing preventing this).

However, in this version, `LogDensityFunction` now takes an extra AD type argument.
If this argument is not provided, the behaviour is exactly the same as before, i.e. you can calculate `logdensity` but not its gradient.
However, if you do pass an AD type, that will allow you to calculate the gradient as well.
You may thus find that it is easier to instead do this:

```julia
@model f() = ...

ldf = LogDensityFunction(f(); adtype=AutoForwardDiff())
```

This will return an object which satisfies the `LogDensityProblems` interface to first-order, i.e. you can now directly call both

```
LogDensityProblems.logdensity(ldf, params)
LogDensityProblems.logdensity_and_gradient(ldf, params)
```

without having to construct a separate `ADgradient` object.

If you prefer, you can also construct a new `LogDensityFunction` with a new AD type afterwards.
The model, varinfo, and context will be taken from the original `LogDensityFunction`:

```julia
@model f() = ...

ldf = LogDensityFunction(f())  # by default, no adtype set
ldf_with_ad = LogDensityFunction(ldf, AutoForwardDiff())
```

## 0.34.2

  - Fixed bugs in ValuesAsInModelContext as well as DebugContext where underlying PrefixContexts were not being applied.
    From a user-facing perspective, this means that for models which use manually prefixed submodels, e.g.
    
    ```julia
    using DynamicPPL, Distributions
    
    @model inner() = x ~ Normal()
    
    @model function outer()
        x1 ~ to_submodel(prefix(inner(), :a), false)
        return x2 ~ to_submodel(prefix(inner(), :b), false)
    end
    ```
    
    will: (1) no longer error when sampling due to `check_model_and_trace`; and (2) contain both submodel's variables in the resulting chain (the behaviour before this patch was that the second `x` would override the first `x`).

  - More broadly, implemented a general `prefix(ctx::AbstractContext, ::VarName)` which traverses the context tree in `ctx` to apply all necessary prefixes. This was a necessary step in fixing the above issues, but it also means that `prefix` is now capable of handling context trees with e.g. multiple prefixes at different levels of nesting.

## 0.34.1

  - Fix an issue that prevented merging two VarInfos if they had different dimensions for a variable.

  - Upper bound the compat version of KernelAbstractions to work around an issue in determining the right VarInfo type to use.

## 0.34.0

**Breaking**

  - `rng` argument removed from `values_as_in_model`, and `varinfo` made non-optional. This means that the only signatures allowed are
    
    ```
    values_as_in_model(::Model, ::Bool, ::AbstractVarInfo)
    values_as_in_model(::Model, ::Bool, ::AbstractVarInfo, ::AbstractContext)
    ```
    
    If you aren't using this function (it's probably only used in Turing.jl) then this won't affect you.

## 0.33.1

Reworked internals of `condition` and `decondition`.
There are no changes to the public-facing API, but internally you can no longer use `condition` and `decondition` on an `AbstractContext`, you can only use it on a `DynamicPPL.Model`. If you want to modify a context, use `ConditionContext` and `decondition_context`.

## 0.33.0

**Breaking**

  - `values_as_in_model()` now requires an extra boolean parameter, specifying whether variables on the lhs of `:=` statements are to be included in the resulting `OrderedDict` of values.
    The type signature is now `values_as_in_model([rng,] model, include_colon_eq::Bool [, varinfo, context])`

**Other**

  - Moved the implementation of `predict` from Turing.jl to DynamicPPL.jl; the user-facing behaviour is otherwise the same
  - Improved error message when a user tries to initialise a model with parameters that don't correspond strictly to the underlying VarInfo used<|MERGE_RESOLUTION|>--- conflicted
+++ resolved
@@ -1,17 +1,15 @@
 # DynamicPPL Changelog
 
-<<<<<<< HEAD
 ## 0.39.0
 
 Removed the method `returned(::Model, values, keys)`; please use `returned(::Model, ::AbstractDict{<:VarName})` instead.
-=======
+
 ## 0.38.8
 
 Added a new exported struct, `DynamicPPL.ParamsWithStats`.
 This can broadly be used to represent the output of a model: it consists of an `OrderedDict` of `VarName` parameters and their values, along with a `stats` NamedTuple which can hold arbitrary data, such as (but not limited to) log-probabilities.
 
 Implemented the functions `AbstractMCMC.to_samples` and `AbstractMCMC.from_samples`, which convert between an `MCMCChains.Chains` object and a matrix of `DynamicPPL.ParamsWithStats` objects.
->>>>>>> 6532d960
 
 ## 0.38.7
 
