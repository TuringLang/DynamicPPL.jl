# DynamicPPL Changelog

## 0.38.5
<<<<<<< HEAD
Renamed keyword argument `only_ddpl` to `only_dppl`.
Bumped patch version
=======

Improve performance of VarNamedVector, mostly by changing how it handles contiguification.
>>>>>>> 13b79a82

## 0.38.4

Improve performance of VarNamedVector. It should now be very nearly on par with Metadata for all models we've benchmarked on.

## 0.38.3

Add an implementation of `returned(::Model, ::AbstractDict{<:VarName})`.
Please note we generally recommend using Dict, as NamedTuples cannot correctly represent variables with indices / fields on the left-hand side of tildes, like `x[1]` or `x.a`.

The generic method `returned(::Model, values, keys)` is deprecated and will be removed in the next minor version.

## 0.38.2

Added a compatibility entry for JET@0.11.

## 0.38.1

Added `from_linked_vec_transform` and `from_vec_transform` methods for `ProductNamedTupleDistribution`.
This patch allows sampling from `ProductNamedTupleDistribution` in DynamicPPL models.

## 0.38.0

### Breaking changes

#### Introduction of `InitContext`

DynamicPPL 0.38 introduces a new evaluation context, `InitContext`.
It is used to generate fresh values for random variables in a model.

Evaluation contexts are stored inside a `DynamicPPL.Model` object, and control what happens with tilde-statements when a model is run.
The two major leaf (basic) contexts are `DefaultContext` and, now, `InitContext`.
`DefaultContext` is the default context, and it simply uses the values that are already stored in the `VarInfo` object passed to the model evaluation function.
On the other hand, `InitContext` ignores values in the VarInfo object and inserts new values obtained from a specified source.
(It follows also that the VarInfo being used may be empty, which means that `InitContext` is now also the way to obtain a fresh VarInfo for a model.)

DynamicPPL 0.38 provides three flavours of _initialisation strategies_, which are specified as the second argument to `InitContext`:

  - `InitContext(rng, InitFromPrior())`: New values are sampled from the prior distribution (on the right-hand side of the tilde).
  - `InitContext(rng, InitFromUniform(a, b))`: New values are sampled uniformly from the interval `[a, b]`, and then invlinked to the support of the distribution on the right-hand side of the tilde.
  - `InitContext(rng, InitFromParams(p, fallback))`: New values are obtained by indexing into the `p` object, which can be a `NamedTuple` or `Dict{<:VarName}`. If a variable is not found in `p`, then the `fallback` strategy is used, which is simply another of these strategies. In particular, `InitFromParams` enables the case where different variables are to be initialised from different sources.

(It is possible to define your own initialisation strategy; users who wish to do so are referred to the DynamicPPL API documentation and source code.)

**The main impact on the upcoming Turing.jl release** is that, instead of providing initial values for sampling, the user will be expected to provide an initialisation strategy instead.
This is a more flexible approach, and not only solves a number of pre-existing issues with initialisation of Turing models, but also improves the clarity of user code.
In particular:

  - When providing a set of fixed parameters (i.e. `InitFromParams(p)`), `p` must now either be a NamedTuple or a Dict. Previously Vectors were allowed, which is error-prone because the ordering of variables in a VarInfo is not obvious.
  - The parameters in `p` must now always be provided in unlinked space (i.e., in the space of the distribution on the right-hand side of the tilde). Previously, whether a parameter was expected to be in linked or unlinked space depended on whether the VarInfo was linked or not, which was confusing.

#### Removal of `SamplingContext`

For developers working on DynamicPPL, `InitContext` now completely replaces what used to be `SamplingContext`, `SampleFromPrior`, and `SampleFromUniform`.
Evaluating a model with `SamplingContext(SampleFromPrior())` (e.g. with `DynamicPPL.evaluate_and_sample!!(model, VarInfo(), SampleFromPrior())` has a direct one-to-one replacement in `DynamicPPL.init!!(model, VarInfo(), InitFromPrior())`.
Please see the docstring of `init!!` for more details.
Likewise `SampleFromUniform()` can be replaced with `InitFromUniform()`.
`InitFromParams()` provides new functionality which was previously implemented in the roundabout way of manipulating the VarInfo (e.g. using `unflatten`, or even more hackily by directly modifying values in the VarInfo), and then evaluating using `DefaultContext`.

The main change that this is likely to create is for those who are implementing samplers or inference algorithms.
The exact way in which this happens will be detailed in the Turing.jl changelog when a new release is made.
Broadly speaking, though, `SamplingContext(MySampler())` will be removed so if your sampler needs custom behaviour with the tilde-pipeline you will likely have to define your own context.

#### Removal of `DynamicPPL.Sampler`

`DynamicPPL.Sampler` and **all associated interface functions** have also been removed entirely.
If you were using these, the corresponding replacements are:

  - `DynamicPPL.Sampler(S)`: just don't wrap `S`; but make sure `S` subtypes `AbstractMCMC.AbstractSampler`
  - `DynamicPPL.initialstep`: directly implement `AbstractMCMC.step` and `AbstractMCMC.step_warmup` as per the AbstractMCMC interface
  - `DynamicPPL.loadstate`: `Turing.loadstate` (will be introduced in the next version)
  - `DynamicPPL.default_chain_type`: removed, just use the `chain_type` keyword argument directly
  - `DynamicPPL.initialsampler`: `Turing.Inference.init_strategy` (will be introduced in the next version; note that this function must return an `AbstractInitStrategy`, see above for explanation)
  - `DynamicPPL.default_varinfo`: `Turing.Inference.default_varinfo` (will be introduced in the next version)
  - `DynamicPPL.TestUtils.test_sampler` and related methods: removed, please implement your own testing utilities as needed

#### Simplification of the tilde-pipeline

There are now only two functions in the tilde-pipeline that need to be overloaded to change the behaviour of tilde-statements, namely, `tilde_assume!!` and `tilde_observe!!`.
Other functions such as `tilde_assume` and `assume` (and their `observe` counterparts) have been removed.

Note that this was effectively already the case in DynamicPPL 0.37 (where they were just wrappers around each other).
The separation of these functions was primarily implemented to avoid performing extra work where unneeded (e.g. to not calculate the log-likelihood when `PriorContext` was being used). This functionality has since been replaced with accumulators (see the 0.37 changelog for more details).

#### Removal of the `"del"` flag

Previously `VarInfo` (or more correctly, the `Metadata` object within a `VarInfo`), had a flag called `"del"` for all variables. If it was set to `true` the variable was to be overwritten with a new value at the next evaluation. The new `InitContext` and related changes above make this flag unnecessary, and it has been removed.

The only flag other than `"del"` that `Metadata` ever used was `"trans"`. Thus the generic functions `set_flag!`, `unset_flag!` and `is_flagged!` have also been removed in favour of more specific ones. We've also used this opportunity to name the `"trans"` flag and the corresponding `istrans` function to be more explicit. The new, exported interface consists of the `is_transformed` and `set_transformed!!` functions.

#### Removal of `resume_from`

The `resume_from=chn` keyword argument to `sample` has been removed; please use the `initial_state` argument instead.
`loadstate` will be exported from Turing in the next release of Turing.

#### Change of output type for `pointwise_logdensities`

The functions `pointwise_prior_logdensities`, `pointwise_logdensities`, and `pointwise_loglikelihoods` when called on `MCMCChains.Chains` objects, now return new `MCMCChains.Chains` objects by default, instead of dictionaries of matrices.

If you want the old behaviour, you can pass `OrderedDict` as the third argument, i.e., `pointwise_logdensities(model, chain, OrderedDict)`.

### Other changes

#### `predict(model, chain; include_all)`

The `include_all` keyword argument for `predict` now works even when no RNG is specified (previously it would only work when an RNG was explicitly passed).

#### `DynamicPPL.setleafcontext(model, context)`

This convenience method has been added to quickly modify the leaf context of a model.

#### Reimplementation of functions using `InitContext`

A number of functions have been reimplemented and unified with the help of `InitContext`.
In particular, this release brings substantial performance improvements for `returned` and `predict`.
Their APIs are the same.

#### Upstreaming of VarName functionality

The implementation of the `varname_leaves` and `varname_and_value_leaves` functions have been moved to AbstractPPL.jl.
Their behaviour is otherwise identical, and they are still accessible from the DynamicPPL module (though still not exported).

## 0.37.5

A minor optimisation for Enzyme AD on DynamicPPL models.

## 0.37.4

An extension for MarginalLogDensities.jl has been added.

Loading DynamicPPL and MarginalLogDensities now provides the `DynamicPPL.marginalize` function to marginalise out variables from a model.
This is useful for averaging out random effects or nuisance parameters while improving inference on fixed effects/parameters of interest.
The `marginalize` function returns a `MarginalLogDensities.MarginalLogDensity`, a function-like callable struct that returns the approximate log-density of a subset of the parameters after integrating out the rest of them.
By default, this uses the Laplace approximation and sparse AD, making the marginalisation computationally very efficient.
Note that the Laplace approximation relies on the model being differentiable with respect to the marginalised variables, and that their posteriors are unimodal and approximately Gaussian.

Please see [the MarginalLogDensities documentation](https://eloceanografo.github.io/MarginalLogDensities.jl/stable) and the [new Marginalisation section of the DynamicPPL documentation](https://turinglang.org/DynamicPPL.jl/v0.37/api/#Marginalisation) for further information.

## 0.37.3

Prevents inlining of `DynamicPPL.istrans` with Enzyme, which allows Enzyme to differentiate models where `VarName`s have the same symbol but different types.

## 0.37.2

Make the `resume_from` keyword work for multiple-chain (parallel) sampling as well.
Prior to this version, it was silently ignored.
Note that to get the correct behaviour you also need to have a recent version of MCMCChains (v7.2.1).

## 0.37.1

Update DynamicPPLMooncakeExt to work with Mooncake 0.4.147.

## 0.37.0

DynamicPPL 0.37 comes with a substantial reworking of its internals.
Fundamentally, there is no change to the actual modelling syntax: if you are a Turing.jl user, for example, this release will not affect you too much (apart from the changes to `@addlogprob!`).
Any such changes will be covered separately in the Turing.jl changelog when a release is made.
However, if you are a package developer or someone who uses DynamicPPL's functionality directly, you will notice a number of changes.

To avoid overwhelming the reader, we begin by listing the most important, user-facing changes, before explaining the changes to the internals in more detail.

Note that virtually all changes listed here are breaking.

**Public-facing changes**

### Submodel macro

The `@submodel` macro is fully removed; please use `to_submodel` instead.

### `DynamicPPL.TestUtils.AD.run_ad`

The three keyword arguments, `test`, `reference_backend`, and `expected_value_and_grad` have been merged into a single `test` keyword argument.
Please see the API documentation for more details.
(The old `test=true` and `test=false` values are still valid, and you only need to adjust the invocation if you were explicitly passing the `reference_backend` or `expected_value_and_grad` arguments.)

There is now also an `rng` keyword argument to help seed parameter generation.

Instead of specifying `value_atol` and `grad_atol`, you can now specify `atol` and `rtol` which are used for both value and gradient.
Their semantics are the same as in Julia's `isapprox`; two values are equal if they satisfy either `atol` or `rtol`.

Finally, the `ADResult` object returned by `run_ad` now has both `grad_time` and `primal_time` fields, which contain (respectively) the time it took to calculate the gradient of logp, and the time taken to calculate logp itself.
Times are reported in seconds.
Previously there was only a single `time_vs_primal` field which represented the ratio of these two.
You can of course access the same quantity by dividing `grad_time` by `primal_time`.

### `DynamicPPL.TestUtils.check_model`

You now need to explicitly pass a `VarInfo` argument to `check_model` and `check_model_and_trace`.
Previously, these functions would generate a new VarInfo for you (using an optionally provided `rng`).

### Evaluating model log-probabilities in more detail

Previously, during evaluation of a model, DynamicPPL only had the capability to store a _single_ log probability (`logp`) field.
`DefaultContext`, `PriorContext`, and `LikelihoodContext` were used to control what this field represented: they would accumulate the log joint, log prior, or log likelihood, respectively.

In this version, we have overhauled this quite substantially.
The technical details of exactly _how_ this is done is covered in the 'Accumulators' section below, but the upshot is that the log prior, log likelihood, and log Jacobian terms (for any linked variables) are separately tracked.

Specifically, you will want to use the following functions to access these log probabilities:

  - `getlogprior(varinfo)` to get the log prior. **Note:** This version introduces new, more consistent behaviour for this function, in that it always returns the log-prior of the values in the original, untransformed space, even if the `varinfo` has been linked.
  - `getloglikelihood(varinfo)` to get the log likelihood.
  - `getlogjoint(varinfo)` to get the log joint probability. **Note:** Similar to `getlogprior`, this function now always returns the log joint of the values in the original, untransformed space, even if the `varinfo` has been linked.

If you are using linked VarInfos (e.g. if you are writing a sampler), you may find that you need to obtain the log probability of the variables in the transformed space.
To this end, you can use:

  - `getlogjac(varinfo)` to get the log Jacobian of the link transforms for any linked variables.
  - `getlogprior_internal(varinfo)` to get the log prior of the variables in the transformed space.
  - `getlogjoint_internal(varinfo)` to get the log joint probability of the variables in the transformed space.

Since transformations only apply to random variables, the likelihood is unaffected by linking.

### Removal of `PriorContext` and `LikelihoodContext`

Following on from the above, a number of DynamicPPL's contexts have been removed, most notably `PriorContext` and `LikelihoodContext`.
Although these are not the only _exported_ contexts, we consider unlikely that anyone was using _other_ contexts manually: if you have a question about contexts _other_ than these, please continue reading the 'Internals' section below.

If you were evaluating a model with `PriorContext`, you can now just evaluate it with `DefaultContext`, and instead of calling `getlogp(varinfo)`, you can call `getlogprior(varinfo)` (and similarly for the likelihood).

If you were constructing a `LogDensityFunction` with `PriorContext`, you can now stick to `DefaultContext`.
`LogDensityFunction` now has an extra field, called `getlogdensity`, which represents a function that takes a `VarInfo` and returns the log density you want.
Thus, if you pass `getlogprior_internal` as the value of this parameter, you will get the same behaviour as with `PriorContext`.
(You should consider whether your use case needs the log prior in the transformed space, or the original space, and use (respectively) `getlogprior_internal` or `getlogprior` as needed.)

The other case where one might use `PriorContext` was to use `@addlogprob!` to add to the log prior.
Previously, this was accomplished by manually checking `__context__ isa DynamicPPL.PriorContext`.
Now, you can write `@addlogprob (; logprior=x, loglikelihood=y)` to add `x` to the log-prior and `y` to the log-likelihood.

### Removal of `order` and `num_produce`

The `VarInfo` type used to carry with it:

  - `num_produce`, an integer which recorded the number of observe tilde-statements that had been evaluated so far; and
  - `order`, an integer per `VarName` which recorded the value of `num_produce` at the time that the variable was seen.

These fields were used in particle samplers in Turing.jl.
In DynamicPPL 0.37, these fields and the associated functions have been removed:

  - `get_num_produce`
  - `set_num_produce!!`
  - `reset_num_produce!!`
  - `increment_num_produce!!`
  - `set_retained_vns_del!`
  - `setorder!!`

Because this is one of the more arcane features of DynamicPPL, some extra explanation is warranted.

`num_produce` and `order`, along with the `del` flag in `VarInfo`, were used to control whether new values for variables were sampled during model execution.
For example, the particle Gibbs method has a _reference particle_, for which variables are never resampled.
However, if the reference particle is _forked_ (i.e., if the reference particle is selected by a resampling step multiple times and thereby copied), then the variables that have not yet been evaluated must be sampled anew to ensure that the new particle is independent of the reference particle.

Previously, this was accomplished by setting the `del` flag in the `VarInfo` object for all variables with `order` greater or equal to than `num_produce`.
Note that setting the `del` flag does not itself trigger a new value to be sampled; rather, it indicates that a new value should be sampled _if the variable is encountered again_.
[This Turing.jl PR](https://github.com/TuringLang/Turing.jl/pull/2629) changes the implementation to set the `del` flag for _all_ variables in the `VarInfo`.
Since the `del` flag only makes a difference when encountering a variable, this approach is entirely equivalent as long as the same variable is not seen multiple times in the model.
The interested reader is referred to that PR for more details.

**Internals**

### Accumulators

This release overhauls how VarInfo objects track variables such as the log joint probability. The new approach is to use what we call accumulators: Objects that the VarInfo carries on it that may change their state at each `tilde_assume!!` and `tilde_observe!!` call based on the value of the variable in question. They replace both variables that were previously hard-coded in the `VarInfo` object (`logp` and `num_produce`) and some contexts. This brings with it a number of breaking changes:

  - `PriorContext` and `LikelihoodContext` no longer exist. By default, a `VarInfo` tracks both the log prior and the log likelihood separately, and they can be accessed with `getlogprior` and `getloglikelihood`. If you want to execute a model while only accumulating one of the two (to save clock cycles), you can do so by creating a `VarInfo` that only has one accumulator in it, e.g. `varinfo = setaccs!!(varinfo, (LogPriorAccumulator(),))`.
  - `MiniBatchContext` does not exist anymore. It can be replaced by creating and using a custom accumulator that replaces the default `LikelihoodContext`. We may introduce such an accumulator in DynamicPPL in the future, but for now you'll need to do it yourself.
  - `tilde_observe` and `observe` have been removed. `tilde_observe!!` still exists, and any contexts should modify its behaviour. We may further rework the call stack under `tilde_observe!!` in the near future.
  - `tilde_assume` no longer returns the log density of the current assumption as its second return value. We may further rework the `tilde_assume!!` call stack as well.
  - For literal observation statements like `0.0 ~ Normal(blahblah)` we used to call `tilde_observe!!` without the `vn` argument. This method no longer exists. Rather we call `tilde_observe!!` with `vn` set to `nothing`.
  - `@addlogprob!` now _always_ adds to the log likelihood. Previously it added to the log probability that the execution context specified, e.g. the log prior when using `PriorContext`.
  - `getlogp` now returns a `NamedTuple` with keys `logprior` and `loglikelihood`. If you want the log joint probability, which is what `getlogp` used to return, use `getlogjoint`.
  - Correspondingly `setlogp!!` and `acclogp!!` should now be called with a `NamedTuple` with keys `logprior` and `loglikelihood`. The `acclogp!!` method with a single scalar value has been deprecated and falls back on `accloglikelihood!!`, and the single scalar version of `setlogp!!` has been removed. Corresponding setter/accumulator functions exist for the log prior as well.

### Evaluation contexts

Historically, evaluating a DynamicPPL model has required three arguments: a model, some kind of VarInfo, and a context.
It's less known, though, that since DynamicPPL 0.14.0 the _model_ itself actually contains a context as well.
This version therefore excises the context argument, and instead uses `model.context` as the evaluation context.

The upshot of this is that many functions that previously took a context argument now no longer do.
There were very few such functions where the context argument was actually used (most of them simply took `DefaultContext()` as the default value).

`evaluate!!(model, varinfo, ext_context)` is removed, and broadly speaking you should replace calls to that with `new_model = contextualize(model, ext_context); evaluate!!(new_model, varinfo)`.
If the 'external context' `ext_context` is a parent context, then you should wrap `model.context` appropriately to ensure that its information content is not lost.
If, on the other hand, `ext_context` is a `DefaultContext`, then you can just drop the argument entirely.

**To aid with this process, `contextualize` is now exported from DynamicPPL.**

The main situation where one _did_ want to specify an additional evaluation context was when that context was a `SamplingContext`.
Doing this would allow you to run the model and sample fresh values, instead of just using the values that existed in the VarInfo object.
Thus, this release also introduces the **unexported** function `evaluate_and_sample!!`.
Essentially, `evaluate_and_sample!!(rng, model, varinfo, sampler)` is a drop-in replacement for `evaluate!!(model, varinfo, SamplingContext(rng, sampler))`.
**Do note that this is an internal method**, and its name or semantics are liable to change in the future without warning.

There are many methods that no longer take a context argument, and listing them all would be too much.
However, here are the more user-facing ones:

  - `LogDensityFunction` no longer has a context field (or type parameter)
  - `DynamicPPL.TestUtils.AD.run_ad` no longer uses a context (and the returned `ADResult` object no longer has a context field)
  - `VarInfo(rng, model, sampler)` and other VarInfo constructors / functions that made VarInfos (e.g. `typed_varinfo`) from a model
  - `(::Model)(args...)`: specifically, this now only takes `rng` and `varinfo` arguments (with both being optional)
  - If you are using the `__context__` special variable inside a model, you will now have to use `__model__.context` instead

And a couple of more internal changes:

  - Just like `evaluate!!`, the other functions `_evaluate!!`, `evaluate_threadsafe!!`, and `evaluate_threadunsafe!!` now no longer accept context arguments
  - `evaluate!!` no longer takes rng and sampler (if you used this, you should use `evaluate_and_sample!!` instead, or construct your own `SamplingContext`)
  - The model evaluation function, `model.f` for some `model::Model`, no longer takes a context as an argument
  - The internal representation and API dealing with submodels (i.e., `ReturnedModelWrapper`, `Sampleable`, `should_auto_prefix`, `is_rhs_model`) has been simplified. If you need to check whether something is a submodel, just use `x isa DynamicPPL.Submodel`. Note that the public API i.e. `to_submodel` remains completely untouched.

## 0.36.15

Bumped minimum Julia version to 1.10.8 to avoid potential crashes with `Core.Compiler.widenconst` (which Mooncake uses).

## 0.36.14

Added compatibility with AbstractPPL@0.12.

## 0.36.13

Added documentation for the `returned(::Model, ::MCMCChains.Chains)` method.

## 0.36.12

Removed several unexported functions.
The only notable one is `DynamicPPL.alg_str`, which was used in old versions of AdvancedVI and the Turing test suite.

## 0.36.11

Make `ThreadSafeVarInfo` hold a total of `Threads.nthreads() * 2` logp values, instead of just `Threads.nthreads()`.
This fix helps to paper over the cracks in using `threadid()` to index into the `ThreadSafeVarInfo` object.

## 0.36.10

Added compatibility with ForwardDiff 1.0.

## 0.36.9

Fixed a failure when sampling from `ProductNamedTupleDistribution` due to
missing `tovec` methods for `NamedTuple` and `Tuple`.

## 0.36.8

Made `LogDensityFunction` a subtype of `AbstractMCMC.AbstractModel`.

## 0.36.7

Added compatibility with MCMCChains 7.0.

## 0.36.6

`DynamicPPL.TestUtils.run_ad` now takes an extra `context` keyword argument, which is passed to the `LogDensityFunction` constructor.

## 0.36.5

`varinfo[:]` now returns an empty vector if `varinfo::DynamicPPL.NTVarInfo` is empty, rather than erroring.

In its place, `check_model` now issues a warning if the model is empty.

## 0.36.4

Added compatibility with DifferentiationInterface.jl 0.7, and also with JET.jl 0.10.

The JET compatibility entry should only affect you if you are using DynamicPPL on the Julia 1.12 pre-release.

## 0.36.3

Moved the `bijector(model)`, where `model` is a `DynamicPPL.Model`, function from the Turing main repo.

## 0.36.2

Improved docstrings for AD testing utilities.

## 0.36.1

Fixed a missing method for `tilde_assume`.

## 0.36.0

**Breaking changes**

### Submodels: conditioning

Variables in a submodel can now be conditioned and fixed in a correct way.
See https://github.com/TuringLang/DynamicPPL.jl/issues/857 for a full illustration, but essentially it means you can now do this:

```julia
@model function inner()
    x ~ Normal()
    return y ~ Normal()
end
@model function outer()
    return a ~ to_submodel(inner() | (x=1.0,))
end
```

and the `a.x` variable will be correctly conditioned.
(Previously, you would have to condition `inner()` with the variable `a.x`, meaning that you would need to know what prefix to use before you had actually prefixed it.)

### Submodel prefixing

The way in which VarNames in submodels are prefixed has been changed.
This is best explained through an example.
Consider this model and submodel:

```julia
using DynamicPPL, Distributions
@model inner() = x ~ Normal()
@model outer() = a ~ to_submodel(inner())
```

In previous versions, the inner variable `x` would be saved as `a.x`.
However, this was represented as a single symbol `Symbol("a.x")`:

```julia
julia> dump(keys(VarInfo(outer()))[1])
VarName{Symbol("a.x"), typeof(identity)}
  optic: identity (function of type typeof(identity))
```

Now, the inner variable is stored as a field `x` on the VarName `a`:

```julia
julia> dump(keys(VarInfo(outer()))[1])
VarName{:a, Accessors.PropertyLens{:x}}
  optic: Accessors.PropertyLens{:x} (@o _.x)
```

In practice, this means that if you are trying to condition a variable in the submodel, you now need to use

```julia
outer() | (@varname(a.x) => 1.0,)
```

instead of either of these (which would have worked previously)

```julia
outer() | (@varname(var"a.x") => 1.0,)
outer() | (a.x=1.0,)
```

In a similar way, if the variable on the left-hand side of your tilde statement is not just a single identifier, any fields or indices it accesses are now properly respected.
Consider the following setup:

```julia
using DynamicPPL, Distributions
@model inner() = x ~ Normal()
@model function outer()
    a = Vector{Float64}(undef, 1)
    a[1] ~ to_submodel(inner())
    return a
end
```

In this case, the variable sampled is actually the `x` field of the first element of `a`:

```julia
julia> only(keys(VarInfo(outer()))) == @varname(a[1].x)
true
```

Before this version, it used to be a single variable called `var"a[1].x"`.

Note that if you are sampling from a model with submodels, this doesn't affect the way you interact with the `MCMCChains.Chains` object, because VarNames are converted into Symbols when stored in the chain.
(This behaviour will likely be changed in the future, in that Chains should be indexable by VarNames and not just Symbols, but that has not been implemented yet.)

### AD testing utilities

`DynamicPPL.TestUtils.AD.run_ad` now links the VarInfo by default.
To disable this, pass the `linked=false` keyword argument.
If the calculated value or gradient is incorrect, it also throws a `DynamicPPL.TestUtils.AD.ADIncorrectException` rather than a test failure.
This exception contains the actual and expected gradient so you can inspect it if needed; see the documentation for more information.
From a practical perspective, this means that if you need to add this to a test suite, you need to use `@test run_ad(...) isa Any` rather than just `run_ad(...)`.

### SimpleVarInfo linking / invlinking

Linking a linked SimpleVarInfo, or invlinking an unlinked SimpleVarInfo, now displays a warning instead of an error.

### VarInfo constructors

`VarInfo(vi::VarInfo, values)` has been removed. You can replace this directly with `unflatten(vi, values)` instead.

The `metadata` argument to `VarInfo([rng, ]model[, sampler, context, metadata])` has been removed.
If you were not using this argument (most likely), then there is no change needed.
If you were using the `metadata` argument to specify a blank `VarNamedVector`, then you should replace calls to `VarInfo` with `DynamicPPL.typed_vector_varinfo` instead (see 'Other changes' below).

The `UntypedVarInfo` constructor and type is no longer exported.
If you needed to construct one, you should now use `DynamicPPL.untyped_varinfo` instead.

The `TypedVarInfo` constructor and type is no longer exported.
The _type_ has been replaced with `DynamicPPL.NTVarInfo`.
The _constructor_ has been replaced with `DynamicPPL.typed_varinfo`.

Note that the exact kind of VarInfo returned by `VarInfo(rng, model, ...)` is an implementation detail.
Previously, it was guaranteed that this would always be a VarInfo whose metadata was a `NamedTuple` containing `Metadata` structs.
Going forward, this is no longer the case, and you should only assume that the returned object obeys the `AbstractVarInfo` interface.

**Other changes**

While these are technically breaking, they are only internal changes and do not affect the public API.
The following four functions have been added and/or reworked to make it easier to construct VarInfos with different types of metadata:

 1. `DynamicPPL.untyped_varinfo([rng, ]model[, sampler, context])`
 2. `DynamicPPL.typed_varinfo([rng, ]model[, sampler, context])`
 3. `DynamicPPL.untyped_vector_varinfo([rng, ]model[, sampler, context])`
 4. `DynamicPPL.typed_vector_varinfo([rng, ]model[, sampler, context])`

The reason for this change is that there were several flavours of VarInfo.
Some, like `typed_varinfo`, were easy to construct because we had convenience methods for them; however, the others were more difficult.
This change makes it easier to access different VarInfo types, and also makes it more explicit which one you are constructing.

## 0.35.9

Fixed the `isnan` check introduced in 0.35.7 for distributions which returned NamedTuple.

## 0.35.8

Added the `DynamicPPL.TestUtils.AD.run_ad` function to test the correctness and/or benchmark the performance of an automatic differentiation backend on DynamicPPL models.
Please see [the docstring](https://turinglang.org/DynamicPPL.jl/api/#DynamicPPL.TestUtils.AD.run_ad) for more information.

## 0.35.7

`check_model_and_trace` now errors if any NaN's are encountered when evaluating the model.

## 0.35.6

Fixed the implementation of `.~`, such that running a model with it no longer requires DynamicPPL itself to be loaded.

## 0.35.5

Several internal methods have been removed:

  - `DynamicPPL.getall(vi::AbstractVarInfo)` has been removed. You can directly replace this with `getindex_internal(vi, Colon())`.
  - `DynamicPPL.setall!(vi::AbstractVarInfo, values)` has been removed. Rewrite the calling function to not assume mutation and use `unflatten(vi, values)` instead.
  - `DynamicPPL.replace_values(md::Metadata, values)` and `DynamicPPL.replace_values(nt::NamedTuple, values)` (where the `nt` is a NamedTuple of Metadatas) have been removed. Use `DynamicPPL.unflatten_metadata` as a direct replacement.
  - `DynamicPPL.set_values!!(vi::AbstractVarInfo, values)` has been renamed to `DynamicPPL.set_initial_values(vi::AbstractVarInfo, values)`; it also no longer mutates the varinfo argument.

The **exported** method `VarInfo(vi::VarInfo, values)` has been deprecated, and will be removed in the next minor version. You can replace this directly with `unflatten(vi, values)` instead.

## 0.35.4

Fixed a type instability in an implementation of `with_logabsdet_jacobian`, which resulted in the log-jacobian returned being an Int in some cases and a Float in others.
This resolves an Enzyme.jl error on a number of models.
More generally, this version also changes the type of various log probabilities to be more consistent with one another.
Although we aren't fully there yet, our eventual aim is that log probabilities will generally default to Float64 on 64-bit systems, and Float32 on 32-bit systems.
If you run into any issues with these types, please get in touch.

## 0.35.3

`model | (@varname(x) => 1.0, @varname(y) => 2.0)` now works.
Previously, this would throw a `MethodError` if the tuple had more than one element.

## 0.35.2

`unflatten(::VarInfo, params)` now works with params that have non-float types (such as Int or Bool).

## 0.35.1

`subset(::AbstractVarInfo, ::AbstractVector{<:VarName})` now preserves the ordering of the varnames in the original varinfo argument.
Previously, this would select the varnames according to their order in the second argument.
This fixes an upstream Turing.jl issue with Gibbs sampling when a component sampler was assigned multiple variables.

## 0.35.0

**Breaking changes**

### `.~` right hand side must be a univariate distribution

Previously we allowed statements like

```julia
x .~ [Normal(), Gamma()]
```

where the right hand side of a `.~` was an array of distributions, and ones like

```julia
x .~ MvNormal(fill(0.0, 2), I)
```

where the right hand side was a multivariate distribution.

These are no longer allowed. The only things allowed on the right hand side of a `.~` statement are univariate distributions, such as

```julia
x = Array{Float64,3}(undef, 2, 3, 4)
x .~ Normal()
```

The reasons for this are internal code simplification and the fact that broadcasting where both sides are multidimensional but of different dimensions is typically confusing to read.

If the right hand side and the left hand side have the same dimension, one can simply use `~`. Arrays of distributions can be replaced with `product_distribution`. So instead of

```julia
x .~ [Normal(), Gamma()]
x .~ Normal.(y)
x .~ MvNormal(fill(0.0, 2), I)
```

do

```julia
x ~ product_distribution([Normal(), Gamma()])
x ~ product_distribution(Normal.(y))
x ~ MvNormal(fill(0.0, 2), I)
```

This is often more performant as well. Note that using `~` rather than `.~` does change the internal storage format a bit: With `.~` `x[i]` are stored as separate variables, with `~` as a single multivariate variable `x`. In most cases this does not change anything for the user, but if it does cause issues, e.g. if you are dealing with `VarInfo` objects directly and need to keep the old behavior, you can always expand into a loop, such as

```julia
dists = Normal.(y)
for i in 1:length(dists)
    x[i] ~ dists[i]
end
```

Cases where the right hand side is of a different dimension than the left hand side, and neither is a scalar, must be replaced with a loop. For example,

```julia
x = Array{Float64,3}(undef, 2, 3, 4)
x .~ MvNormal(fill(0, 2), I)
```

should be replaced with something like

```julia
x = Array{Float64,3}(2, 3, 4)
for i in 1:3, j in 1:4
    x[:, i, j] ~ MvNormal(fill(0, 2), I)
end
```

This release also completely rewrites the internal implementation of `.~`, where from now on all `.~` statements are turned into loops over `~` statements at macro time. However, the only breaking aspect of this change is the above change to what's allowed on the right hand side.

### Remove indexing by samplers

This release removes the feature of `VarInfo` where it kept track of which variable was associated with which sampler. This means removing all user-facing methods where `VarInfo`s where being indexed with samplers. In particular,

  - `link` and `invlink`, and their `!!` versions, no longer accept a sampler as an argument to specify which variables to (inv)link. The `link(varinfo, model)` methods remain in place, and as a new addition one can give a `Tuple` of `VarName`s to (inv)link only select variables, as in `link(varinfo, varname_tuple, model)`.
  - `set_retained_vns_del_by_spl!` has been replaced by `set_retained_vns_del!` which applies to all variables.
  - `getindex`, `setindex!`, and `setindex!!` no longer accept samplers as arguments
  - `unflatten` no longer accepts a sampler as an argument
  - `eltype(::VarInfo)` no longer accepts a sampler as an argument
  - `keys(::VarInfo)` no longer accepts a sampler as an argument
  - `VarInfo(::VarInfo, ::Sampler, ::AbstractVector)` no longer accepts the sampler argument.
  - `push!!` and `push!` no longer accept samplers or `Selector`s as arguments
  - `getgid`, `setgid!`, `updategid!`, `getspace`, and `inspace` no longer exist

### Reverse prefixing order

  - For submodels constructed using `to_submodel`, the order in which nested prefixes are applied has been changed.
    Previously, the order was that outer prefixes were applied first, then inner ones.
    This version reverses that.
    To illustrate:
    
    ```julia
    using DynamicPPL, Distributions
    
    @model function subsubmodel()
        return x ~ Normal()
    end
    
    @model function submodel()
        x ~ to_submodel(prefix(subsubmodel(), :c), false)
        return x
    end
    
    @model function parentmodel()
        x1 ~ to_submodel(prefix(submodel(), :a), false)
        return x2 ~ to_submodel(prefix(submodel(), :b), false)
    end
    
    keys(VarInfo(parentmodel()))
    ```
    
    Previously, the final line would return the variable names `c.a.x` and `c.b.x`.
    With this version, it will return `a.c.x` and `b.c.x`, which is more intuitive.
    (Note that this change brings `to_submodel`'s behaviour in line with the now-deprecated `@submodel` macro.)
    
    This change also affects sampling in Turing.jl.

### `LogDensityFunction` argument order

  - The method `LogDensityFunction(varinfo, model, sampler)` has been removed.
    The only accepted order is `LogDensityFunction(model, varinfo, context; adtype)`.
    (For an explanation of `adtype`, see below.)
    The varinfo and context arguments are both still optional.

**Other changes**

### New exports

`LogDensityFunction` and `predict` are now exported from DynamicPPL.

### `LogDensityProblems` interface

LogDensityProblemsAD is now removed as a dependency.
Instead of constructing a `LogDensityProblemAD.ADgradient` object, we now directly use `DifferentiationInterface` to calculate the gradient of the log density with respect to model parameters.

Note that if you wish, you can still construct an `ADgradient` out of a `LogDensityFunction` object (there is nothing preventing this).

However, in this version, `LogDensityFunction` now takes an extra AD type argument.
If this argument is not provided, the behaviour is exactly the same as before, i.e. you can calculate `logdensity` but not its gradient.
However, if you do pass an AD type, that will allow you to calculate the gradient as well.
You may thus find that it is easier to instead do this:

```julia
@model f() = ...

ldf = LogDensityFunction(f(); adtype=AutoForwardDiff())
```

This will return an object which satisfies the `LogDensityProblems` interface to first-order, i.e. you can now directly call both

```
LogDensityProblems.logdensity(ldf, params)
LogDensityProblems.logdensity_and_gradient(ldf, params)
```

without having to construct a separate `ADgradient` object.

If you prefer, you can also construct a new `LogDensityFunction` with a new AD type afterwards.
The model, varinfo, and context will be taken from the original `LogDensityFunction`:

```julia
@model f() = ...

ldf = LogDensityFunction(f())  # by default, no adtype set
ldf_with_ad = LogDensityFunction(ldf, AutoForwardDiff())
```

## 0.34.2

  - Fixed bugs in ValuesAsInModelContext as well as DebugContext where underlying PrefixContexts were not being applied.
    From a user-facing perspective, this means that for models which use manually prefixed submodels, e.g.
    
    ```julia
    using DynamicPPL, Distributions
    
    @model inner() = x ~ Normal()
    
    @model function outer()
        x1 ~ to_submodel(prefix(inner(), :a), false)
        return x2 ~ to_submodel(prefix(inner(), :b), false)
    end
    ```
    
    will: (1) no longer error when sampling due to `check_model_and_trace`; and (2) contain both submodel's variables in the resulting chain (the behaviour before this patch was that the second `x` would override the first `x`).

  - More broadly, implemented a general `prefix(ctx::AbstractContext, ::VarName)` which traverses the context tree in `ctx` to apply all necessary prefixes. This was a necessary step in fixing the above issues, but it also means that `prefix` is now capable of handling context trees with e.g. multiple prefixes at different levels of nesting.

## 0.34.1

  - Fix an issue that prevented merging two VarInfos if they had different dimensions for a variable.

  - Upper bound the compat version of KernelAbstractions to work around an issue in determining the right VarInfo type to use.

## 0.34.0

**Breaking**

  - `rng` argument removed from `values_as_in_model`, and `varinfo` made non-optional. This means that the only signatures allowed are
    
    ```
    values_as_in_model(::Model, ::Bool, ::AbstractVarInfo)
    values_as_in_model(::Model, ::Bool, ::AbstractVarInfo, ::AbstractContext)
    ```
    
    If you aren't using this function (it's probably only used in Turing.jl) then this won't affect you.

## 0.33.1

Reworked internals of `condition` and `decondition`.
There are no changes to the public-facing API, but internally you can no longer use `condition` and `decondition` on an `AbstractContext`, you can only use it on a `DynamicPPL.Model`. If you want to modify a context, use `ConditionContext` and `decondition_context`.

## 0.33.0

**Breaking**

  - `values_as_in_model()` now requires an extra boolean parameter, specifying whether variables on the lhs of `:=` statements are to be included in the resulting `OrderedDict` of values.
    The type signature is now `values_as_in_model([rng,] model, include_colon_eq::Bool [, varinfo, context])`

**Other**

  - Moved the implementation of `predict` from Turing.jl to DynamicPPL.jl; the user-facing behaviour is otherwise the same
  - Improved error message when a user tries to initialise a model with parameters that don't correspond strictly to the underlying VarInfo used<|MERGE_RESOLUTION|>--- conflicted
+++ resolved
@@ -1,13 +1,10 @@
 # DynamicPPL Changelog
 
 ## 0.38.5
-<<<<<<< HEAD
 Renamed keyword argument `only_ddpl` to `only_dppl`.
 Bumped patch version
-=======
 
 Improve performance of VarNamedVector, mostly by changing how it handles contiguification.
->>>>>>> 13b79a82
 
 ## 0.38.4
 
