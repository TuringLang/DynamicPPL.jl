# DynamicPPL Changelog

## 0.36.4

<<<<<<< HEAD
Added a compatibility entry for JET.jl 0.10.
This should only affect you if you are using DynamicPPL on the Julia 1.12 pre-release.
=======
Added compatibility with DifferentiationInterface.jl 0.7.
>>>>>>> 072234d0

## 0.36.3

Moved the `bijector(model)`, where `model` is a `DynamicPPL.Model`, function from the Turing main repo.

## 0.36.2

Improved docstrings for AD testing utilities.

## 0.36.1

Fixed a missing method for `tilde_assume`.

## 0.36.0

**Breaking changes**

### Submodels: conditioning

Variables in a submodel can now be conditioned and fixed in a correct way.
See https://github.com/TuringLang/DynamicPPL.jl/issues/857 for a full illustration, but essentially it means you can now do this:

```julia
@model function inner()
    x ~ Normal()
    return y ~ Normal()
end
@model function outer()
    return a ~ to_submodel(inner() | (x=1.0,))
end
```

and the `a.x` variable will be correctly conditioned.
(Previously, you would have to condition `inner()` with the variable `a.x`, meaning that you would need to know what prefix to use before you had actually prefixed it.)

### Submodel prefixing

The way in which VarNames in submodels are prefixed has been changed.
This is best explained through an example.
Consider this model and submodel:

```julia
using DynamicPPL, Distributions
@model inner() = x ~ Normal()
@model outer() = a ~ to_submodel(inner())
```

In previous versions, the inner variable `x` would be saved as `a.x`.
However, this was represented as a single symbol `Symbol("a.x")`:

```julia
julia> dump(keys(VarInfo(outer()))[1])
VarName{Symbol("a.x"), typeof(identity)}
  optic: identity (function of type typeof(identity))
```

Now, the inner variable is stored as a field `x` on the VarName `a`:

```julia
julia> dump(keys(VarInfo(outer()))[1])
VarName{:a, Accessors.PropertyLens{:x}}
  optic: Accessors.PropertyLens{:x} (@o _.x)
```

In practice, this means that if you are trying to condition a variable in the submodel, you now need to use

```julia
outer() | (@varname(a.x) => 1.0,)
```

instead of either of these (which would have worked previously)

```julia
outer() | (@varname(var"a.x") => 1.0,)
outer() | (a.x=1.0,)
```

In a similar way, if the variable on the left-hand side of your tilde statement is not just a single identifier, any fields or indices it accesses are now properly respected.
Consider the following setup:

```julia
using DynamicPPL, Distributions
@model inner() = x ~ Normal()
@model function outer()
    a = Vector{Float64}(undef, 1)
    a[1] ~ to_submodel(inner())
    return a
end
```

In this case, the variable sampled is actually the `x` field of the first element of `a`:

```julia
julia> only(keys(VarInfo(outer()))) == @varname(a[1].x)
true
```

Before this version, it used to be a single variable called `var"a[1].x"`.

Note that if you are sampling from a model with submodels, this doesn't affect the way you interact with the `MCMCChains.Chains` object, because VarNames are converted into Symbols when stored in the chain.
(This behaviour will likely be changed in the future, in that Chains should be indexable by VarNames and not just Symbols, but that has not been implemented yet.)

### AD testing utilities

`DynamicPPL.TestUtils.AD.run_ad` now links the VarInfo by default.
To disable this, pass the `linked=false` keyword argument.
If the calculated value or gradient is incorrect, it also throws a `DynamicPPL.TestUtils.AD.ADIncorrectException` rather than a test failure.
This exception contains the actual and expected gradient so you can inspect it if needed; see the documentation for more information.
From a practical perspective, this means that if you need to add this to a test suite, you need to use `@test run_ad(...) isa Any` rather than just `run_ad(...)`.

### SimpleVarInfo linking / invlinking

Linking a linked SimpleVarInfo, or invlinking an unlinked SimpleVarInfo, now displays a warning instead of an error.

### VarInfo constructors

`VarInfo(vi::VarInfo, values)` has been removed. You can replace this directly with `unflatten(vi, values)` instead.

The `metadata` argument to `VarInfo([rng, ]model[, sampler, context, metadata])` has been removed.
If you were not using this argument (most likely), then there is no change needed.
If you were using the `metadata` argument to specify a blank `VarNamedVector`, then you should replace calls to `VarInfo` with `DynamicPPL.typed_vector_varinfo` instead (see 'Other changes' below).

The `UntypedVarInfo` constructor and type is no longer exported.
If you needed to construct one, you should now use `DynamicPPL.untyped_varinfo` instead.

The `TypedVarInfo` constructor and type is no longer exported.
The _type_ has been replaced with `DynamicPPL.NTVarInfo`.
The _constructor_ has been replaced with `DynamicPPL.typed_varinfo`.

Note that the exact kind of VarInfo returned by `VarInfo(rng, model, ...)` is an implementation detail.
Previously, it was guaranteed that this would always be a VarInfo whose metadata was a `NamedTuple` containing `Metadata` structs.
Going forward, this is no longer the case, and you should only assume that the returned object obeys the `AbstractVarInfo` interface.

**Other changes**

While these are technically breaking, they are only internal changes and do not affect the public API.
The following four functions have been added and/or reworked to make it easier to construct VarInfos with different types of metadata:

 1. `DynamicPPL.untyped_varinfo([rng, ]model[, sampler, context])`
 2. `DynamicPPL.typed_varinfo([rng, ]model[, sampler, context])`
 3. `DynamicPPL.untyped_vector_varinfo([rng, ]model[, sampler, context])`
 4. `DynamicPPL.typed_vector_varinfo([rng, ]model[, sampler, context])`

The reason for this change is that there were several flavours of VarInfo.
Some, like `typed_varinfo`, were easy to construct because we had convenience methods for them; however, the others were more difficult.
This change makes it easier to access different VarInfo types, and also makes it more explicit which one you are constructing.

## 0.35.9

Fixed the `isnan` check introduced in 0.35.7 for distributions which returned NamedTuple.

## 0.35.8

Added the `DynamicPPL.TestUtils.AD.run_ad` function to test the correctness and/or benchmark the performance of an automatic differentiation backend on DynamicPPL models.
Please see [the docstring](https://turinglang.org/DynamicPPL.jl/api/#DynamicPPL.TestUtils.AD.run_ad) for more information.

## 0.35.7

`check_model_and_trace` now errors if any NaN's are encountered when evaluating the model.

## 0.35.6

Fixed the implementation of `.~`, such that running a model with it no longer requires DynamicPPL itself to be loaded.

## 0.35.5

Several internal methods have been removed:

  - `DynamicPPL.getall(vi::AbstractVarInfo)` has been removed. You can directly replace this with `getindex_internal(vi, Colon())`.
  - `DynamicPPL.setall!(vi::AbstractVarInfo, values)` has been removed. Rewrite the calling function to not assume mutation and use `unflatten(vi, values)` instead.
  - `DynamicPPL.replace_values(md::Metadata, values)` and `DynamicPPL.replace_values(nt::NamedTuple, values)` (where the `nt` is a NamedTuple of Metadatas) have been removed. Use `DynamicPPL.unflatten_metadata` as a direct replacement.
  - `DynamicPPL.set_values!!(vi::AbstractVarInfo, values)` has been renamed to `DynamicPPL.set_initial_values(vi::AbstractVarInfo, values)`; it also no longer mutates the varinfo argument.

The **exported** method `VarInfo(vi::VarInfo, values)` has been deprecated, and will be removed in the next minor version. You can replace this directly with `unflatten(vi, values)` instead.

## 0.35.4

Fixed a type instability in an implementation of `with_logabsdet_jacobian`, which resulted in the log-jacobian returned being an Int in some cases and a Float in others.
This resolves an Enzyme.jl error on a number of models.
More generally, this version also changes the type of various log probabilities to be more consistent with one another.
Although we aren't fully there yet, our eventual aim is that log probabilities will generally default to Float64 on 64-bit systems, and Float32 on 32-bit systems.
If you run into any issues with these types, please get in touch.

## 0.35.3

`model | (@varname(x) => 1.0, @varname(y) => 2.0)` now works.
Previously, this would throw a `MethodError` if the tuple had more than one element.

## 0.35.2

`unflatten(::VarInfo, params)` now works with params that have non-float types (such as Int or Bool).

## 0.35.1

`subset(::AbstractVarInfo, ::AbstractVector{<:VarName})` now preserves the ordering of the varnames in the original varinfo argument.
Previously, this would select the varnames according to their order in the second argument.
This fixes an upstream Turing.jl issue with Gibbs sampling when a component sampler was assigned multiple variables.

## 0.35.0

**Breaking changes**

### `.~` right hand side must be a univariate distribution

Previously we allowed statements like

```julia
x .~ [Normal(), Gamma()]
```

where the right hand side of a `.~` was an array of distributions, and ones like

```julia
x .~ MvNormal(fill(0.0, 2), I)
```

where the right hand side was a multivariate distribution.

These are no longer allowed. The only things allowed on the right hand side of a `.~` statement are univariate distributions, such as

```julia
x = Array{Float64,3}(undef, 2, 3, 4)
x .~ Normal()
```

The reasons for this are internal code simplification and the fact that broadcasting where both sides are multidimensional but of different dimensions is typically confusing to read.

If the right hand side and the left hand side have the same dimension, one can simply use `~`. Arrays of distributions can be replaced with `product_distribution`. So instead of

```julia
x .~ [Normal(), Gamma()]
x .~ Normal.(y)
x .~ MvNormal(fill(0.0, 2), I)
```

do

```julia
x ~ product_distribution([Normal(), Gamma()])
x ~ product_distribution(Normal.(y))
x ~ MvNormal(fill(0.0, 2), I)
```

This is often more performant as well. Note that using `~` rather than `.~` does change the internal storage format a bit: With `.~` `x[i]` are stored as separate variables, with `~` as a single multivariate variable `x`. In most cases this does not change anything for the user, but if it does cause issues, e.g. if you are dealing with `VarInfo` objects directly and need to keep the old behavior, you can always expand into a loop, such as

```julia
dists = Normal.(y)
for i in 1:length(dists)
    x[i] ~ dists[i]
end
```

Cases where the right hand side is of a different dimension than the left hand side, and neither is a scalar, must be replaced with a loop. For example,

```julia
x = Array{Float64,3}(undef, 2, 3, 4)
x .~ MvNormal(fill(0, 2), I)
```

should be replaced with something like

```julia
x = Array{Float64,3}(2, 3, 4)
for i in 1:3, j in 1:4
    x[:, i, j] ~ MvNormal(fill(0, 2), I)
end
```

This release also completely rewrites the internal implementation of `.~`, where from now on all `.~` statements are turned into loops over `~` statements at macro time. However, the only breaking aspect of this change is the above change to what's allowed on the right hand side.

### Remove indexing by samplers

This release removes the feature of `VarInfo` where it kept track of which variable was associated with which sampler. This means removing all user-facing methods where `VarInfo`s where being indexed with samplers. In particular,

  - `link` and `invlink`, and their `!!` versions, no longer accept a sampler as an argument to specify which variables to (inv)link. The `link(varinfo, model)` methods remain in place, and as a new addition one can give a `Tuple` of `VarName`s to (inv)link only select variables, as in `link(varinfo, varname_tuple, model)`.
  - `set_retained_vns_del_by_spl!` has been replaced by `set_retained_vns_del!` which applies to all variables.
  - `getindex`, `setindex!`, and `setindex!!` no longer accept samplers as arguments
  - `unflatten` no longer accepts a sampler as an argument
  - `eltype(::VarInfo)` no longer accepts a sampler as an argument
  - `keys(::VarInfo)` no longer accepts a sampler as an argument
  - `VarInfo(::VarInfo, ::Sampler, ::AbstractVector)` no longer accepts the sampler argument.
  - `push!!` and `push!` no longer accept samplers or `Selector`s as arguments
  - `getgid`, `setgid!`, `updategid!`, `getspace`, and `inspace` no longer exist

### Reverse prefixing order

  - For submodels constructed using `to_submodel`, the order in which nested prefixes are applied has been changed.
    Previously, the order was that outer prefixes were applied first, then inner ones.
    This version reverses that.
    To illustrate:
    
    ```julia
    using DynamicPPL, Distributions
    
    @model function subsubmodel()
        return x ~ Normal()
    end
    
    @model function submodel()
        x ~ to_submodel(prefix(subsubmodel(), :c), false)
        return x
    end
    
    @model function parentmodel()
        x1 ~ to_submodel(prefix(submodel(), :a), false)
        return x2 ~ to_submodel(prefix(submodel(), :b), false)
    end
    
    keys(VarInfo(parentmodel()))
    ```
    
    Previously, the final line would return the variable names `c.a.x` and `c.b.x`.
    With this version, it will return `a.c.x` and `b.c.x`, which is more intuitive.
    (Note that this change brings `to_submodel`'s behaviour in line with the now-deprecated `@submodel` macro.)
    
    This change also affects sampling in Turing.jl.

### `LogDensityFunction` argument order

  - The method `LogDensityFunction(varinfo, model, sampler)` has been removed.
    The only accepted order is `LogDensityFunction(model, varinfo, context; adtype)`.
    (For an explanation of `adtype`, see below.)
    The varinfo and context arguments are both still optional.

**Other changes**

### New exports

`LogDensityFunction` and `predict` are now exported from DynamicPPL.

### `LogDensityProblems` interface

LogDensityProblemsAD is now removed as a dependency.
Instead of constructing a `LogDensityProblemAD.ADgradient` object, we now directly use `DifferentiationInterface` to calculate the gradient of the log density with respect to model parameters.

Note that if you wish, you can still construct an `ADgradient` out of a `LogDensityFunction` object (there is nothing preventing this).

However, in this version, `LogDensityFunction` now takes an extra AD type argument.
If this argument is not provided, the behaviour is exactly the same as before, i.e. you can calculate `logdensity` but not its gradient.
However, if you do pass an AD type, that will allow you to calculate the gradient as well.
You may thus find that it is easier to instead do this:

```julia
@model f() = ...

ldf = LogDensityFunction(f(); adtype=AutoForwardDiff())
```

This will return an object which satisfies the `LogDensityProblems` interface to first-order, i.e. you can now directly call both

```
LogDensityProblems.logdensity(ldf, params)
LogDensityProblems.logdensity_and_gradient(ldf, params)
```

without having to construct a separate `ADgradient` object.

If you prefer, you can also construct a new `LogDensityFunction` with a new AD type afterwards.
The model, varinfo, and context will be taken from the original `LogDensityFunction`:

```julia
@model f() = ...

ldf = LogDensityFunction(f())  # by default, no adtype set
ldf_with_ad = LogDensityFunction(ldf, AutoForwardDiff())
```

## 0.34.2

  - Fixed bugs in ValuesAsInModelContext as well as DebugContext where underlying PrefixContexts were not being applied.
    From a user-facing perspective, this means that for models which use manually prefixed submodels, e.g.
    
    ```julia
    using DynamicPPL, Distributions
    
    @model inner() = x ~ Normal()
    
    @model function outer()
        x1 ~ to_submodel(prefix(inner(), :a), false)
        return x2 ~ to_submodel(prefix(inner(), :b), false)
    end
    ```
    
    will: (1) no longer error when sampling due to `check_model_and_trace`; and (2) contain both submodel's variables in the resulting chain (the behaviour before this patch was that the second `x` would override the first `x`).

  - More broadly, implemented a general `prefix(ctx::AbstractContext, ::VarName)` which traverses the context tree in `ctx` to apply all necessary prefixes. This was a necessary step in fixing the above issues, but it also means that `prefix` is now capable of handling context trees with e.g. multiple prefixes at different levels of nesting.

## 0.34.1

  - Fix an issue that prevented merging two VarInfos if they had different dimensions for a variable.

  - Upper bound the compat version of KernelAbstractions to work around an issue in determining the right VarInfo type to use.

## 0.34.0

**Breaking**

  - `rng` argument removed from `values_as_in_model`, and `varinfo` made non-optional. This means that the only signatures allowed are
    
    ```
    values_as_in_model(::Model, ::Bool, ::AbstractVarInfo)
    values_as_in_model(::Model, ::Bool, ::AbstractVarInfo, ::AbstractContext)
    ```
    
    If you aren't using this function (it's probably only used in Turing.jl) then this won't affect you.

## 0.33.1

Reworked internals of `condition` and `decondition`.
There are no changes to the public-facing API, but internally you can no longer use `condition` and `decondition` on an `AbstractContext`, you can only use it on a `DynamicPPL.Model`. If you want to modify a context, use `ConditionContext` and `decondition_context`.

## 0.33.0

**Breaking**

  - `values_as_in_model()` now requires an extra boolean parameter, specifying whether variables on the lhs of `:=` statements are to be included in the resulting `OrderedDict` of values.
    The type signature is now `values_as_in_model([rng,] model, include_colon_eq::Bool [, varinfo, context])`

**Other**

  - Moved the implementation of `predict` from Turing.jl to DynamicPPL.jl; the user-facing behaviour is otherwise the same
  - Improved error message when a user tries to initialise a model with parameters that don't correspond strictly to the underlying VarInfo used<|MERGE_RESOLUTION|>--- conflicted
+++ resolved
@@ -2,12 +2,9 @@
 
 ## 0.36.4
 
-<<<<<<< HEAD
-Added a compatibility entry for JET.jl 0.10.
-This should only affect you if you are using DynamicPPL on the Julia 1.12 pre-release.
-=======
-Added compatibility with DifferentiationInterface.jl 0.7.
->>>>>>> 072234d0
+Added compatibility with DifferentiationInterface.jl 0.7, and also with JET.jl 0.10.
+
+The JET compatibility entry should only affect you if you are using DynamicPPL on the Julia 1.12 pre-release.
 
 ## 0.36.3
 
