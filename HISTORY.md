# DynamicPPL Changelog

<<<<<<< HEAD
## 0.36.0

**Breaking changes**

### VarInfo constructors

`VarInfo(vi::VarInfo, values)` has been removed. You can replace this directly with `unflatten(vi, values)` instead.

The `metadata` argument to `VarInfo([rng, ]model[, sampler, context, metadata])` has been removed.
If you were not using this argument (most likely), then there is no change needed.
If you were using the `metadata` argument to specify a blank `VarNamedVector`, then you should replace calls to `VarInfo` with `DynamicPPL.typed_vector_varinfo` instead (see 'Other changes' below).

The `UntypedVarInfo` constructor and type is no longer exported.
If you needed to construct one, you should now use `DynamicPPL.untyped_varinfo` instead.

The `TypedVarInfo` constructor and type is no longer exported.
The _type_ has been replaced with `DynamicPPL.NTVarInfo`.
The _constructor_ has been replaced with `DynamicPPL.typed_varinfo`.

Note that the exact kind of VarInfo returned by `VarInfo(rng, model, ...)` is an implementation detail.
Previously, it was guaranteed that this would always be a VarInfo whose metadata was a `NamedTuple` containing `Metadata` structs.
Going forward, this is no longer the case, and you should only assume that the returned object obeys the `AbstractVarInfo` interface.

### VarName prefixing behaviour

The way in which VarNames in submodels are prefixed has been changed.
This is best explained through an example.
Consider this model and submodel:

```julia
using DynamicPPL, Distributions
@model inner() = x ~ Normal()
@model outer() = a ~ to_submodel(inner())
```

In previous versions, the inner variable `x` would be saved as `a.x`.
However, this was represented as a single symbol `Symbol("a.x")`:

```julia
julia> dump(keys(VarInfo(outer()))[1])
VarName{Symbol("a.x"), typeof(identity)}
  optic: identity (function of type typeof(identity))
```

Now, the inner variable is stored as a field `x` on the VarName `a`:

```julia
julia> dump(keys(VarInfo(outer()))[1])
VarName{:a, Accessors.PropertyLens{:x}}
  optic: Accessors.PropertyLens{:x} (@o _.x)
```

In practice, this means that if you are trying to condition a variable in the submodel, you now need to use

```julia
outer() | (@varname(a.x) => 1.0,)
```

instead of either of these (which would have worked previously)

```julia
outer() | (@varname(var"a.x") => 1.0,)
outer() | (a.x=1.0,)
```

If you are sampling from a model with submodels, this doesn't affect the way you interact with the `MCMCChains.Chains` object, because VarNames are converted into Symbols when stored in the chain.
(This behaviour will likely be changed in the future, in that Chains should be indexable by VarNames and not just Symbols, but that has not been implemented yet.)

**Other changes**

While these are technically breaking, they are only internal changes and do not affect the public API.
The following four functions have been added and/or reworked to make it easier to construct VarInfos with different types of metadata:

 1. `DynamicPPL.untyped_varinfo([rng, ]model[, sampler, context])`
 2. `DynamicPPL.typed_varinfo([rng, ]model[, sampler, context])`
 3. `DynamicPPL.untyped_vector_varinfo([rng, ]model[, sampler, context])`
 4. `DynamicPPL.typed_vector_varinfo([rng, ]model[, sampler, context])`

The reason for this change is that there were several flavours of VarInfo.
Some, like `typed_varinfo`, were easy to construct because we had convenience methods for them; however, the others were more difficult.
This change makes it easier to access different VarInfo types, and also makes it more explicit which one you are constructing.
=======
## 0.35.6

Fixed the implementation of `.~`, such that running a model with it no longer requires DynamicPPL itself to be loaded.
>>>>>>> 019e41b3

## 0.35.5

Several internal methods have been removed:

  - `DynamicPPL.getall(vi::AbstractVarInfo)` has been removed. You can directly replace this with `getindex_internal(vi, Colon())`.
  - `DynamicPPL.setall!(vi::AbstractVarInfo, values)` has been removed. Rewrite the calling function to not assume mutation and use `unflatten(vi, values)` instead.
  - `DynamicPPL.replace_values(md::Metadata, values)` and `DynamicPPL.replace_values(nt::NamedTuple, values)` (where the `nt` is a NamedTuple of Metadatas) have been removed. Use `DynamicPPL.unflatten_metadata` as a direct replacement.
  - `DynamicPPL.set_values!!(vi::AbstractVarInfo, values)` has been renamed to `DynamicPPL.set_initial_values(vi::AbstractVarInfo, values)`; it also no longer mutates the varinfo argument.

The **exported** method `VarInfo(vi::VarInfo, values)` has been deprecated, and will be removed in the next minor version. You can replace this directly with `unflatten(vi, values)` instead.

## 0.35.4

Fixed a type instability in an implementation of `with_logabsdet_jacobian`, which resulted in the log-jacobian returned being an Int in some cases and a Float in others.
This resolves an Enzyme.jl error on a number of models.
More generally, this version also changes the type of various log probabilities to be more consistent with one another.
Although we aren't fully there yet, our eventual aim is that log probabilities will generally default to Float64 on 64-bit systems, and Float32 on 32-bit systems.
If you run into any issues with these types, please get in touch.

## 0.35.3

`model | (@varname(x) => 1.0, @varname(y) => 2.0)` now works.
Previously, this would throw a `MethodError` if the tuple had more than one element.

## 0.35.2

`unflatten(::VarInfo, params)` now works with params that have non-float types (such as Int or Bool).

## 0.35.1

`subset(::AbstractVarInfo, ::AbstractVector{<:VarName})` now preserves the ordering of the varnames in the original varinfo argument.
Previously, this would select the varnames according to their order in the second argument.
This fixes an upstream Turing.jl issue with Gibbs sampling when a component sampler was assigned multiple variables.

## 0.35.0

**Breaking changes**

### `.~` right hand side must be a univariate distribution

Previously we allowed statements like

```julia
x .~ [Normal(), Gamma()]
```

where the right hand side of a `.~` was an array of distributions, and ones like

```julia
x .~ MvNormal(fill(0.0, 2), I)
```

where the right hand side was a multivariate distribution.

These are no longer allowed. The only things allowed on the right hand side of a `.~` statement are univariate distributions, such as

```julia
x = Array{Float64,3}(undef, 2, 3, 4)
x .~ Normal()
```

The reasons for this are internal code simplification and the fact that broadcasting where both sides are multidimensional but of different dimensions is typically confusing to read.

If the right hand side and the left hand side have the same dimension, one can simply use `~`. Arrays of distributions can be replaced with `product_distribution`. So instead of

```julia
x .~ [Normal(), Gamma()]
x .~ Normal.(y)
x .~ MvNormal(fill(0.0, 2), I)
```

do

```julia
x ~ product_distribution([Normal(), Gamma()])
x ~ product_distribution(Normal.(y))
x ~ MvNormal(fill(0.0, 2), I)
```

This is often more performant as well. Note that using `~` rather than `.~` does change the internal storage format a bit: With `.~` `x[i]` are stored as separate variables, with `~` as a single multivariate variable `x`. In most cases this does not change anything for the user, but if it does cause issues, e.g. if you are dealing with `VarInfo` objects directly and need to keep the old behavior, you can always expand into a loop, such as

```julia
dists = Normal.(y)
for i in 1:length(dists)
    x[i] ~ dists[i]
end
```

Cases where the right hand side is of a different dimension than the left hand side, and neither is a scalar, must be replaced with a loop. For example,

```julia
x = Array{Float64,3}(undef, 2, 3, 4)
x .~ MvNormal(fill(0, 2), I)
```

should be replaced with something like

```julia
x = Array{Float64,3}(2, 3, 4)
for i in 1:3, j in 1:4
    x[:, i, j] ~ MvNormal(fill(0, 2), I)
end
```

This release also completely rewrites the internal implementation of `.~`, where from now on all `.~` statements are turned into loops over `~` statements at macro time. However, the only breaking aspect of this change is the above change to what's allowed on the right hand side.

### Remove indexing by samplers

This release removes the feature of `VarInfo` where it kept track of which variable was associated with which sampler. This means removing all user-facing methods where `VarInfo`s where being indexed with samplers. In particular,

  - `link` and `invlink`, and their `!!` versions, no longer accept a sampler as an argument to specify which variables to (inv)link. The `link(varinfo, model)` methods remain in place, and as a new addition one can give a `Tuple` of `VarName`s to (inv)link only select variables, as in `link(varinfo, varname_tuple, model)`.
  - `set_retained_vns_del_by_spl!` has been replaced by `set_retained_vns_del!` which applies to all variables.
  - `getindex`, `setindex!`, and `setindex!!` no longer accept samplers as arguments
  - `unflatten` no longer accepts a sampler as an argument
  - `eltype(::VarInfo)` no longer accepts a sampler as an argument
  - `keys(::VarInfo)` no longer accepts a sampler as an argument
  - `VarInfo(::VarInfo, ::Sampler, ::AbstractVector)` no longer accepts the sampler argument.
  - `push!!` and `push!` no longer accept samplers or `Selector`s as arguments
  - `getgid`, `setgid!`, `updategid!`, `getspace`, and `inspace` no longer exist

### Reverse prefixing order

  - For submodels constructed using `to_submodel`, the order in which nested prefixes are applied has been changed.
    Previously, the order was that outer prefixes were applied first, then inner ones.
    This version reverses that.
    To illustrate:
    
    ```julia
    using DynamicPPL, Distributions
    
    @model function subsubmodel()
        return x ~ Normal()
    end
    
    @model function submodel()
        x ~ to_submodel(prefix(subsubmodel(), :c), false)
        return x
    end
    
    @model function parentmodel()
        x1 ~ to_submodel(prefix(submodel(), :a), false)
        return x2 ~ to_submodel(prefix(submodel(), :b), false)
    end
    
    keys(VarInfo(parentmodel()))
    ```
    
    Previously, the final line would return the variable names `c.a.x` and `c.b.x`.
    With this version, it will return `a.c.x` and `b.c.x`, which is more intuitive.
    (Note that this change brings `to_submodel`'s behaviour in line with the now-deprecated `@submodel` macro.)
    
    This change also affects sampling in Turing.jl.

### `LogDensityFunction` argument order

  - The method `LogDensityFunction(varinfo, model, sampler)` has been removed.
    The only accepted order is `LogDensityFunction(model, varinfo, context; adtype)`.
    (For an explanation of `adtype`, see below.)
    The varinfo and context arguments are both still optional.

**Other changes**

### New exports

`LogDensityFunction` and `predict` are now exported from DynamicPPL.

### `LogDensityProblems` interface

LogDensityProblemsAD is now removed as a dependency.
Instead of constructing a `LogDensityProblemAD.ADgradient` object, we now directly use `DifferentiationInterface` to calculate the gradient of the log density with respect to model parameters.

Note that if you wish, you can still construct an `ADgradient` out of a `LogDensityFunction` object (there is nothing preventing this).

However, in this version, `LogDensityFunction` now takes an extra AD type argument.
If this argument is not provided, the behaviour is exactly the same as before, i.e. you can calculate `logdensity` but not its gradient.
However, if you do pass an AD type, that will allow you to calculate the gradient as well.
You may thus find that it is easier to instead do this:

```julia
@model f() = ...

ldf = LogDensityFunction(f(); adtype=AutoForwardDiff())
```

This will return an object which satisfies the `LogDensityProblems` interface to first-order, i.e. you can now directly call both

```
LogDensityProblems.logdensity(ldf, params)
LogDensityProblems.logdensity_and_gradient(ldf, params)
```

without having to construct a separate `ADgradient` object.

If you prefer, you can also construct a new `LogDensityFunction` with a new AD type afterwards.
The model, varinfo, and context will be taken from the original `LogDensityFunction`:

```julia
@model f() = ...

ldf = LogDensityFunction(f())  # by default, no adtype set
ldf_with_ad = LogDensityFunction(ldf, AutoForwardDiff())
```

## 0.34.2

  - Fixed bugs in ValuesAsInModelContext as well as DebugContext where underlying PrefixContexts were not being applied.
    From a user-facing perspective, this means that for models which use manually prefixed submodels, e.g.
    
    ```julia
    using DynamicPPL, Distributions
    
    @model inner() = x ~ Normal()
    
    @model function outer()
        x1 ~ to_submodel(prefix(inner(), :a), false)
        return x2 ~ to_submodel(prefix(inner(), :b), false)
    end
    ```
    
    will: (1) no longer error when sampling due to `check_model_and_trace`; and (2) contain both submodel's variables in the resulting chain (the behaviour before this patch was that the second `x` would override the first `x`).

  - More broadly, implemented a general `prefix(ctx::AbstractContext, ::VarName)` which traverses the context tree in `ctx` to apply all necessary prefixes. This was a necessary step in fixing the above issues, but it also means that `prefix` is now capable of handling context trees with e.g. multiple prefixes at different levels of nesting.

## 0.34.1

  - Fix an issue that prevented merging two VarInfos if they had different dimensions for a variable.

  - Upper bound the compat version of KernelAbstractions to work around an issue in determining the right VarInfo type to use.

## 0.34.0

**Breaking**

  - `rng` argument removed from `values_as_in_model`, and `varinfo` made non-optional. This means that the only signatures allowed are
    
    ```
    values_as_in_model(::Model, ::Bool, ::AbstractVarInfo)
    values_as_in_model(::Model, ::Bool, ::AbstractVarInfo, ::AbstractContext)
    ```
    
    If you aren't using this function (it's probably only used in Turing.jl) then this won't affect you.

## 0.33.1

Reworked internals of `condition` and `decondition`.
There are no changes to the public-facing API, but internally you can no longer use `condition` and `decondition` on an `AbstractContext`, you can only use it on a `DynamicPPL.Model`. If you want to modify a context, use `ConditionContext` and `decondition_context`.

## 0.33.0

**Breaking**

  - `values_as_in_model()` now requires an extra boolean parameter, specifying whether variables on the lhs of `:=` statements are to be included in the resulting `OrderedDict` of values.
    The type signature is now `values_as_in_model([rng,] model, include_colon_eq::Bool [, varinfo, context])`

**Other**

  - Moved the implementation of `predict` from Turing.jl to DynamicPPL.jl; the user-facing behaviour is otherwise the same
  - Improved error message when a user tries to initialise a model with parameters that don't correspond strictly to the underlying VarInfo used<|MERGE_RESOLUTION|>--- conflicted
+++ resolved
@@ -1,6 +1,5 @@
 # DynamicPPL Changelog
 
-<<<<<<< HEAD
 ## 0.36.0
 
 **Breaking changes**
@@ -82,11 +81,10 @@
 The reason for this change is that there were several flavours of VarInfo.
 Some, like `typed_varinfo`, were easy to construct because we had convenience methods for them; however, the others were more difficult.
 This change makes it easier to access different VarInfo types, and also makes it more explicit which one you are constructing.
-=======
+
 ## 0.35.6
 
 Fixed the implementation of `.~`, such that running a model with it no longer requires DynamicPPL itself to be loaded.
->>>>>>> 019e41b3
 
 ## 0.35.5
 
