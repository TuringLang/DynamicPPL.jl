# DynamicPPL Changelog

<<<<<<< HEAD
## 0.38.0

**Breaking changes**

### Introduction of `InitContext`

DynamicPPL 0.38 introduces a new evaluation context, `InitContext`.
It is used to generate fresh values for random variables in a model.

Evaluation contexts are stored inside a `DynamicPPL.Model` object, and control what happens with tilde-statements when a model is run.
The two major leaf (basic) contexts are `DefaultContext` and, now, `InitContext`.
`DefaultContext` is the default context, and it simply uses the values that are already stored in the `VarInfo` object passed to the model evaluation function.
On the other hand, `InitContext` ignores values in the VarInfo object and inserts new values obtained from a specified source.
(It follows also that the VarInfo being used may be empty, which means that `InitContext` is now also the way to obtain a fresh VarInfo for a model.)

DynamicPPL 0.38 provides three flavours of _initialisation strategies_, which are specified as the second argument to `InitContext`:

  - `InitContext(rng, InitFromPrior())`: New values are sampled from the prior distribution (on the right-hand side of the tilde).
  - `InitContext(rng, InitFromUniform(a, b))`: New values are sampled uniformly from the interval `[a, b]`, and then invlinked to the support of the distribution on the right-hand side of the tilde.
  - `InitContext(rng, InitFromParams(p, fallback))`: New values are obtained by indexing into the `p` object, which can be a `NamedTuple` or `Dict{<:VarName}`. If a variable is not found in `p`, then the `fallback` strategy is used, which is simply another of these strategies. In particular, `InitFromParams` enables the case where different variables are to be initialised from different sources.

(It is possible to define your own initialisation strategy; users who wish to do so are referred to the DynamicPPL API documentation and source code.)

**The main impact on the upcoming Turing.jl release** is that, instead of providing initial values for sampling, the user will be expected to provide an initialisation strategy instead.
This is a more flexible approach, and not only solves a number of pre-existing issues with initialisation of Turing models, but also improves the clarity of user code.
In particular:

  - When providing a set of fixed parameters (i.e. `InitFromParams(p)`), `p` must now either be a NamedTuple or a Dict. Previously Vectors were allowed, which is error-prone because the ordering of variables in a VarInfo is not obvious.
  - The parameters in `p` must now always be provided in unlinked space (i.e., in the space of the distribution on the right-hand side of the tilde). Previously, whether a parameter was expected to be in linked or unlinked space depended on whether the VarInfo was linked or not, which was confusing.

### Removal of `SamplingContext`

For developers working on DynamicPPL, `InitContext` now completely replaces what used to be `SamplingContext`, `SampleFromPrior`, and `SampleFromUniform`.
Evaluating a model with `SamplingContext(SampleFromPrior())` (e.g. with `DynamicPPL.evaluate_and_sample!!(model, VarInfo(), SampleFromPrior())` has a direct one-to-one replacement in `DynamicPPL.init!!(model, VarInfo(), InitFromPrior())`.
Please see the docstring of `init!!` for more details.
Likewise `SampleFromUniform()` can be replaced with `InitFromUniform()`.
`InitFromParams()` provides new functionality which was previously implemented in the roundabout way of manipulating the VarInfo (e.g. using `unflatten`, or even more hackily by directly modifying values in the VarInfo), and then evaluating using `DefaultContext`.

The main change that this is likely to create is for those who are implementing samplers or inference algorithms.
The exact way in which this happens will be detailed in the Turing.jl changelog when a new release is made.
Broadly speaking, though, `SamplingContext(MySampler())` will be removed so if your sampler needs custom behaviour with the tilde-pipeline you will likely have to define your own context.

### Simplification of the tilde-pipeline

There are now only two functions in the tilde-pipeline that need to be overloaded to change the behaviour of tilde-statements, namely, `tilde_assume!!` and `tilde_observe!!`.
Other functions such as `tilde_assume` and `assume` (and their `observe` counterparts) have been removed.

Note that this was effectively already the case in DynamicPPL 0.37 (where they were just wrappers around each other).
The separation of these functions was primarily implemented to avoid performing extra work where unneeded (e.g. to not calculate the log-likelihood when `PriorContext` was being used). This functionality has since been replaced with accumulators (see the 0.37 changelog for more details).

### Removal of the `"del"` flag

Previously `VarInfo` (or more correctly, the `Metadata` object within a `VarInfo`), had a flag called `"del"` for all variables. If it was set to `true` the variable was to be overwritten with a new value at the next evaluation. The new `InitContext` and related changes above make this flag unnecessary, and it has been removed.

**Other changes**

### Reimplementation of functions using `InitContext`

A number of functions have been reimplemented and unified with the help of `InitContext`.
In particular, this release brings substantial performance improvements for `returned` and `predict`.
Their APIs are the same.

### Upstreaming of VarName functionality

The implementation of the `varname_leaves` and `varname_and_value_leaves` functions have been moved to AbstractPPL.jl.
Their behaviour is otherwise identical, and they are still accessible from the DynamicPPL module (though still not exported).
=======
## 0.37.5

A minor optimisation for Enzyme AD on DynamicPPL models.

## 0.37.4

An extension for MarginalLogDensities.jl has been added.

Loading DynamicPPL and MarginalLogDensities now provides the `DynamicPPL.marginalize` function to marginalise out variables from a model.
This is useful for averaging out random effects or nuisance parameters while improving inference on fixed effects/parameters of interest.
The `marginalize` function returns a `MarginalLogDensities.MarginalLogDensity`, a function-like callable struct that returns the approximate log-density of a subset of the parameters after integrating out the rest of them.
By default, this uses the Laplace approximation and sparse AD, making the marginalisation computationally very efficient.
Note that the Laplace approximation relies on the model being differentiable with respect to the marginalised variables, and that their posteriors are unimodal and approximately Gaussian.

Please see [the MarginalLogDensities documentation](https://eloceanografo.github.io/MarginalLogDensities.jl/stable) and the [new Marginalisation section of the DynamicPPL documentation](https://turinglang.org/DynamicPPL.jl/v0.37/api/#Marginalisation) for further information.
>>>>>>> 3ff41491

## 0.37.3

Prevents inlining of `DynamicPPL.istrans` with Enzyme, which allows Enzyme to differentiate models where `VarName`s have the same symbol but different types.

## 0.37.2

Make the `resume_from` keyword work for multiple-chain (parallel) sampling as well.
Prior to this version, it was silently ignored.
Note that to get the correct behaviour you also need to have a recent version of MCMCChains (v7.2.1).

## 0.37.1

Update DynamicPPLMooncakeExt to work with Mooncake 0.4.147.

## 0.37.0

DynamicPPL 0.37 comes with a substantial reworking of its internals.
Fundamentally, there is no change to the actual modelling syntax: if you are a Turing.jl user, for example, this release will not affect you too much (apart from the changes to `@addlogprob!`).
Any such changes will be covered separately in the Turing.jl changelog when a release is made.
However, if you are a package developer or someone who uses DynamicPPL's functionality directly, you will notice a number of changes.

To avoid overwhelming the reader, we begin by listing the most important, user-facing changes, before explaining the changes to the internals in more detail.

Note that virtually all changes listed here are breaking.

**Public-facing changes**

### Submodel macro

The `@submodel` macro is fully removed; please use `to_submodel` instead.

### `DynamicPPL.TestUtils.AD.run_ad`

The three keyword arguments, `test`, `reference_backend`, and `expected_value_and_grad` have been merged into a single `test` keyword argument.
Please see the API documentation for more details.
(The old `test=true` and `test=false` values are still valid, and you only need to adjust the invocation if you were explicitly passing the `reference_backend` or `expected_value_and_grad` arguments.)

There is now also an `rng` keyword argument to help seed parameter generation.

Instead of specifying `value_atol` and `grad_atol`, you can now specify `atol` and `rtol` which are used for both value and gradient.
Their semantics are the same as in Julia's `isapprox`; two values are equal if they satisfy either `atol` or `rtol`.

Finally, the `ADResult` object returned by `run_ad` now has both `grad_time` and `primal_time` fields, which contain (respectively) the time it took to calculate the gradient of logp, and the time taken to calculate logp itself.
Times are reported in seconds.
Previously there was only a single `time_vs_primal` field which represented the ratio of these two.
You can of course access the same quantity by dividing `grad_time` by `primal_time`.

### `DynamicPPL.TestUtils.check_model`

You now need to explicitly pass a `VarInfo` argument to `check_model` and `check_model_and_trace`.
Previously, these functions would generate a new VarInfo for you (using an optionally provided `rng`).

### Evaluating model log-probabilities in more detail

Previously, during evaluation of a model, DynamicPPL only had the capability to store a _single_ log probability (`logp`) field.
`DefaultContext`, `PriorContext`, and `LikelihoodContext` were used to control what this field represented: they would accumulate the log joint, log prior, or log likelihood, respectively.

In this version, we have overhauled this quite substantially.
The technical details of exactly _how_ this is done is covered in the 'Accumulators' section below, but the upshot is that the log prior, log likelihood, and log Jacobian terms (for any linked variables) are separately tracked.

Specifically, you will want to use the following functions to access these log probabilities:

  - `getlogprior(varinfo)` to get the log prior. **Note:** This version introduces new, more consistent behaviour for this function, in that it always returns the log-prior of the values in the original, untransformed space, even if the `varinfo` has been linked.
  - `getloglikelihood(varinfo)` to get the log likelihood.
  - `getlogjoint(varinfo)` to get the log joint probability. **Note:** Similar to `getlogprior`, this function now always returns the log joint of the values in the original, untransformed space, even if the `varinfo` has been linked.

If you are using linked VarInfos (e.g. if you are writing a sampler), you may find that you need to obtain the log probability of the variables in the transformed space.
To this end, you can use:

  - `getlogjac(varinfo)` to get the log Jacobian of the link transforms for any linked variables.
  - `getlogprior_internal(varinfo)` to get the log prior of the variables in the transformed space.
  - `getlogjoint_internal(varinfo)` to get the log joint probability of the variables in the transformed space.

Since transformations only apply to random variables, the likelihood is unaffected by linking.

### Removal of `PriorContext` and `LikelihoodContext`

Following on from the above, a number of DynamicPPL's contexts have been removed, most notably `PriorContext` and `LikelihoodContext`.
Although these are not the only _exported_ contexts, we consider unlikely that anyone was using _other_ contexts manually: if you have a question about contexts _other_ than these, please continue reading the 'Internals' section below.

If you were evaluating a model with `PriorContext`, you can now just evaluate it with `DefaultContext`, and instead of calling `getlogp(varinfo)`, you can call `getlogprior(varinfo)` (and similarly for the likelihood).

If you were constructing a `LogDensityFunction` with `PriorContext`, you can now stick to `DefaultContext`.
`LogDensityFunction` now has an extra field, called `getlogdensity`, which represents a function that takes a `VarInfo` and returns the log density you want.
Thus, if you pass `getlogprior_internal` as the value of this parameter, you will get the same behaviour as with `PriorContext`.
(You should consider whether your use case needs the log prior in the transformed space, or the original space, and use (respectively) `getlogprior_internal` or `getlogprior` as needed.)

The other case where one might use `PriorContext` was to use `@addlogprob!` to add to the log prior.
Previously, this was accomplished by manually checking `__context__ isa DynamicPPL.PriorContext`.
Now, you can write `@addlogprob (; logprior=x, loglikelihood=y)` to add `x` to the log-prior and `y` to the log-likelihood.

### Removal of `order` and `num_produce`

The `VarInfo` type used to carry with it:

  - `num_produce`, an integer which recorded the number of observe tilde-statements that had been evaluated so far; and
  - `order`, an integer per `VarName` which recorded the value of `num_produce` at the time that the variable was seen.

These fields were used in particle samplers in Turing.jl.
In DynamicPPL 0.37, these fields and the associated functions have been removed:

  - `get_num_produce`
  - `set_num_produce!!`
  - `reset_num_produce!!`
  - `increment_num_produce!!`
  - `set_retained_vns_del!`
  - `setorder!!`

Because this is one of the more arcane features of DynamicPPL, some extra explanation is warranted.

`num_produce` and `order`, along with the `del` flag in `VarInfo`, were used to control whether new values for variables were sampled during model execution.
For example, the particle Gibbs method has a _reference particle_, for which variables are never resampled.
However, if the reference particle is _forked_ (i.e., if the reference particle is selected by a resampling step multiple times and thereby copied), then the variables that have not yet been evaluated must be sampled anew to ensure that the new particle is independent of the reference particle.

Previously, this was accomplished by setting the `del` flag in the `VarInfo` object for all variables with `order` greater or equal to than `num_produce`.
Note that setting the `del` flag does not itself trigger a new value to be sampled; rather, it indicates that a new value should be sampled _if the variable is encountered again_.
[This Turing.jl PR](https://github.com/TuringLang/Turing.jl/pull/2629) changes the implementation to set the `del` flag for _all_ variables in the `VarInfo`.
Since the `del` flag only makes a difference when encountering a variable, this approach is entirely equivalent as long as the same variable is not seen multiple times in the model.
The interested reader is referred to that PR for more details.

**Internals**

### Accumulators

This release overhauls how VarInfo objects track variables such as the log joint probability. The new approach is to use what we call accumulators: Objects that the VarInfo carries on it that may change their state at each `tilde_assume!!` and `tilde_observe!!` call based on the value of the variable in question. They replace both variables that were previously hard-coded in the `VarInfo` object (`logp` and `num_produce`) and some contexts. This brings with it a number of breaking changes:

  - `PriorContext` and `LikelihoodContext` no longer exist. By default, a `VarInfo` tracks both the log prior and the log likelihood separately, and they can be accessed with `getlogprior` and `getloglikelihood`. If you want to execute a model while only accumulating one of the two (to save clock cycles), you can do so by creating a `VarInfo` that only has one accumulator in it, e.g. `varinfo = setaccs!!(varinfo, (LogPriorAccumulator(),))`.
  - `MiniBatchContext` does not exist anymore. It can be replaced by creating and using a custom accumulator that replaces the default `LikelihoodContext`. We may introduce such an accumulator in DynamicPPL in the future, but for now you'll need to do it yourself.
  - `tilde_observe` and `observe` have been removed. `tilde_observe!!` still exists, and any contexts should modify its behaviour. We may further rework the call stack under `tilde_observe!!` in the near future.
  - `tilde_assume` no longer returns the log density of the current assumption as its second return value. We may further rework the `tilde_assume!!` call stack as well.
  - For literal observation statements like `0.0 ~ Normal(blahblah)` we used to call `tilde_observe!!` without the `vn` argument. This method no longer exists. Rather we call `tilde_observe!!` with `vn` set to `nothing`.
  - `@addlogprob!` now _always_ adds to the log likelihood. Previously it added to the log probability that the execution context specified, e.g. the log prior when using `PriorContext`.
  - `getlogp` now returns a `NamedTuple` with keys `logprior` and `loglikelihood`. If you want the log joint probability, which is what `getlogp` used to return, use `getlogjoint`.
  - Correspondingly `setlogp!!` and `acclogp!!` should now be called with a `NamedTuple` with keys `logprior` and `loglikelihood`. The `acclogp!!` method with a single scalar value has been deprecated and falls back on `accloglikelihood!!`, and the single scalar version of `setlogp!!` has been removed. Corresponding setter/accumulator functions exist for the log prior as well.

### Evaluation contexts

Historically, evaluating a DynamicPPL model has required three arguments: a model, some kind of VarInfo, and a context.
It's less known, though, that since DynamicPPL 0.14.0 the _model_ itself actually contains a context as well.
This version therefore excises the context argument, and instead uses `model.context` as the evaluation context.

The upshot of this is that many functions that previously took a context argument now no longer do.
There were very few such functions where the context argument was actually used (most of them simply took `DefaultContext()` as the default value).

`evaluate!!(model, varinfo, ext_context)` is removed, and broadly speaking you should replace calls to that with `new_model = contextualize(model, ext_context); evaluate!!(new_model, varinfo)`.
If the 'external context' `ext_context` is a parent context, then you should wrap `model.context` appropriately to ensure that its information content is not lost.
If, on the other hand, `ext_context` is a `DefaultContext`, then you can just drop the argument entirely.

**To aid with this process, `contextualize` is now exported from DynamicPPL.**

The main situation where one _did_ want to specify an additional evaluation context was when that context was a `SamplingContext`.
Doing this would allow you to run the model and sample fresh values, instead of just using the values that existed in the VarInfo object.
Thus, this release also introduces the **unexported** function `evaluate_and_sample!!`.
Essentially, `evaluate_and_sample!!(rng, model, varinfo, sampler)` is a drop-in replacement for `evaluate!!(model, varinfo, SamplingContext(rng, sampler))`.
**Do note that this is an internal method**, and its name or semantics are liable to change in the future without warning.

There are many methods that no longer take a context argument, and listing them all would be too much.
However, here are the more user-facing ones:

  - `LogDensityFunction` no longer has a context field (or type parameter)
  - `DynamicPPL.TestUtils.AD.run_ad` no longer uses a context (and the returned `ADResult` object no longer has a context field)
  - `VarInfo(rng, model, sampler)` and other VarInfo constructors / functions that made VarInfos (e.g. `typed_varinfo`) from a model
  - `(::Model)(args...)`: specifically, this now only takes `rng` and `varinfo` arguments (with both being optional)
  - If you are using the `__context__` special variable inside a model, you will now have to use `__model__.context` instead

And a couple of more internal changes:

  - Just like `evaluate!!`, the other functions `_evaluate!!`, `evaluate_threadsafe!!`, and `evaluate_threadunsafe!!` now no longer accept context arguments
  - `evaluate!!` no longer takes rng and sampler (if you used this, you should use `evaluate_and_sample!!` instead, or construct your own `SamplingContext`)
  - The model evaluation function, `model.f` for some `model::Model`, no longer takes a context as an argument
  - The internal representation and API dealing with submodels (i.e., `ReturnedModelWrapper`, `Sampleable`, `should_auto_prefix`, `is_rhs_model`) has been simplified. If you need to check whether something is a submodel, just use `x isa DynamicPPL.Submodel`. Note that the public API i.e. `to_submodel` remains completely untouched.

## 0.36.15

Bumped minimum Julia version to 1.10.8 to avoid potential crashes with `Core.Compiler.widenconst` (which Mooncake uses).

## 0.36.14

Added compatibility with AbstractPPL@0.12.

## 0.36.13

Added documentation for the `returned(::Model, ::MCMCChains.Chains)` method.

## 0.36.12

Removed several unexported functions.
The only notable one is `DynamicPPL.alg_str`, which was used in old versions of AdvancedVI and the Turing test suite.

## 0.36.11

Make `ThreadSafeVarInfo` hold a total of `Threads.nthreads() * 2` logp values, instead of just `Threads.nthreads()`.
This fix helps to paper over the cracks in using `threadid()` to index into the `ThreadSafeVarInfo` object.

## 0.36.10

Added compatibility with ForwardDiff 1.0.

## 0.36.9

Fixed a failure when sampling from `ProductNamedTupleDistribution` due to
missing `tovec` methods for `NamedTuple` and `Tuple`.

## 0.36.8

Made `LogDensityFunction` a subtype of `AbstractMCMC.AbstractModel`.

## 0.36.7

Added compatibility with MCMCChains 7.0.

## 0.36.6

`DynamicPPL.TestUtils.run_ad` now takes an extra `context` keyword argument, which is passed to the `LogDensityFunction` constructor.

## 0.36.5

`varinfo[:]` now returns an empty vector if `varinfo::DynamicPPL.NTVarInfo` is empty, rather than erroring.

In its place, `check_model` now issues a warning if the model is empty.

## 0.36.4

Added compatibility with DifferentiationInterface.jl 0.7, and also with JET.jl 0.10.

The JET compatibility entry should only affect you if you are using DynamicPPL on the Julia 1.12 pre-release.

## 0.36.3

Moved the `bijector(model)`, where `model` is a `DynamicPPL.Model`, function from the Turing main repo.

## 0.36.2

Improved docstrings for AD testing utilities.

## 0.36.1

Fixed a missing method for `tilde_assume`.

## 0.36.0

**Breaking changes**

### Submodels: conditioning

Variables in a submodel can now be conditioned and fixed in a correct way.
See https://github.com/TuringLang/DynamicPPL.jl/issues/857 for a full illustration, but essentially it means you can now do this:

```julia
@model function inner()
    x ~ Normal()
    return y ~ Normal()
end
@model function outer()
    return a ~ to_submodel(inner() | (x=1.0,))
end
```

and the `a.x` variable will be correctly conditioned.
(Previously, you would have to condition `inner()` with the variable `a.x`, meaning that you would need to know what prefix to use before you had actually prefixed it.)

### Submodel prefixing

The way in which VarNames in submodels are prefixed has been changed.
This is best explained through an example.
Consider this model and submodel:

```julia
using DynamicPPL, Distributions
@model inner() = x ~ Normal()
@model outer() = a ~ to_submodel(inner())
```

In previous versions, the inner variable `x` would be saved as `a.x`.
However, this was represented as a single symbol `Symbol("a.x")`:

```julia
julia> dump(keys(VarInfo(outer()))[1])
VarName{Symbol("a.x"), typeof(identity)}
  optic: identity (function of type typeof(identity))
```

Now, the inner variable is stored as a field `x` on the VarName `a`:

```julia
julia> dump(keys(VarInfo(outer()))[1])
VarName{:a, Accessors.PropertyLens{:x}}
  optic: Accessors.PropertyLens{:x} (@o _.x)
```

In practice, this means that if you are trying to condition a variable in the submodel, you now need to use

```julia
outer() | (@varname(a.x) => 1.0,)
```

instead of either of these (which would have worked previously)

```julia
outer() | (@varname(var"a.x") => 1.0,)
outer() | (a.x=1.0,)
```

In a similar way, if the variable on the left-hand side of your tilde statement is not just a single identifier, any fields or indices it accesses are now properly respected.
Consider the following setup:

```julia
using DynamicPPL, Distributions
@model inner() = x ~ Normal()
@model function outer()
    a = Vector{Float64}(undef, 1)
    a[1] ~ to_submodel(inner())
    return a
end
```

In this case, the variable sampled is actually the `x` field of the first element of `a`:

```julia
julia> only(keys(VarInfo(outer()))) == @varname(a[1].x)
true
```

Before this version, it used to be a single variable called `var"a[1].x"`.

Note that if you are sampling from a model with submodels, this doesn't affect the way you interact with the `MCMCChains.Chains` object, because VarNames are converted into Symbols when stored in the chain.
(This behaviour will likely be changed in the future, in that Chains should be indexable by VarNames and not just Symbols, but that has not been implemented yet.)

### AD testing utilities

`DynamicPPL.TestUtils.AD.run_ad` now links the VarInfo by default.
To disable this, pass the `linked=false` keyword argument.
If the calculated value or gradient is incorrect, it also throws a `DynamicPPL.TestUtils.AD.ADIncorrectException` rather than a test failure.
This exception contains the actual and expected gradient so you can inspect it if needed; see the documentation for more information.
From a practical perspective, this means that if you need to add this to a test suite, you need to use `@test run_ad(...) isa Any` rather than just `run_ad(...)`.

### SimpleVarInfo linking / invlinking

Linking a linked SimpleVarInfo, or invlinking an unlinked SimpleVarInfo, now displays a warning instead of an error.

### VarInfo constructors

`VarInfo(vi::VarInfo, values)` has been removed. You can replace this directly with `unflatten(vi, values)` instead.

The `metadata` argument to `VarInfo([rng, ]model[, sampler, context, metadata])` has been removed.
If you were not using this argument (most likely), then there is no change needed.
If you were using the `metadata` argument to specify a blank `VarNamedVector`, then you should replace calls to `VarInfo` with `DynamicPPL.typed_vector_varinfo` instead (see 'Other changes' below).

The `UntypedVarInfo` constructor and type is no longer exported.
If you needed to construct one, you should now use `DynamicPPL.untyped_varinfo` instead.

The `TypedVarInfo` constructor and type is no longer exported.
The _type_ has been replaced with `DynamicPPL.NTVarInfo`.
The _constructor_ has been replaced with `DynamicPPL.typed_varinfo`.

Note that the exact kind of VarInfo returned by `VarInfo(rng, model, ...)` is an implementation detail.
Previously, it was guaranteed that this would always be a VarInfo whose metadata was a `NamedTuple` containing `Metadata` structs.
Going forward, this is no longer the case, and you should only assume that the returned object obeys the `AbstractVarInfo` interface.

**Other changes**

While these are technically breaking, they are only internal changes and do not affect the public API.
The following four functions have been added and/or reworked to make it easier to construct VarInfos with different types of metadata:

 1. `DynamicPPL.untyped_varinfo([rng, ]model[, sampler, context])`
 2. `DynamicPPL.typed_varinfo([rng, ]model[, sampler, context])`
 3. `DynamicPPL.untyped_vector_varinfo([rng, ]model[, sampler, context])`
 4. `DynamicPPL.typed_vector_varinfo([rng, ]model[, sampler, context])`

The reason for this change is that there were several flavours of VarInfo.
Some, like `typed_varinfo`, were easy to construct because we had convenience methods for them; however, the others were more difficult.
This change makes it easier to access different VarInfo types, and also makes it more explicit which one you are constructing.

## 0.35.9

Fixed the `isnan` check introduced in 0.35.7 for distributions which returned NamedTuple.

## 0.35.8

Added the `DynamicPPL.TestUtils.AD.run_ad` function to test the correctness and/or benchmark the performance of an automatic differentiation backend on DynamicPPL models.
Please see [the docstring](https://turinglang.org/DynamicPPL.jl/api/#DynamicPPL.TestUtils.AD.run_ad) for more information.

## 0.35.7

`check_model_and_trace` now errors if any NaN's are encountered when evaluating the model.

## 0.35.6

Fixed the implementation of `.~`, such that running a model with it no longer requires DynamicPPL itself to be loaded.

## 0.35.5

Several internal methods have been removed:

  - `DynamicPPL.getall(vi::AbstractVarInfo)` has been removed. You can directly replace this with `getindex_internal(vi, Colon())`.
  - `DynamicPPL.setall!(vi::AbstractVarInfo, values)` has been removed. Rewrite the calling function to not assume mutation and use `unflatten(vi, values)` instead.
  - `DynamicPPL.replace_values(md::Metadata, values)` and `DynamicPPL.replace_values(nt::NamedTuple, values)` (where the `nt` is a NamedTuple of Metadatas) have been removed. Use `DynamicPPL.unflatten_metadata` as a direct replacement.
  - `DynamicPPL.set_values!!(vi::AbstractVarInfo, values)` has been renamed to `DynamicPPL.set_initial_values(vi::AbstractVarInfo, values)`; it also no longer mutates the varinfo argument.

The **exported** method `VarInfo(vi::VarInfo, values)` has been deprecated, and will be removed in the next minor version. You can replace this directly with `unflatten(vi, values)` instead.

## 0.35.4

Fixed a type instability in an implementation of `with_logabsdet_jacobian`, which resulted in the log-jacobian returned being an Int in some cases and a Float in others.
This resolves an Enzyme.jl error on a number of models.
More generally, this version also changes the type of various log probabilities to be more consistent with one another.
Although we aren't fully there yet, our eventual aim is that log probabilities will generally default to Float64 on 64-bit systems, and Float32 on 32-bit systems.
If you run into any issues with these types, please get in touch.

## 0.35.3

`model | (@varname(x) => 1.0, @varname(y) => 2.0)` now works.
Previously, this would throw a `MethodError` if the tuple had more than one element.

## 0.35.2

`unflatten(::VarInfo, params)` now works with params that have non-float types (such as Int or Bool).

## 0.35.1

`subset(::AbstractVarInfo, ::AbstractVector{<:VarName})` now preserves the ordering of the varnames in the original varinfo argument.
Previously, this would select the varnames according to their order in the second argument.
This fixes an upstream Turing.jl issue with Gibbs sampling when a component sampler was assigned multiple variables.

## 0.35.0

**Breaking changes**

### `.~` right hand side must be a univariate distribution

Previously we allowed statements like

```julia
x .~ [Normal(), Gamma()]
```

where the right hand side of a `.~` was an array of distributions, and ones like

```julia
x .~ MvNormal(fill(0.0, 2), I)
```

where the right hand side was a multivariate distribution.

These are no longer allowed. The only things allowed on the right hand side of a `.~` statement are univariate distributions, such as

```julia
x = Array{Float64,3}(undef, 2, 3, 4)
x .~ Normal()
```

The reasons for this are internal code simplification and the fact that broadcasting where both sides are multidimensional but of different dimensions is typically confusing to read.

If the right hand side and the left hand side have the same dimension, one can simply use `~`. Arrays of distributions can be replaced with `product_distribution`. So instead of

```julia
x .~ [Normal(), Gamma()]
x .~ Normal.(y)
x .~ MvNormal(fill(0.0, 2), I)
```

do

```julia
x ~ product_distribution([Normal(), Gamma()])
x ~ product_distribution(Normal.(y))
x ~ MvNormal(fill(0.0, 2), I)
```

This is often more performant as well. Note that using `~` rather than `.~` does change the internal storage format a bit: With `.~` `x[i]` are stored as separate variables, with `~` as a single multivariate variable `x`. In most cases this does not change anything for the user, but if it does cause issues, e.g. if you are dealing with `VarInfo` objects directly and need to keep the old behavior, you can always expand into a loop, such as

```julia
dists = Normal.(y)
for i in 1:length(dists)
    x[i] ~ dists[i]
end
```

Cases where the right hand side is of a different dimension than the left hand side, and neither is a scalar, must be replaced with a loop. For example,

```julia
x = Array{Float64,3}(undef, 2, 3, 4)
x .~ MvNormal(fill(0, 2), I)
```

should be replaced with something like

```julia
x = Array{Float64,3}(2, 3, 4)
for i in 1:3, j in 1:4
    x[:, i, j] ~ MvNormal(fill(0, 2), I)
end
```

This release also completely rewrites the internal implementation of `.~`, where from now on all `.~` statements are turned into loops over `~` statements at macro time. However, the only breaking aspect of this change is the above change to what's allowed on the right hand side.

### Remove indexing by samplers

This release removes the feature of `VarInfo` where it kept track of which variable was associated with which sampler. This means removing all user-facing methods where `VarInfo`s where being indexed with samplers. In particular,

  - `link` and `invlink`, and their `!!` versions, no longer accept a sampler as an argument to specify which variables to (inv)link. The `link(varinfo, model)` methods remain in place, and as a new addition one can give a `Tuple` of `VarName`s to (inv)link only select variables, as in `link(varinfo, varname_tuple, model)`.
  - `set_retained_vns_del_by_spl!` has been replaced by `set_retained_vns_del!` which applies to all variables.
  - `getindex`, `setindex!`, and `setindex!!` no longer accept samplers as arguments
  - `unflatten` no longer accepts a sampler as an argument
  - `eltype(::VarInfo)` no longer accepts a sampler as an argument
  - `keys(::VarInfo)` no longer accepts a sampler as an argument
  - `VarInfo(::VarInfo, ::Sampler, ::AbstractVector)` no longer accepts the sampler argument.
  - `push!!` and `push!` no longer accept samplers or `Selector`s as arguments
  - `getgid`, `setgid!`, `updategid!`, `getspace`, and `inspace` no longer exist

### Reverse prefixing order

  - For submodels constructed using `to_submodel`, the order in which nested prefixes are applied has been changed.
    Previously, the order was that outer prefixes were applied first, then inner ones.
    This version reverses that.
    To illustrate:
    
    ```julia
    using DynamicPPL, Distributions
    
    @model function subsubmodel()
        return x ~ Normal()
    end
    
    @model function submodel()
        x ~ to_submodel(prefix(subsubmodel(), :c), false)
        return x
    end
    
    @model function parentmodel()
        x1 ~ to_submodel(prefix(submodel(), :a), false)
        return x2 ~ to_submodel(prefix(submodel(), :b), false)
    end
    
    keys(VarInfo(parentmodel()))
    ```
    
    Previously, the final line would return the variable names `c.a.x` and `c.b.x`.
    With this version, it will return `a.c.x` and `b.c.x`, which is more intuitive.
    (Note that this change brings `to_submodel`'s behaviour in line with the now-deprecated `@submodel` macro.)
    
    This change also affects sampling in Turing.jl.

### `LogDensityFunction` argument order

  - The method `LogDensityFunction(varinfo, model, sampler)` has been removed.
    The only accepted order is `LogDensityFunction(model, varinfo, context; adtype)`.
    (For an explanation of `adtype`, see below.)
    The varinfo and context arguments are both still optional.

**Other changes**

### New exports

`LogDensityFunction` and `predict` are now exported from DynamicPPL.

### `LogDensityProblems` interface

LogDensityProblemsAD is now removed as a dependency.
Instead of constructing a `LogDensityProblemAD.ADgradient` object, we now directly use `DifferentiationInterface` to calculate the gradient of the log density with respect to model parameters.

Note that if you wish, you can still construct an `ADgradient` out of a `LogDensityFunction` object (there is nothing preventing this).

However, in this version, `LogDensityFunction` now takes an extra AD type argument.
If this argument is not provided, the behaviour is exactly the same as before, i.e. you can calculate `logdensity` but not its gradient.
However, if you do pass an AD type, that will allow you to calculate the gradient as well.
You may thus find that it is easier to instead do this:

```julia
@model f() = ...

ldf = LogDensityFunction(f(); adtype=AutoForwardDiff())
```

This will return an object which satisfies the `LogDensityProblems` interface to first-order, i.e. you can now directly call both

```
LogDensityProblems.logdensity(ldf, params)
LogDensityProblems.logdensity_and_gradient(ldf, params)
```

without having to construct a separate `ADgradient` object.

If you prefer, you can also construct a new `LogDensityFunction` with a new AD type afterwards.
The model, varinfo, and context will be taken from the original `LogDensityFunction`:

```julia
@model f() = ...

ldf = LogDensityFunction(f())  # by default, no adtype set
ldf_with_ad = LogDensityFunction(ldf, AutoForwardDiff())
```

## 0.34.2

  - Fixed bugs in ValuesAsInModelContext as well as DebugContext where underlying PrefixContexts were not being applied.
    From a user-facing perspective, this means that for models which use manually prefixed submodels, e.g.
    
    ```julia
    using DynamicPPL, Distributions
    
    @model inner() = x ~ Normal()
    
    @model function outer()
        x1 ~ to_submodel(prefix(inner(), :a), false)
        return x2 ~ to_submodel(prefix(inner(), :b), false)
    end
    ```
    
    will: (1) no longer error when sampling due to `check_model_and_trace`; and (2) contain both submodel's variables in the resulting chain (the behaviour before this patch was that the second `x` would override the first `x`).

  - More broadly, implemented a general `prefix(ctx::AbstractContext, ::VarName)` which traverses the context tree in `ctx` to apply all necessary prefixes. This was a necessary step in fixing the above issues, but it also means that `prefix` is now capable of handling context trees with e.g. multiple prefixes at different levels of nesting.

## 0.34.1

  - Fix an issue that prevented merging two VarInfos if they had different dimensions for a variable.

  - Upper bound the compat version of KernelAbstractions to work around an issue in determining the right VarInfo type to use.

## 0.34.0

**Breaking**

  - `rng` argument removed from `values_as_in_model`, and `varinfo` made non-optional. This means that the only signatures allowed are
    
    ```
    values_as_in_model(::Model, ::Bool, ::AbstractVarInfo)
    values_as_in_model(::Model, ::Bool, ::AbstractVarInfo, ::AbstractContext)
    ```
    
    If you aren't using this function (it's probably only used in Turing.jl) then this won't affect you.

## 0.33.1

Reworked internals of `condition` and `decondition`.
There are no changes to the public-facing API, but internally you can no longer use `condition` and `decondition` on an `AbstractContext`, you can only use it on a `DynamicPPL.Model`. If you want to modify a context, use `ConditionContext` and `decondition_context`.

## 0.33.0

**Breaking**

  - `values_as_in_model()` now requires an extra boolean parameter, specifying whether variables on the lhs of `:=` statements are to be included in the resulting `OrderedDict` of values.
    The type signature is now `values_as_in_model([rng,] model, include_colon_eq::Bool [, varinfo, context])`

**Other**

  - Moved the implementation of `predict` from Turing.jl to DynamicPPL.jl; the user-facing behaviour is otherwise the same
  - Improved error message when a user tries to initialise a model with parameters that don't correspond strictly to the underlying VarInfo used<|MERGE_RESOLUTION|>--- conflicted
+++ resolved
@@ -1,6 +1,5 @@
 # DynamicPPL Changelog
 
-<<<<<<< HEAD
 ## 0.38.0
 
 **Breaking changes**
@@ -67,7 +66,7 @@
 
 The implementation of the `varname_leaves` and `varname_and_value_leaves` functions have been moved to AbstractPPL.jl.
 Their behaviour is otherwise identical, and they are still accessible from the DynamicPPL module (though still not exported).
-=======
+
 ## 0.37.5
 
 A minor optimisation for Enzyme AD on DynamicPPL models.
@@ -83,7 +82,6 @@
 Note that the Laplace approximation relies on the model being differentiable with respect to the marginalised variables, and that their posteriors are unimodal and approximately Gaussian.
 
 Please see [the MarginalLogDensities documentation](https://eloceanografo.github.io/MarginalLogDensities.jl/stable) and the [new Marginalisation section of the DynamicPPL documentation](https://turinglang.org/DynamicPPL.jl/v0.37/api/#Marginalisation) for further information.
->>>>>>> 3ff41491
 
 ## 0.37.3
 
