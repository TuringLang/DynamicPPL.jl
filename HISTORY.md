--- conflicted
+++ resolved
@@ -1,12 +1,12 @@
 # DynamicPPL Changelog
 
+## 0.38.3
+
+Added a new exported struct, `DynamicPPL.ParamsWithStats`, and a corresponding function `DynamicPPL.to_chains`, which automatically converts a collection of `ParamsWithStats` to a given Chains type.
+
 ## 0.38.2
 
-<<<<<<< HEAD
-Added a new exported struct, `DynamicPPL.ParamsWithStats`, and a corresponding function `DynamicPPL.to_chains`, which automatically converts a collection of `ParamsWithStats` to a given Chains type.
-=======
 Added a compatibility entry for JET@0.11.
->>>>>>> 9a2607b5
 
 ## 0.38.1
 
