# DynamicPPL Changelog

<<<<<<< HEAD
## 0.36.0

**Breaking changes**

### VarInfo constructors

`VarInfo(vi::VarInfo, values)` has been removed. You can replace this directly with `unflatten(vi, values)` instead.

The `metadata` argument to `VarInfo([rng, ]model[, sampler, context, metadata])` has been removed.
If you were not using this argument (most likely), then there is no change needed.
If you were using the `metadata` argument to specify a blank `VarNamedVector`, then you should replace calls to `VarInfo` with `DynamicPPL.typed_vector_varinfo` instead (see 'Other changes' below).

The `UntypedVarInfo` constructor and type is no longer exported.
If you needed to construct one, you should now use `DynamicPPL.untyped_varinfo` instead.

The `TypedVarInfo` constructor and type is no longer exported.
The _type_ has been replaced with `DynamicPPL.NTVarInfo`.
The _constructor_ has been replaced with `DynamicPPL.typed_varinfo`.

Note that the exact kind of VarInfo returned by `VarInfo(rng, model, ...)` is an implementation detail.
Previously, it was guaranteed that this would always be a VarInfo whose metadata was a `NamedTuple` containing `Metadata` structs.
Going forward, this is no longer the case, and you should only assume that the returned object obeys the `AbstractVarInfo` interface.

### VarName prefixing behaviour

The way in which VarNames in submodels are prefixed has been changed.
This is best explained through an example.
Consider this model and submodel:

```julia
using DynamicPPL, Distributions
@model inner() = x ~ Normal()
@model outer() = a ~ to_submodel(inner())
```

In previous versions, the inner variable `x` would be saved as `a.x`.
However, this was represented as a single symbol `Symbol("a.x")`:

```julia
julia> dump(keys(VarInfo(outer()))[1])
VarName{Symbol("a.x"), typeof(identity)}
  optic: identity (function of type typeof(identity))
```

Now, the inner variable is stored as a field `x` on the VarName `a`:

```julia
julia> dump(keys(VarInfo(outer()))[1])
VarName{:a, Accessors.PropertyLens{:x}}
  optic: Accessors.PropertyLens{:x} (@o _.x)
```

In practice, this means that if you are trying to condition a variable in the submodel, you now need to use

```julia
outer() | (@varname(a.x) => 1.0,)
```

instead of either of these (which would have worked previously)

```julia
outer() | (@varname(var"a.x") => 1.0,)
outer() | (a.x=1.0,)
```

If you are sampling from a model with submodels, this doesn't affect the way you interact with the `MCMCChains.Chains` object, because VarNames are converted into Symbols when stored in the chain.
(This behaviour will likely be changed in the future, in that Chains should be indexable by VarNames and not just Symbols, but that has not been implemented yet.)

**Other changes**

While these are technically breaking, they are only internal changes and do not affect the public API.
The following four functions have been added and/or reworked to make it easier to construct VarInfos with different types of metadata:

 1. `DynamicPPL.untyped_varinfo([rng, ]model[, sampler, context])`
 2. `DynamicPPL.typed_varinfo([rng, ]model[, sampler, context])`
 3. `DynamicPPL.untyped_vector_varinfo([rng, ]model[, sampler, context])`
 4. `DynamicPPL.typed_vector_varinfo([rng, ]model[, sampler, context])`

The reason for this change is that there were several flavours of VarInfo.
Some, like `typed_varinfo`, were easy to construct because we had convenience methods for them; however, the others were more difficult.
This change makes it easier to access different VarInfo types, and also makes it more explicit which one you are constructing.
=======
## 0.35.8

Added the `DynamicPPL.TestUtils.AD.run_ad` function to test the correctness and/or benchmark the performance of an automatic differentiation backend on DynamicPPL models.
Please see [the docstring](https://turinglang.org/DynamicPPL.jl/api/#DynamicPPL.TestUtils.AD.run_ad) for more information.
>>>>>>> 60ee68e2

## 0.35.7

`check_model_and_trace` now errors if any NaN's are encountered when evaluating the model.

## 0.35.6

Fixed the implementation of `.~`, such that running a model with it no longer requires DynamicPPL itself to be loaded.

## 0.35.5

Several internal methods have been removed:

  - `DynamicPPL.getall(vi::AbstractVarInfo)` has been removed. You can directly replace this with `getindex_internal(vi, Colon())`.
  - `DynamicPPL.setall!(vi::AbstractVarInfo, values)` has been removed. Rewrite the calling function to not assume mutation and use `unflatten(vi, values)` instead.
  - `DynamicPPL.replace_values(md::Metadata, values)` and `DynamicPPL.replace_values(nt::NamedTuple, values)` (where the `nt` is a NamedTuple of Metadatas) have been removed. Use `DynamicPPL.unflatten_metadata` as a direct replacement.
  - `DynamicPPL.set_values!!(vi::AbstractVarInfo, values)` has been renamed to `DynamicPPL.set_initial_values(vi::AbstractVarInfo, values)`; it also no longer mutates the varinfo argument.

The **exported** method `VarInfo(vi::VarInfo, values)` has been deprecated, and will be removed in the next minor version. You can replace this directly with `unflatten(vi, values)` instead.

## 0.35.4

Fixed a type instability in an implementation of `with_logabsdet_jacobian`, which resulted in the log-jacobian returned being an Int in some cases and a Float in others.
This resolves an Enzyme.jl error on a number of models.
More generally, this version also changes the type of various log probabilities to be more consistent with one another.
Although we aren't fully there yet, our eventual aim is that log probabilities will generally default to Float64 on 64-bit systems, and Float32 on 32-bit systems.
If you run into any issues with these types, please get in touch.

## 0.35.3

`model | (@varname(x) => 1.0, @varname(y) => 2.0)` now works.
Previously, this would throw a `MethodError` if the tuple had more than one element.

## 0.35.2

`unflatten(::VarInfo, params)` now works with params that have non-float types (such as Int or Bool).

## 0.35.1

`subset(::AbstractVarInfo, ::AbstractVector{<:VarName})` now preserves the ordering of the varnames in the original varinfo argument.
Previously, this would select the varnames according to their order in the second argument.
This fixes an upstream Turing.jl issue with Gibbs sampling when a component sampler was assigned multiple variables.

## 0.35.0

**Breaking changes**

### `.~` right hand side must be a univariate distribution

Previously we allowed statements like

```julia
x .~ [Normal(), Gamma()]
```

where the right hand side of a `.~` was an array of distributions, and ones like

```julia
x .~ MvNormal(fill(0.0, 2), I)
```

where the right hand side was a multivariate distribution.

These are no longer allowed. The only things allowed on the right hand side of a `.~` statement are univariate distributions, such as

```julia
x = Array{Float64,3}(undef, 2, 3, 4)
x .~ Normal()
```

The reasons for this are internal code simplification and the fact that broadcasting where both sides are multidimensional but of different dimensions is typically confusing to read.

If the right hand side and the left hand side have the same dimension, one can simply use `~`. Arrays of distributions can be replaced with `product_distribution`. So instead of

```julia
x .~ [Normal(), Gamma()]
x .~ Normal.(y)
x .~ MvNormal(fill(0.0, 2), I)
```

do

```julia
x ~ product_distribution([Normal(), Gamma()])
x ~ product_distribution(Normal.(y))
x ~ MvNormal(fill(0.0, 2), I)
```

This is often more performant as well. Note that using `~` rather than `.~` does change the internal storage format a bit: With `.~` `x[i]` are stored as separate variables, with `~` as a single multivariate variable `x`. In most cases this does not change anything for the user, but if it does cause issues, e.g. if you are dealing with `VarInfo` objects directly and need to keep the old behavior, you can always expand into a loop, such as

```julia
dists = Normal.(y)
for i in 1:length(dists)
    x[i] ~ dists[i]
end
```

Cases where the right hand side is of a different dimension than the left hand side, and neither is a scalar, must be replaced with a loop. For example,

```julia
x = Array{Float64,3}(undef, 2, 3, 4)
x .~ MvNormal(fill(0, 2), I)
```

should be replaced with something like

```julia
x = Array{Float64,3}(2, 3, 4)
for i in 1:3, j in 1:4
    x[:, i, j] ~ MvNormal(fill(0, 2), I)
end
```

This release also completely rewrites the internal implementation of `.~`, where from now on all `.~` statements are turned into loops over `~` statements at macro time. However, the only breaking aspect of this change is the above change to what's allowed on the right hand side.

### Remove indexing by samplers

This release removes the feature of `VarInfo` where it kept track of which variable was associated with which sampler. This means removing all user-facing methods where `VarInfo`s where being indexed with samplers. In particular,

  - `link` and `invlink`, and their `!!` versions, no longer accept a sampler as an argument to specify which variables to (inv)link. The `link(varinfo, model)` methods remain in place, and as a new addition one can give a `Tuple` of `VarName`s to (inv)link only select variables, as in `link(varinfo, varname_tuple, model)`.
  - `set_retained_vns_del_by_spl!` has been replaced by `set_retained_vns_del!` which applies to all variables.
  - `getindex`, `setindex!`, and `setindex!!` no longer accept samplers as arguments
  - `unflatten` no longer accepts a sampler as an argument
  - `eltype(::VarInfo)` no longer accepts a sampler as an argument
  - `keys(::VarInfo)` no longer accepts a sampler as an argument
  - `VarInfo(::VarInfo, ::Sampler, ::AbstractVector)` no longer accepts the sampler argument.
  - `push!!` and `push!` no longer accept samplers or `Selector`s as arguments
  - `getgid`, `setgid!`, `updategid!`, `getspace`, and `inspace` no longer exist

### Reverse prefixing order

  - For submodels constructed using `to_submodel`, the order in which nested prefixes are applied has been changed.
    Previously, the order was that outer prefixes were applied first, then inner ones.
    This version reverses that.
    To illustrate:
    
    ```julia
    using DynamicPPL, Distributions
    
    @model function subsubmodel()
        return x ~ Normal()
    end
    
    @model function submodel()
        x ~ to_submodel(prefix(subsubmodel(), :c), false)
        return x
    end
    
    @model function parentmodel()
        x1 ~ to_submodel(prefix(submodel(), :a), false)
        return x2 ~ to_submodel(prefix(submodel(), :b), false)
    end
    
    keys(VarInfo(parentmodel()))
    ```
    
    Previously, the final line would return the variable names `c.a.x` and `c.b.x`.
    With this version, it will return `a.c.x` and `b.c.x`, which is more intuitive.
    (Note that this change brings `to_submodel`'s behaviour in line with the now-deprecated `@submodel` macro.)
    
    This change also affects sampling in Turing.jl.

### `LogDensityFunction` argument order

  - The method `LogDensityFunction(varinfo, model, sampler)` has been removed.
    The only accepted order is `LogDensityFunction(model, varinfo, context; adtype)`.
    (For an explanation of `adtype`, see below.)
    The varinfo and context arguments are both still optional.

**Other changes**

### New exports

`LogDensityFunction` and `predict` are now exported from DynamicPPL.

### `LogDensityProblems` interface

LogDensityProblemsAD is now removed as a dependency.
Instead of constructing a `LogDensityProblemAD.ADgradient` object, we now directly use `DifferentiationInterface` to calculate the gradient of the log density with respect to model parameters.

Note that if you wish, you can still construct an `ADgradient` out of a `LogDensityFunction` object (there is nothing preventing this).

However, in this version, `LogDensityFunction` now takes an extra AD type argument.
If this argument is not provided, the behaviour is exactly the same as before, i.e. you can calculate `logdensity` but not its gradient.
However, if you do pass an AD type, that will allow you to calculate the gradient as well.
You may thus find that it is easier to instead do this:

```julia
@model f() = ...

ldf = LogDensityFunction(f(); adtype=AutoForwardDiff())
```

This will return an object which satisfies the `LogDensityProblems` interface to first-order, i.e. you can now directly call both

```
LogDensityProblems.logdensity(ldf, params)
LogDensityProblems.logdensity_and_gradient(ldf, params)
```

without having to construct a separate `ADgradient` object.

If you prefer, you can also construct a new `LogDensityFunction` with a new AD type afterwards.
The model, varinfo, and context will be taken from the original `LogDensityFunction`:

```julia
@model f() = ...

ldf = LogDensityFunction(f())  # by default, no adtype set
ldf_with_ad = LogDensityFunction(ldf, AutoForwardDiff())
```

## 0.34.2

  - Fixed bugs in ValuesAsInModelContext as well as DebugContext where underlying PrefixContexts were not being applied.
    From a user-facing perspective, this means that for models which use manually prefixed submodels, e.g.
    
    ```julia
    using DynamicPPL, Distributions
    
    @model inner() = x ~ Normal()
    
    @model function outer()
        x1 ~ to_submodel(prefix(inner(), :a), false)
        return x2 ~ to_submodel(prefix(inner(), :b), false)
    end
    ```
    
    will: (1) no longer error when sampling due to `check_model_and_trace`; and (2) contain both submodel's variables in the resulting chain (the behaviour before this patch was that the second `x` would override the first `x`).

  - More broadly, implemented a general `prefix(ctx::AbstractContext, ::VarName)` which traverses the context tree in `ctx` to apply all necessary prefixes. This was a necessary step in fixing the above issues, but it also means that `prefix` is now capable of handling context trees with e.g. multiple prefixes at different levels of nesting.

## 0.34.1

  - Fix an issue that prevented merging two VarInfos if they had different dimensions for a variable.

  - Upper bound the compat version of KernelAbstractions to work around an issue in determining the right VarInfo type to use.

## 0.34.0

**Breaking**

  - `rng` argument removed from `values_as_in_model`, and `varinfo` made non-optional. This means that the only signatures allowed are
    
    ```
    values_as_in_model(::Model, ::Bool, ::AbstractVarInfo)
    values_as_in_model(::Model, ::Bool, ::AbstractVarInfo, ::AbstractContext)
    ```
    
    If you aren't using this function (it's probably only used in Turing.jl) then this won't affect you.

## 0.33.1

Reworked internals of `condition` and `decondition`.
There are no changes to the public-facing API, but internally you can no longer use `condition` and `decondition` on an `AbstractContext`, you can only use it on a `DynamicPPL.Model`. If you want to modify a context, use `ConditionContext` and `decondition_context`.

## 0.33.0

**Breaking**

  - `values_as_in_model()` now requires an extra boolean parameter, specifying whether variables on the lhs of `:=` statements are to be included in the resulting `OrderedDict` of values.
    The type signature is now `values_as_in_model([rng,] model, include_colon_eq::Bool [, varinfo, context])`

**Other**

  - Moved the implementation of `predict` from Turing.jl to DynamicPPL.jl; the user-facing behaviour is otherwise the same
  - Improved error message when a user tries to initialise a model with parameters that don't correspond strictly to the underlying VarInfo used<|MERGE_RESOLUTION|>--- conflicted
+++ resolved
@@ -1,6 +1,5 @@
 # DynamicPPL Changelog
 
-<<<<<<< HEAD
 ## 0.36.0
 
 **Breaking changes**
@@ -82,12 +81,11 @@
 The reason for this change is that there were several flavours of VarInfo.
 Some, like `typed_varinfo`, were easy to construct because we had convenience methods for them; however, the others were more difficult.
 This change makes it easier to access different VarInfo types, and also makes it more explicit which one you are constructing.
-=======
+
 ## 0.35.8
 
 Added the `DynamicPPL.TestUtils.AD.run_ad` function to test the correctness and/or benchmark the performance of an automatic differentiation backend on DynamicPPL models.
 Please see [the docstring](https://turinglang.org/DynamicPPL.jl/api/#DynamicPPL.TestUtils.AD.run_ad) for more information.
->>>>>>> 60ee68e2
 
 ## 0.35.7
 
