# DynamicPPL Changelog

## 0.38.9

<<<<<<< HEAD
Added `DynamicPPL.Experimental.FastLDF`, a version of `LogDensityFunction` that provides performance improvements on the order of 2–10× for both model evaluation as well as automatic differentiation.
Exact speedups depend on the model size: larger models have less significant speedups because the bulk of the work is done in calls to `logpdf`.

Please note that `FastLDF` is currently considered internal and its API may change without warning.
We intend to replace `LogDensityFunction` with `FastLDF` in a release in the near future, but until then we recommend not using it.

For more information about `FastLDF`, please see https://github.com/TuringLang/DynamicPPL.jl/pull/1113 as well as the `src/fasteval.jl` file, which contains extensive comments.
=======
Remove warning when using Enzyme as the AD backend.
>>>>>>> 08fffa21

## 0.38.8

Added a new exported struct, `DynamicPPL.ParamsWithStats`.
This can broadly be used to represent the output of a model: it consists of an `OrderedDict` of `VarName` parameters and their values, along with a `stats` NamedTuple which can hold arbitrary data, such as (but not limited to) log-probabilities.

Implemented the functions `AbstractMCMC.to_samples` and `AbstractMCMC.from_samples`, which convert between an `MCMCChains.Chains` object and a matrix of `DynamicPPL.ParamsWithStats` objects.

## 0.38.7

Made a small tweak to DynamicPPL's compiler output to avoid potential undefined variables when resuming model functions midway through (e.g. with Libtask in Turing's SMC/PG samplers).

## 0.38.6

Renamed keyword argument `only_ddpl` to `only_dppl` for `Experimental.is_suitable_varinfo`.

## 0.38.5

Improve performance of VarNamedVector, mostly by changing how it handles contiguification.

## 0.38.4

Improve performance of VarNamedVector. It should now be very nearly on par with Metadata for all models we've benchmarked on.

## 0.38.3

Add an implementation of `returned(::Model, ::AbstractDict{<:VarName})`.
Please note we generally recommend using Dict, as NamedTuples cannot correctly represent variables with indices / fields on the left-hand side of tildes, like `x[1]` or `x.a`.

The generic method `returned(::Model, values, keys)` is deprecated and will be removed in the next minor version.

## 0.38.2

Added a compatibility entry for JET@0.11.

## 0.38.1

Added `from_linked_vec_transform` and `from_vec_transform` methods for `ProductNamedTupleDistribution`.
This patch allows sampling from `ProductNamedTupleDistribution` in DynamicPPL models.

## 0.38.0

### Breaking changes

#### Introduction of `InitContext`

DynamicPPL 0.38 introduces a new evaluation context, `InitContext`.
It is used to generate fresh values for random variables in a model.

Evaluation contexts are stored inside a `DynamicPPL.Model` object, and control what happens with tilde-statements when a model is run.
The two major leaf (basic) contexts are `DefaultContext` and, now, `InitContext`.
`DefaultContext` is the default context, and it simply uses the values that are already stored in the `VarInfo` object passed to the model evaluation function.
On the other hand, `InitContext` ignores values in the VarInfo object and inserts new values obtained from a specified source.
(It follows also that the VarInfo being used may be empty, which means that `InitContext` is now also the way to obtain a fresh VarInfo for a model.)

DynamicPPL 0.38 provides three flavours of _initialisation strategies_, which are specified as the second argument to `InitContext`:

  - `InitContext(rng, InitFromPrior())`: New values are sampled from the prior distribution (on the right-hand side of the tilde).
  - `InitContext(rng, InitFromUniform(a, b))`: New values are sampled uniformly from the interval `[a, b]`, and then invlinked to the support of the distribution on the right-hand side of the tilde.
  - `InitContext(rng, InitFromParams(p, fallback))`: New values are obtained by indexing into the `p` object, which can be a `NamedTuple` or `Dict{<:VarName}`. If a variable is not found in `p`, then the `fallback` strategy is used, which is simply another of these strategies. In particular, `InitFromParams` enables the case where different variables are to be initialised from different sources.

(It is possible to define your own initialisation strategy; users who wish to do so are referred to the DynamicPPL API documentation and source code.)

**The main impact on the upcoming Turing.jl release** is that, instead of providing initial values for sampling, the user will be expected to provide an initialisation strategy instead.
This is a more flexible approach, and not only solves a number of pre-existing issues with initialisation of Turing models, but also improves the clarity of user code.
In particular:

  - When providing a set of fixed parameters (i.e. `InitFromParams(p)`), `p` must now either be a NamedTuple or a Dict. Previously Vectors were allowed, which is error-prone because the ordering of variables in a VarInfo is not obvious.
  - The parameters in `p` must now always be provided in unlinked space (i.e., in the space of the distribution on the right-hand side of the tilde). Previously, whether a parameter was expected to be in linked or unlinked space depended on whether the VarInfo was linked or not, which was confusing.

#### Removal of `SamplingContext`

For developers working on DynamicPPL, `InitContext` now completely replaces what used to be `SamplingContext`, `SampleFromPrior`, and `SampleFromUniform`.
Evaluating a model with `SamplingContext(SampleFromPrior())` (e.g. with `DynamicPPL.evaluate_and_sample!!(model, VarInfo(), SampleFromPrior())` has a direct one-to-one replacement in `DynamicPPL.init!!(model, VarInfo(), InitFromPrior())`.
Please see the docstring of `init!!` for more details.
Likewise `SampleFromUniform()` can be replaced with `InitFromUniform()`.
`InitFromParams()` provides new functionality which was previously implemented in the roundabout way of manipulating the VarInfo (e.g. using `unflatten`, or even more hackily by directly modifying values in the VarInfo), and then evaluating using `DefaultContext`.

The main change that this is likely to create is for those who are implementing samplers or inference algorithms.
The exact way in which this happens will be detailed in the Turing.jl changelog when a new release is made.
Broadly speaking, though, `SamplingContext(MySampler())` will be removed so if your sampler needs custom behaviour with the tilde-pipeline you will likely have to define your own context.

#### Removal of `DynamicPPL.Sampler`

`DynamicPPL.Sampler` and **all associated interface functions** have also been removed entirely.
If you were using these, the corresponding replacements are:

  - `DynamicPPL.Sampler(S)`: just don't wrap `S`; but make sure `S` subtypes `AbstractMCMC.AbstractSampler`
  - `DynamicPPL.initialstep`: directly implement `AbstractMCMC.step` and `AbstractMCMC.step_warmup` as per the AbstractMCMC interface
  - `DynamicPPL.loadstate`: `Turing.loadstate` (will be introduced in the next version)
  - `DynamicPPL.default_chain_type`: removed, just use the `chain_type` keyword argument directly
  - `DynamicPPL.initialsampler`: `Turing.Inference.init_strategy` (will be introduced in the next version; note that this function must return an `AbstractInitStrategy`, see above for explanation)
  - `DynamicPPL.default_varinfo`: `Turing.Inference.default_varinfo` (will be introduced in the next version)
  - `DynamicPPL.TestUtils.test_sampler` and related methods: removed, please implement your own testing utilities as needed

#### Simplification of the tilde-pipeline

There are now only two functions in the tilde-pipeline that need to be overloaded to change the behaviour of tilde-statements, namely, `tilde_assume!!` and `tilde_observe!!`.
Other functions such as `tilde_assume` and `assume` (and their `observe` counterparts) have been removed.

Note that this was effectively already the case in DynamicPPL 0.37 (where they were just wrappers around each other).
The separation of these functions was primarily implemented to avoid performing extra work where unneeded (e.g. to not calculate the log-likelihood when `PriorContext` was being used). This functionality has since been replaced with accumulators (see the 0.37 changelog for more details).

#### Removal of the `"del"` flag

Previously `VarInfo` (or more correctly, the `Metadata` object within a `VarInfo`), had a flag called `"del"` for all variables. If it was set to `true` the variable was to be overwritten with a new value at the next evaluation. The new `InitContext` and related changes above make this flag unnecessary, and it has been removed.

The only flag other than `"del"` that `Metadata` ever used was `"trans"`. Thus the generic functions `set_flag!`, `unset_flag!` and `is_flagged!` have also been removed in favour of more specific ones. We've also used this opportunity to name the `"trans"` flag and the corresponding `istrans` function to be more explicit. The new, exported interface consists of the `is_transformed` and `set_transformed!!` functions.

#### Removal of `resume_from`

The `resume_from=chn` keyword argument to `sample` has been removed; please use the `initial_state` argument instead.
`loadstate` will be exported from Turing in the next release of Turing.

#### Change of output type for `pointwise_logdensities`

The functions `pointwise_prior_logdensities`, `pointwise_logdensities`, and `pointwise_loglikelihoods` when called on `MCMCChains.Chains` objects, now return new `MCMCChains.Chains` objects by default, instead of dictionaries of matrices.

If you want the old behaviour, you can pass `OrderedDict` as the third argument, i.e., `pointwise_logdensities(model, chain, OrderedDict)`.

### Other changes

#### `predict(model, chain; include_all)`

The `include_all` keyword argument for `predict` now works even when no RNG is specified (previously it would only work when an RNG was explicitly passed).

#### `DynamicPPL.setleafcontext(model, context)`

This convenience method has been added to quickly modify the leaf context of a model.

#### Reimplementation of functions using `InitContext`

A number of functions have been reimplemented and unified with the help of `InitContext`.
In particular, this release brings substantial performance improvements for `returned` and `predict`.
Their APIs are the same.

#### Upstreaming of VarName functionality

The implementation of the `varname_leaves` and `varname_and_value_leaves` functions have been moved to AbstractPPL.jl.
Their behaviour is otherwise identical, and they are still accessible from the DynamicPPL module (though still not exported).

## 0.37.5

A minor optimisation for Enzyme AD on DynamicPPL models.

## 0.37.4

An extension for MarginalLogDensities.jl has been added.

Loading DynamicPPL and MarginalLogDensities now provides the `DynamicPPL.marginalize` function to marginalise out variables from a model.
This is useful for averaging out random effects or nuisance parameters while improving inference on fixed effects/parameters of interest.
The `marginalize` function returns a `MarginalLogDensities.MarginalLogDensity`, a function-like callable struct that returns the approximate log-density of a subset of the parameters after integrating out the rest of them.
By default, this uses the Laplace approximation and sparse AD, making the marginalisation computationally very efficient.
Note that the Laplace approximation relies on the model being differentiable with respect to the marginalised variables, and that their posteriors are unimodal and approximately Gaussian.

Please see [the MarginalLogDensities documentation](https://eloceanografo.github.io/MarginalLogDensities.jl/stable) and the [new Marginalisation section of the DynamicPPL documentation](https://turinglang.org/DynamicPPL.jl/v0.37/api/#Marginalisation) for further information.

## 0.37.3

Prevents inlining of `DynamicPPL.istrans` with Enzyme, which allows Enzyme to differentiate models where `VarName`s have the same symbol but different types.

## 0.37.2

Make the `resume_from` keyword work for multiple-chain (parallel) sampling as well.
Prior to this version, it was silently ignored.
Note that to get the correct behaviour you also need to have a recent version of MCMCChains (v7.2.1).

## 0.37.1

Update DynamicPPLMooncakeExt to work with Mooncake 0.4.147.

## 0.37.0

DynamicPPL 0.37 comes with a substantial reworking of its internals.
Fundamentally, there is no change to the actual modelling syntax: if you are a Turing.jl user, for example, this release will not affect you too much (apart from the changes to `@addlogprob!`).
Any such changes will be covered separately in the Turing.jl changelog when a release is made.
However, if you are a package developer or someone who uses DynamicPPL's functionality directly, you will notice a number of changes.

To avoid overwhelming the reader, we begin by listing the most important, user-facing changes, before explaining the changes to the internals in more detail.

Note that virtually all changes listed here are breaking.

**Public-facing changes**

### Submodel macro

The `@submodel` macro is fully removed; please use `to_submodel` instead.

### `DynamicPPL.TestUtils.AD.run_ad`

The three keyword arguments, `test`, `reference_backend`, and `expected_value_and_grad` have been merged into a single `test` keyword argument.
Please see the API documentation for more details.
(The old `test=true` and `test=false` values are still valid, and you only need to adjust the invocation if you were explicitly passing the `reference_backend` or `expected_value_and_grad` arguments.)

There is now also an `rng` keyword argument to help seed parameter generation.

Instead of specifying `value_atol` and `grad_atol`, you can now specify `atol` and `rtol` which are used for both value and gradient.
Their semantics are the same as in Julia's `isapprox`; two values are equal if they satisfy either `atol` or `rtol`.

Finally, the `ADResult` object returned by `run_ad` now has both `grad_time` and `primal_time` fields, which contain (respectively) the time it took to calculate the gradient of logp, and the time taken to calculate logp itself.
Times are reported in seconds.
Previously there was only a single `time_vs_primal` field which represented the ratio of these two.
You can of course access the same quantity by dividing `grad_time` by `primal_time`.

### `DynamicPPL.TestUtils.check_model`

You now need to explicitly pass a `VarInfo` argument to `check_model` and `check_model_and_trace`.
Previously, these functions would generate a new VarInfo for you (using an optionally provided `rng`).

### Evaluating model log-probabilities in more detail

Previously, during evaluation of a model, DynamicPPL only had the capability to store a _single_ log probability (`logp`) field.
`DefaultContext`, `PriorContext`, and `LikelihoodContext` were used to control what this field represented: they would accumulate the log joint, log prior, or log likelihood, respectively.

In this version, we have overhauled this quite substantially.
The technical details of exactly _how_ this is done is covered in the 'Accumulators' section below, but the upshot is that the log prior, log likelihood, and log Jacobian terms (for any linked variables) are separately tracked.

Specifically, you will want to use the following functions to access these log probabilities:

  - `getlogprior(varinfo)` to get the log prior. **Note:** This version introduces new, more consistent behaviour for this function, in that it always returns the log-prior of the values in the original, untransformed space, even if the `varinfo` has been linked.
  - `getloglikelihood(varinfo)` to get the log likelihood.
  - `getlogjoint(varinfo)` to get the log joint probability. **Note:** Similar to `getlogprior`, this function now always returns the log joint of the values in the original, untransformed space, even if the `varinfo` has been linked.

If you are using linked VarInfos (e.g. if you are writing a sampler), you may find that you need to obtain the log probability of the variables in the transformed space.
To this end, you can use:

  - `getlogjac(varinfo)` to get the log Jacobian of the link transforms for any linked variables.
  - `getlogprior_internal(varinfo)` to get the log prior of the variables in the transformed space.
  - `getlogjoint_internal(varinfo)` to get the log joint probability of the variables in the transformed space.

Since transformations only apply to random variables, the likelihood is unaffected by linking.

### Removal of `PriorContext` and `LikelihoodContext`

Following on from the above, a number of DynamicPPL's contexts have been removed, most notably `PriorContext` and `LikelihoodContext`.
Although these are not the only _exported_ contexts, we consider unlikely that anyone was using _other_ contexts manually: if you have a question about contexts _other_ than these, please continue reading the 'Internals' section below.

If you were evaluating a model with `PriorContext`, you can now just evaluate it with `DefaultContext`, and instead of calling `getlogp(varinfo)`, you can call `getlogprior(varinfo)` (and similarly for the likelihood).

If you were constructing a `LogDensityFunction` with `PriorContext`, you can now stick to `DefaultContext`.
`LogDensityFunction` now has an extra field, called `getlogdensity`, which represents a function that takes a `VarInfo` and returns the log density you want.
Thus, if you pass `getlogprior_internal` as the value of this parameter, you will get the same behaviour as with `PriorContext`.
(You should consider whether your use case needs the log prior in the transformed space, or the original space, and use (respectively) `getlogprior_internal` or `getlogprior` as needed.)

The other case where one might use `PriorContext` was to use `@addlogprob!` to add to the log prior.
Previously, this was accomplished by manually checking `__context__ isa DynamicPPL.PriorContext`.
Now, you can write `@addlogprob (; logprior=x, loglikelihood=y)` to add `x` to the log-prior and `y` to the log-likelihood.

### Removal of `order` and `num_produce`

The `VarInfo` type used to carry with it:

  - `num_produce`, an integer which recorded the number of observe tilde-statements that had been evaluated so far; and
  - `order`, an integer per `VarName` which recorded the value of `num_produce` at the time that the variable was seen.

These fields were used in particle samplers in Turing.jl.
In DynamicPPL 0.37, these fields and the associated functions have been removed:

  - `get_num_produce`
  - `set_num_produce!!`
  - `reset_num_produce!!`
  - `increment_num_produce!!`
  - `set_retained_vns_del!`
  - `setorder!!`

Because this is one of the more arcane features of DynamicPPL, some extra explanation is warranted.

`num_produce` and `order`, along with the `del` flag in `VarInfo`, were used to control whether new values for variables were sampled during model execution.
For example, the particle Gibbs method has a _reference particle_, for which variables are never resampled.
However, if the reference particle is _forked_ (i.e., if the reference particle is selected by a resampling step multiple times and thereby copied), then the variables that have not yet been evaluated must be sampled anew to ensure that the new particle is independent of the reference particle.

Previously, this was accomplished by setting the `del` flag in the `VarInfo` object for all variables with `order` greater or equal to than `num_produce`.
Note that setting the `del` flag does not itself trigger a new value to be sampled; rather, it indicates that a new value should be sampled _if the variable is encountered again_.
[This Turing.jl PR](https://github.com/TuringLang/Turing.jl/pull/2629) changes the implementation to set the `del` flag for _all_ variables in the `VarInfo`.
Since the `del` flag only makes a difference when encountering a variable, this approach is entirely equivalent as long as the same variable is not seen multiple times in the model.
The interested reader is referred to that PR for more details.

**Internals**

### Accumulators

This release overhauls how VarInfo objects track variables such as the log joint probability. The new approach is to use what we call accumulators: Objects that the VarInfo carries on it that may change their state at each `tilde_assume!!` and `tilde_observe!!` call based on the value of the variable in question. They replace both variables that were previously hard-coded in the `VarInfo` object (`logp` and `num_produce`) and some contexts. This brings with it a number of breaking changes:

  - `PriorContext` and `LikelihoodContext` no longer exist. By default, a `VarInfo` tracks both the log prior and the log likelihood separately, and they can be accessed with `getlogprior` and `getloglikelihood`. If you want to execute a model while only accumulating one of the two (to save clock cycles), you can do so by creating a `VarInfo` that only has one accumulator in it, e.g. `varinfo = setaccs!!(varinfo, (LogPriorAccumulator(),))`.
  - `MiniBatchContext` does not exist anymore. It can be replaced by creating and using a custom accumulator that replaces the default `LikelihoodContext`. We may introduce such an accumulator in DynamicPPL in the future, but for now you'll need to do it yourself.
  - `tilde_observe` and `observe` have been removed. `tilde_observe!!` still exists, and any contexts should modify its behaviour. We may further rework the call stack under `tilde_observe!!` in the near future.
  - `tilde_assume` no longer returns the log density of the current assumption as its second return value. We may further rework the `tilde_assume!!` call stack as well.
  - For literal observation statements like `0.0 ~ Normal(blahblah)` we used to call `tilde_observe!!` without the `vn` argument. This method no longer exists. Rather we call `tilde_observe!!` with `vn` set to `nothing`.
  - `@addlogprob!` now _always_ adds to the log likelihood. Previously it added to the log probability that the execution context specified, e.g. the log prior when using `PriorContext`.
  - `getlogp` now returns a `NamedTuple` with keys `logprior` and `loglikelihood`. If you want the log joint probability, which is what `getlogp` used to return, use `getlogjoint`.
  - Correspondingly `setlogp!!` and `acclogp!!` should now be called with a `NamedTuple` with keys `logprior` and `loglikelihood`. The `acclogp!!` method with a single scalar value has been deprecated and falls back on `accloglikelihood!!`, and the single scalar version of `setlogp!!` has been removed. Corresponding setter/accumulator functions exist for the log prior as well.

### Evaluation contexts

Historically, evaluating a DynamicPPL model has required three arguments: a model, some kind of VarInfo, and a context.
It's less known, though, that since DynamicPPL 0.14.0 the _model_ itself actually contains a context as well.
This version therefore excises the context argument, and instead uses `model.context` as the evaluation context.

The upshot of this is that many functions that previously took a context argument now no longer do.
There were very few such functions where the context argument was actually used (most of them simply took `DefaultContext()` as the default value).

`evaluate!!(model, varinfo, ext_context)` is removed, and broadly speaking you should replace calls to that with `new_model = contextualize(model, ext_context); evaluate!!(new_model, varinfo)`.
If the 'external context' `ext_context` is a parent context, then you should wrap `model.context` appropriately to ensure that its information content is not lost.
If, on the other hand, `ext_context` is a `DefaultContext`, then you can just drop the argument entirely.

**To aid with this process, `contextualize` is now exported from DynamicPPL.**

The main situation where one _did_ want to specify an additional evaluation context was when that context was a `SamplingContext`.
Doing this would allow you to run the model and sample fresh values, instead of just using the values that existed in the VarInfo object.
Thus, this release also introduces the **unexported** function `evaluate_and_sample!!`.
Essentially, `evaluate_and_sample!!(rng, model, varinfo, sampler)` is a drop-in replacement for `evaluate!!(model, varinfo, SamplingContext(rng, sampler))`.
**Do note that this is an internal method**, and its name or semantics are liable to change in the future without warning.

There are many methods that no longer take a context argument, and listing them all would be too much.
However, here are the more user-facing ones:

  - `LogDensityFunction` no longer has a context field (or type parameter)
  - `DynamicPPL.TestUtils.AD.run_ad` no longer uses a context (and the returned `ADResult` object no longer has a context field)
  - `VarInfo(rng, model, sampler)` and other VarInfo constructors / functions that made VarInfos (e.g. `typed_varinfo`) from a model
  - `(::Model)(args...)`: specifically, this now only takes `rng` and `varinfo` arguments (with both being optional)
  - If you are using the `__context__` special variable inside a model, you will now have to use `__model__.context` instead

And a couple of more internal changes:

  - Just like `evaluate!!`, the other functions `_evaluate!!`, `evaluate_threadsafe!!`, and `evaluate_threadunsafe!!` now no longer accept context arguments
  - `evaluate!!` no longer takes rng and sampler (if you used this, you should use `evaluate_and_sample!!` instead, or construct your own `SamplingContext`)
  - The model evaluation function, `model.f` for some `model::Model`, no longer takes a context as an argument
  - The internal representation and API dealing with submodels (i.e., `ReturnedModelWrapper`, `Sampleable`, `should_auto_prefix`, `is_rhs_model`) has been simplified. If you need to check whether something is a submodel, just use `x isa DynamicPPL.Submodel`. Note that the public API i.e. `to_submodel` remains completely untouched.

## 0.36.15

Bumped minimum Julia version to 1.10.8 to avoid potential crashes with `Core.Compiler.widenconst` (which Mooncake uses).

## 0.36.14

Added compatibility with AbstractPPL@0.12.

## 0.36.13

Added documentation for the `returned(::Model, ::MCMCChains.Chains)` method.

## 0.36.12

Removed several unexported functions.
The only notable one is `DynamicPPL.alg_str`, which was used in old versions of AdvancedVI and the Turing test suite.

## 0.36.11

Make `ThreadSafeVarInfo` hold a total of `Threads.nthreads() * 2` logp values, instead of just `Threads.nthreads()`.
This fix helps to paper over the cracks in using `threadid()` to index into the `ThreadSafeVarInfo` object.

## 0.36.10

Added compatibility with ForwardDiff 1.0.

## 0.36.9

Fixed a failure when sampling from `ProductNamedTupleDistribution` due to
missing `tovec` methods for `NamedTuple` and `Tuple`.

## 0.36.8

Made `LogDensityFunction` a subtype of `AbstractMCMC.AbstractModel`.

## 0.36.7

Added compatibility with MCMCChains 7.0.

## 0.36.6

`DynamicPPL.TestUtils.run_ad` now takes an extra `context` keyword argument, which is passed to the `LogDensityFunction` constructor.

## 0.36.5

`varinfo[:]` now returns an empty vector if `varinfo::DynamicPPL.NTVarInfo` is empty, rather than erroring.

In its place, `check_model` now issues a warning if the model is empty.

## 0.36.4

Added compatibility with DifferentiationInterface.jl 0.7, and also with JET.jl 0.10.

The JET compatibility entry should only affect you if you are using DynamicPPL on the Julia 1.12 pre-release.

## 0.36.3

Moved the `bijector(model)`, where `model` is a `DynamicPPL.Model`, function from the Turing main repo.

## 0.36.2

Improved docstrings for AD testing utilities.

## 0.36.1

Fixed a missing method for `tilde_assume`.

## 0.36.0

**Breaking changes**

### Submodels: conditioning

Variables in a submodel can now be conditioned and fixed in a correct way.
See https://github.com/TuringLang/DynamicPPL.jl/issues/857 for a full illustration, but essentially it means you can now do this:

```julia
@model function inner()
    x ~ Normal()
    return y ~ Normal()
end
@model function outer()
    return a ~ to_submodel(inner() | (x=1.0,))
end
```

and the `a.x` variable will be correctly conditioned.
(Previously, you would have to condition `inner()` with the variable `a.x`, meaning that you would need to know what prefix to use before you had actually prefixed it.)

### Submodel prefixing

The way in which VarNames in submodels are prefixed has been changed.
This is best explained through an example.
Consider this model and submodel:

```julia
using DynamicPPL, Distributions
@model inner() = x ~ Normal()
@model outer() = a ~ to_submodel(inner())
```

In previous versions, the inner variable `x` would be saved as `a.x`.
However, this was represented as a single symbol `Symbol("a.x")`:

```julia
julia> dump(keys(VarInfo(outer()))[1])
VarName{Symbol("a.x"), typeof(identity)}
  optic: identity (function of type typeof(identity))
```

Now, the inner variable is stored as a field `x` on the VarName `a`:

```julia
julia> dump(keys(VarInfo(outer()))[1])
VarName{:a, Accessors.PropertyLens{:x}}
  optic: Accessors.PropertyLens{:x} (@o _.x)
```

In practice, this means that if you are trying to condition a variable in the submodel, you now need to use

```julia
outer() | (@varname(a.x) => 1.0,)
```

instead of either of these (which would have worked previously)

```julia
outer() | (@varname(var"a.x") => 1.0,)
outer() | (a.x=1.0,)
```

In a similar way, if the variable on the left-hand side of your tilde statement is not just a single identifier, any fields or indices it accesses are now properly respected.
Consider the following setup:

```julia
using DynamicPPL, Distributions
@model inner() = x ~ Normal()
@model function outer()
    a = Vector{Float64}(undef, 1)
    a[1] ~ to_submodel(inner())
    return a
end
```

In this case, the variable sampled is actually the `x` field of the first element of `a`:

```julia
julia> only(keys(VarInfo(outer()))) == @varname(a[1].x)
true
```

Before this version, it used to be a single variable called `var"a[1].x"`.

Note that if you are sampling from a model with submodels, this doesn't affect the way you interact with the `MCMCChains.Chains` object, because VarNames are converted into Symbols when stored in the chain.
(This behaviour will likely be changed in the future, in that Chains should be indexable by VarNames and not just Symbols, but that has not been implemented yet.)

### AD testing utilities

`DynamicPPL.TestUtils.AD.run_ad` now links the VarInfo by default.
To disable this, pass the `linked=false` keyword argument.
If the calculated value or gradient is incorrect, it also throws a `DynamicPPL.TestUtils.AD.ADIncorrectException` rather than a test failure.
This exception contains the actual and expected gradient so you can inspect it if needed; see the documentation for more information.
From a practical perspective, this means that if you need to add this to a test suite, you need to use `@test run_ad(...) isa Any` rather than just `run_ad(...)`.

### SimpleVarInfo linking / invlinking

Linking a linked SimpleVarInfo, or invlinking an unlinked SimpleVarInfo, now displays a warning instead of an error.

### VarInfo constructors

`VarInfo(vi::VarInfo, values)` has been removed. You can replace this directly with `unflatten(vi, values)` instead.

The `metadata` argument to `VarInfo([rng, ]model[, sampler, context, metadata])` has been removed.
If you were not using this argument (most likely), then there is no change needed.
If you were using the `metadata` argument to specify a blank `VarNamedVector`, then you should replace calls to `VarInfo` with `DynamicPPL.typed_vector_varinfo` instead (see 'Other changes' below).

The `UntypedVarInfo` constructor and type is no longer exported.
If you needed to construct one, you should now use `DynamicPPL.untyped_varinfo` instead.

The `TypedVarInfo` constructor and type is no longer exported.
The _type_ has been replaced with `DynamicPPL.NTVarInfo`.
The _constructor_ has been replaced with `DynamicPPL.typed_varinfo`.

Note that the exact kind of VarInfo returned by `VarInfo(rng, model, ...)` is an implementation detail.
Previously, it was guaranteed that this would always be a VarInfo whose metadata was a `NamedTuple` containing `Metadata` structs.
Going forward, this is no longer the case, and you should only assume that the returned object obeys the `AbstractVarInfo` interface.

**Other changes**

While these are technically breaking, they are only internal changes and do not affect the public API.
The following four functions have been added and/or reworked to make it easier to construct VarInfos with different types of metadata:

 1. `DynamicPPL.untyped_varinfo([rng, ]model[, sampler, context])`
 2. `DynamicPPL.typed_varinfo([rng, ]model[, sampler, context])`
 3. `DynamicPPL.untyped_vector_varinfo([rng, ]model[, sampler, context])`
 4. `DynamicPPL.typed_vector_varinfo([rng, ]model[, sampler, context])`

The reason for this change is that there were several flavours of VarInfo.
Some, like `typed_varinfo`, were easy to construct because we had convenience methods for them; however, the others were more difficult.
This change makes it easier to access different VarInfo types, and also makes it more explicit which one you are constructing.

## 0.35.9

Fixed the `isnan` check introduced in 0.35.7 for distributions which returned NamedTuple.

## 0.35.8

Added the `DynamicPPL.TestUtils.AD.run_ad` function to test the correctness and/or benchmark the performance of an automatic differentiation backend on DynamicPPL models.
Please see [the docstring](https://turinglang.org/DynamicPPL.jl/api/#DynamicPPL.TestUtils.AD.run_ad) for more information.

## 0.35.7

`check_model_and_trace` now errors if any NaN's are encountered when evaluating the model.

## 0.35.6

Fixed the implementation of `.~`, such that running a model with it no longer requires DynamicPPL itself to be loaded.

## 0.35.5

Several internal methods have been removed:

  - `DynamicPPL.getall(vi::AbstractVarInfo)` has been removed. You can directly replace this with `getindex_internal(vi, Colon())`.
  - `DynamicPPL.setall!(vi::AbstractVarInfo, values)` has been removed. Rewrite the calling function to not assume mutation and use `unflatten(vi, values)` instead.
  - `DynamicPPL.replace_values(md::Metadata, values)` and `DynamicPPL.replace_values(nt::NamedTuple, values)` (where the `nt` is a NamedTuple of Metadatas) have been removed. Use `DynamicPPL.unflatten_metadata` as a direct replacement.
  - `DynamicPPL.set_values!!(vi::AbstractVarInfo, values)` has been renamed to `DynamicPPL.set_initial_values(vi::AbstractVarInfo, values)`; it also no longer mutates the varinfo argument.

The **exported** method `VarInfo(vi::VarInfo, values)` has been deprecated, and will be removed in the next minor version. You can replace this directly with `unflatten(vi, values)` instead.

## 0.35.4

Fixed a type instability in an implementation of `with_logabsdet_jacobian`, which resulted in the log-jacobian returned being an Int in some cases and a Float in others.
This resolves an Enzyme.jl error on a number of models.
More generally, this version also changes the type of various log probabilities to be more consistent with one another.
Although we aren't fully there yet, our eventual aim is that log probabilities will generally default to Float64 on 64-bit systems, and Float32 on 32-bit systems.
If you run into any issues with these types, please get in touch.

## 0.35.3

`model | (@varname(x) => 1.0, @varname(y) => 2.0)` now works.
Previously, this would throw a `MethodError` if the tuple had more than one element.

## 0.35.2

`unflatten(::VarInfo, params)` now works with params that have non-float types (such as Int or Bool).

## 0.35.1

`subset(::AbstractVarInfo, ::AbstractVector{<:VarName})` now preserves the ordering of the varnames in the original varinfo argument.
Previously, this would select the varnames according to their order in the second argument.
This fixes an upstream Turing.jl issue with Gibbs sampling when a component sampler was assigned multiple variables.

## 0.35.0

**Breaking changes**

### `.~` right hand side must be a univariate distribution

Previously we allowed statements like

```julia
x .~ [Normal(), Gamma()]
```

where the right hand side of a `.~` was an array of distributions, and ones like

```julia
x .~ MvNormal(fill(0.0, 2), I)
```

where the right hand side was a multivariate distribution.

These are no longer allowed. The only things allowed on the right hand side of a `.~` statement are univariate distributions, such as

```julia
x = Array{Float64,3}(undef, 2, 3, 4)
x .~ Normal()
```

The reasons for this are internal code simplification and the fact that broadcasting where both sides are multidimensional but of different dimensions is typically confusing to read.

If the right hand side and the left hand side have the same dimension, one can simply use `~`. Arrays of distributions can be replaced with `product_distribution`. So instead of

```julia
x .~ [Normal(), Gamma()]
x .~ Normal.(y)
x .~ MvNormal(fill(0.0, 2), I)
```

do

```julia
x ~ product_distribution([Normal(), Gamma()])
x ~ product_distribution(Normal.(y))
x ~ MvNormal(fill(0.0, 2), I)
```

This is often more performant as well. Note that using `~` rather than `.~` does change the internal storage format a bit: With `.~` `x[i]` are stored as separate variables, with `~` as a single multivariate variable `x`. In most cases this does not change anything for the user, but if it does cause issues, e.g. if you are dealing with `VarInfo` objects directly and need to keep the old behavior, you can always expand into a loop, such as

```julia
dists = Normal.(y)
for i in 1:length(dists)
    x[i] ~ dists[i]
end
```

Cases where the right hand side is of a different dimension than the left hand side, and neither is a scalar, must be replaced with a loop. For example,

```julia
x = Array{Float64,3}(undef, 2, 3, 4)
x .~ MvNormal(fill(0, 2), I)
```

should be replaced with something like

```julia
x = Array{Float64,3}(2, 3, 4)
for i in 1:3, j in 1:4
    x[:, i, j] ~ MvNormal(fill(0, 2), I)
end
```

This release also completely rewrites the internal implementation of `.~`, where from now on all `.~` statements are turned into loops over `~` statements at macro time. However, the only breaking aspect of this change is the above change to what's allowed on the right hand side.

### Remove indexing by samplers

This release removes the feature of `VarInfo` where it kept track of which variable was associated with which sampler. This means removing all user-facing methods where `VarInfo`s where being indexed with samplers. In particular,

  - `link` and `invlink`, and their `!!` versions, no longer accept a sampler as an argument to specify which variables to (inv)link. The `link(varinfo, model)` methods remain in place, and as a new addition one can give a `Tuple` of `VarName`s to (inv)link only select variables, as in `link(varinfo, varname_tuple, model)`.
  - `set_retained_vns_del_by_spl!` has been replaced by `set_retained_vns_del!` which applies to all variables.
  - `getindex`, `setindex!`, and `setindex!!` no longer accept samplers as arguments
  - `unflatten` no longer accepts a sampler as an argument
  - `eltype(::VarInfo)` no longer accepts a sampler as an argument
  - `keys(::VarInfo)` no longer accepts a sampler as an argument
  - `VarInfo(::VarInfo, ::Sampler, ::AbstractVector)` no longer accepts the sampler argument.
  - `push!!` and `push!` no longer accept samplers or `Selector`s as arguments
  - `getgid`, `setgid!`, `updategid!`, `getspace`, and `inspace` no longer exist

### Reverse prefixing order

  - For submodels constructed using `to_submodel`, the order in which nested prefixes are applied has been changed.
    Previously, the order was that outer prefixes were applied first, then inner ones.
    This version reverses that.
    To illustrate:
    
    ```julia
    using DynamicPPL, Distributions
    
    @model function subsubmodel()
        return x ~ Normal()
    end
    
    @model function submodel()
        x ~ to_submodel(prefix(subsubmodel(), :c), false)
        return x
    end
    
    @model function parentmodel()
        x1 ~ to_submodel(prefix(submodel(), :a), false)
        return x2 ~ to_submodel(prefix(submodel(), :b), false)
    end
    
    keys(VarInfo(parentmodel()))
    ```
    
    Previously, the final line would return the variable names `c.a.x` and `c.b.x`.
    With this version, it will return `a.c.x` and `b.c.x`, which is more intuitive.
    (Note that this change brings `to_submodel`'s behaviour in line with the now-deprecated `@submodel` macro.)
    
    This change also affects sampling in Turing.jl.

### `LogDensityFunction` argument order

  - The method `LogDensityFunction(varinfo, model, sampler)` has been removed.
    The only accepted order is `LogDensityFunction(model, varinfo, context; adtype)`.
    (For an explanation of `adtype`, see below.)
    The varinfo and context arguments are both still optional.

**Other changes**

### New exports

`LogDensityFunction` and `predict` are now exported from DynamicPPL.

### `LogDensityProblems` interface

LogDensityProblemsAD is now removed as a dependency.
Instead of constructing a `LogDensityProblemAD.ADgradient` object, we now directly use `DifferentiationInterface` to calculate the gradient of the log density with respect to model parameters.

Note that if you wish, you can still construct an `ADgradient` out of a `LogDensityFunction` object (there is nothing preventing this).

However, in this version, `LogDensityFunction` now takes an extra AD type argument.
If this argument is not provided, the behaviour is exactly the same as before, i.e. you can calculate `logdensity` but not its gradient.
However, if you do pass an AD type, that will allow you to calculate the gradient as well.
You may thus find that it is easier to instead do this:

```julia
@model f() = ...

ldf = LogDensityFunction(f(); adtype=AutoForwardDiff())
```

This will return an object which satisfies the `LogDensityProblems` interface to first-order, i.e. you can now directly call both

```
LogDensityProblems.logdensity(ldf, params)
LogDensityProblems.logdensity_and_gradient(ldf, params)
```

without having to construct a separate `ADgradient` object.

If you prefer, you can also construct a new `LogDensityFunction` with a new AD type afterwards.
The model, varinfo, and context will be taken from the original `LogDensityFunction`:

```julia
@model f() = ...

ldf = LogDensityFunction(f())  # by default, no adtype set
ldf_with_ad = LogDensityFunction(ldf, AutoForwardDiff())
```

## 0.34.2

  - Fixed bugs in ValuesAsInModelContext as well as DebugContext where underlying PrefixContexts were not being applied.
    From a user-facing perspective, this means that for models which use manually prefixed submodels, e.g.
    
    ```julia
    using DynamicPPL, Distributions
    
    @model inner() = x ~ Normal()
    
    @model function outer()
        x1 ~ to_submodel(prefix(inner(), :a), false)
        return x2 ~ to_submodel(prefix(inner(), :b), false)
    end
    ```
    
    will: (1) no longer error when sampling due to `check_model_and_trace`; and (2) contain both submodel's variables in the resulting chain (the behaviour before this patch was that the second `x` would override the first `x`).

  - More broadly, implemented a general `prefix(ctx::AbstractContext, ::VarName)` which traverses the context tree in `ctx` to apply all necessary prefixes. This was a necessary step in fixing the above issues, but it also means that `prefix` is now capable of handling context trees with e.g. multiple prefixes at different levels of nesting.

## 0.34.1

  - Fix an issue that prevented merging two VarInfos if they had different dimensions for a variable.

  - Upper bound the compat version of KernelAbstractions to work around an issue in determining the right VarInfo type to use.

## 0.34.0

**Breaking**

  - `rng` argument removed from `values_as_in_model`, and `varinfo` made non-optional. This means that the only signatures allowed are
    
    ```
    values_as_in_model(::Model, ::Bool, ::AbstractVarInfo)
    values_as_in_model(::Model, ::Bool, ::AbstractVarInfo, ::AbstractContext)
    ```
    
    If you aren't using this function (it's probably only used in Turing.jl) then this won't affect you.

## 0.33.1

Reworked internals of `condition` and `decondition`.
There are no changes to the public-facing API, but internally you can no longer use `condition` and `decondition` on an `AbstractContext`, you can only use it on a `DynamicPPL.Model`. If you want to modify a context, use `ConditionContext` and `decondition_context`.

## 0.33.0

**Breaking**

  - `values_as_in_model()` now requires an extra boolean parameter, specifying whether variables on the lhs of `:=` statements are to be included in the resulting `OrderedDict` of values.
    The type signature is now `values_as_in_model([rng,] model, include_colon_eq::Bool [, varinfo, context])`

**Other**

  - Moved the implementation of `predict` from Turing.jl to DynamicPPL.jl; the user-facing behaviour is otherwise the same
  - Improved error message when a user tries to initialise a model with parameters that don't correspond strictly to the underlying VarInfo used<|MERGE_RESOLUTION|>--- conflicted
+++ resolved
@@ -1,8 +1,7 @@
 # DynamicPPL Changelog
 
-## 0.38.9
-
-<<<<<<< HEAD
+## 0.38.10
+
 Added `DynamicPPL.Experimental.FastLDF`, a version of `LogDensityFunction` that provides performance improvements on the order of 2–10× for both model evaluation as well as automatic differentiation.
 Exact speedups depend on the model size: larger models have less significant speedups because the bulk of the work is done in calls to `logpdf`.
 
@@ -10,9 +9,10 @@
 We intend to replace `LogDensityFunction` with `FastLDF` in a release in the near future, but until then we recommend not using it.
 
 For more information about `FastLDF`, please see https://github.com/TuringLang/DynamicPPL.jl/pull/1113 as well as the `src/fasteval.jl` file, which contains extensive comments.
-=======
+
+## 0.38.9
+
 Remove warning when using Enzyme as the AD backend.
->>>>>>> 08fffa21
 
 ## 0.38.8
 
