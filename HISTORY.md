--- conflicted
+++ resolved
@@ -1,19 +1,15 @@
 # DynamicPPL Changelog
 
-<<<<<<< HEAD
 ## 0.38.0
 
 The `varname_leaves` and `varname_and_value_leaves` functions have been moved to AbstractPPL.jl.
 Their behaviour is otherwise identical.
 
-[...]
-=======
 ## 0.37.2
 
 Make the `resume_from` keyword work for multiple-chain (parallel) sampling as well.
 Prior to this version, it was silently ignored.
 Note that to get the correct behaviour you also need to have a recent version of MCMCChains (v7.2.1).
->>>>>>> 72491583
 
 ## 0.37.1
 
