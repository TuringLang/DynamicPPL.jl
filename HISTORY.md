--- conflicted
+++ resolved
@@ -1,14 +1,12 @@
 # DynamicPPL Changelog
 
-<<<<<<< HEAD
 ## 0.39.0
 
 Removed the method `returned(::Model, values, keys)`; please use `returned(::Model, ::AbstractDict{<:VarName})` instead.
-=======
+
 ## 0.38.9
 
 Remove warning when using Enzyme as the AD backend.
->>>>>>> 08fffa21
 
 ## 0.38.8
 
