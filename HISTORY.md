# DynamicPPL Changelog

<<<<<<< HEAD
## 0.39.0

Removed the method `returned(::Model, values, keys)`; please use `returned(::Model, ::AbstractDict{<:VarName})` instead.
=======
## 0.38.4

Improve performance of VarNamedVector. It should now be very nearly on par with Metadata for all models we've benchmarked on.
>>>>>>> 80cf12d7

## 0.38.3

Add an implementation of `returned(::Model, ::AbstractDict{<:VarName})`.
Please note we generally recommend using Dict, as NamedTuples cannot correctly represent variables with indices / fields on the left-hand side of tildes, like `x[1]` or `x.a`.

The generic method `returned(::Model, values, keys)` is deprecated and will be removed in the next minor version.

## 0.38.2

Added a compatibility entry for JET@0.11.

> > > > > > > main

## 0.38.1

Added `from_linked_vec_transform` and `from_vec_transform` methods for `ProductNamedTupleDistribution`.
This patch allows sampling from `ProductNamedTupleDistribution` in DynamicPPL models.

## 0.38.0

### Breaking changes

#### Introduction of `InitContext`

DynamicPPL 0.38 introduces a new evaluation context, `InitContext`.
It is used to generate fresh values for random variables in a model.

Evaluation contexts are stored inside a `DynamicPPL.Model` object, and control what happens with tilde-statements when a model is run.
The two major leaf (basic) contexts are `DefaultContext` and, now, `InitContext`.
`DefaultContext` is the default context, and it simply uses the values that are already stored in the `VarInfo` object passed to the model evaluation function.
On the other hand, `InitContext` ignores values in the VarInfo object and inserts new values obtained from a specified source.
(It follows also that the VarInfo being used may be empty, which means that `InitContext` is now also the way to obtain a fresh VarInfo for a model.)

DynamicPPL 0.38 provides three flavours of _initialisation strategies_, which are specified as the second argument to `InitContext`:

  - `InitContext(rng, InitFromPrior())`: New values are sampled from the prior distribution (on the right-hand side of the tilde).
  - `InitContext(rng, InitFromUniform(a, b))`: New values are sampled uniformly from the interval `[a, b]`, and then invlinked to the support of the distribution on the right-hand side of the tilde.
  - `InitContext(rng, InitFromParams(p, fallback))`: New values are obtained by indexing into the `p` object, which can be a `NamedTuple` or `Dict{<:VarName}`. If a variable is not found in `p`, then the `fallback` strategy is used, which is simply another of these strategies. In particular, `InitFromParams` enables the case where different variables are to be initialised from different sources.

(It is possible to define your own initialisation strategy; users who wish to do so are referred to the DynamicPPL API documentation and source code.)

**The main impact on the upcoming Turing.jl release** is that, instead of providing initial values for sampling, the user will be expected to provide an initialisation strategy instead.
This is a more flexible approach, and not only solves a number of pre-existing issues with initialisation of Turing models, but also improves the clarity of user code.
In particular:

  - When providing a set of fixed parameters (i.e. `InitFromParams(p)`), `p` must now either be a NamedTuple or a Dict. Previously Vectors were allowed, which is error-prone because the ordering of variables in a VarInfo is not obvious.
  - The parameters in `p` must now always be provided in unlinked space (i.e., in the space of the distribution on the right-hand side of the tilde). Previously, whether a parameter was expected to be in linked or unlinked space depended on whether the VarInfo was linked or not, which was confusing.

#### Removal of `SamplingContext`

For developers working on DynamicPPL, `InitContext` now completely replaces what used to be `SamplingContext`, `SampleFromPrior`, and `SampleFromUniform`.
Evaluating a model with `SamplingContext(SampleFromPrior())` (e.g. with `DynamicPPL.evaluate_and_sample!!(model, VarInfo(), SampleFromPrior())` has a direct one-to-one replacement in `DynamicPPL.init!!(model, VarInfo(), InitFromPrior())`.
Please see the docstring of `init!!` for more details.
Likewise `SampleFromUniform()` can be replaced with `InitFromUniform()`.
`InitFromParams()` provides new functionality which was previously implemented in the roundabout way of manipulating the VarInfo (e.g. using `unflatten`, or even more hackily by directly modifying values in the VarInfo), and then evaluating using `DefaultContext`.

The main change that this is likely to create is for those who are implementing samplers or inference algorithms.
The exact way in which this happens will be detailed in the Turing.jl changelog when a new release is made.
Broadly speaking, though, `SamplingContext(MySampler())` will be removed so if your sampler needs custom behaviour with the tilde-pipeline you will likely have to define your own context.

#### Removal of `DynamicPPL.Sampler`

`DynamicPPL.Sampler` and **all associated interface functions** have also been removed entirely.
If you were using these, the corresponding replacements are:

  - `DynamicPPL.Sampler(S)`: just don't wrap `S`; but make sure `S` subtypes `AbstractMCMC.AbstractSampler`
  - `DynamicPPL.initialstep`: directly implement `AbstractMCMC.step` and `AbstractMCMC.step_warmup` as per the AbstractMCMC interface
  - `DynamicPPL.loadstate`: `Turing.loadstate` (will be introduced in the next version)
  - `DynamicPPL.default_chain_type`: removed, just use the `chain_type` keyword argument directly
  - `DynamicPPL.initialsampler`: `Turing.Inference.init_strategy` (will be introduced in the next version; note that this function must return an `AbstractInitStrategy`, see above for explanation)
  - `DynamicPPL.default_varinfo`: `Turing.Inference.default_varinfo` (will be introduced in the next version)
  - `DynamicPPL.TestUtils.test_sampler` and related methods: removed, please implement your own testing utilities as needed

#### Simplification of the tilde-pipeline

There are now only two functions in the tilde-pipeline that need to be overloaded to change the behaviour of tilde-statements, namely, `tilde_assume!!` and `tilde_observe!!`.
Other functions such as `tilde_assume` and `assume` (and their `observe` counterparts) have been removed.

Note that this was effectively already the case in DynamicPPL 0.37 (where they were just wrappers around each other).
The separation of these functions was primarily implemented to avoid performing extra work where unneeded (e.g. to not calculate the log-likelihood when `PriorContext` was being used). This functionality has since been replaced with accumulators (see the 0.37 changelog for more details).

#### Removal of the `"del"` flag

Previously `VarInfo` (or more correctly, the `Metadata` object within a `VarInfo`), had a flag called `"del"` for all variables. If it was set to `true` the variable was to be overwritten with a new value at the next evaluation. The new `InitContext` and related changes above make this flag unnecessary, and it has been removed.

The only flag other than `"del"` that `Metadata` ever used was `"trans"`. Thus the generic functions `set_flag!`, `unset_flag!` and `is_flagged!` have also been removed in favour of more specific ones. We've also used this opportunity to name the `"trans"` flag and the corresponding `istrans` function to be more explicit. The new, exported interface consists of the `is_transformed` and `set_transformed!!` functions.

#### Removal of `resume_from`

The `resume_from=chn` keyword argument to `sample` has been removed; please use the `initial_state` argument instead.
`loadstate` will be exported from Turing in the next release of Turing.

#### Change of output type for `pointwise_logdensities`

The functions `pointwise_prior_logdensities`, `pointwise_logdensities`, and `pointwise_loglikelihoods` when called on `MCMCChains.Chains` objects, now return new `MCMCChains.Chains` objects by default, instead of dictionaries of matrices.

If you want the old behaviour, you can pass `OrderedDict` as the third argument, i.e., `pointwise_logdensities(model, chain, OrderedDict)`.

### Other changes

#### `predict(model, chain; include_all)`

The `include_all` keyword argument for `predict` now works even when no RNG is specified (previously it would only work when an RNG was explicitly passed).

#### `DynamicPPL.setleafcontext(model, context)`

This convenience method has been added to quickly modify the leaf context of a model.

#### Reimplementation of functions using `InitContext`

A number of functions have been reimplemented and unified with the help of `InitContext`.
In particular, this release brings substantial performance improvements for `returned` and `predict`.
Their APIs are the same.

#### Upstreaming of VarName functionality

The implementation of the `varname_leaves` and `varname_and_value_leaves` functions have been moved to AbstractPPL.jl.
Their behaviour is otherwise identical, and they are still accessible from the DynamicPPL module (though still not exported).

## 0.37.5

A minor optimisation for Enzyme AD on DynamicPPL models.

## 0.37.4

An extension for MarginalLogDensities.jl has been added.

Loading DynamicPPL and MarginalLogDensities now provides the `DynamicPPL.marginalize` function to marginalise out variables from a model.
This is useful for averaging out random effects or nuisance parameters while improving inference on fixed effects/parameters of interest.
The `marginalize` function returns a `MarginalLogDensities.MarginalLogDensity`, a function-like callable struct that returns the approximate log-density of a subset of the parameters after integrating out the rest of them.
By default, this uses the Laplace approximation and sparse AD, making the marginalisation computationally very efficient.
Note that the Laplace approximation relies on the model being differentiable with respect to the marginalised variables, and that their posteriors are unimodal and approximately Gaussian.

Please see [the MarginalLogDensities documentation](https://eloceanografo.github.io/MarginalLogDensities.jl/stable) and the [new Marginalisation section of the DynamicPPL documentation](https://turinglang.org/DynamicPPL.jl/v0.37/api/#Marginalisation) for further information.

## 0.37.3

Prevents inlining of `DynamicPPL.istrans` with Enzyme, which allows Enzyme to differentiate models where `VarName`s have the same symbol but different types.

## 0.37.2

Make the `resume_from` keyword work for multiple-chain (parallel) sampling as well.
Prior to this version, it was silently ignored.
Note that to get the correct behaviour you also need to have a recent version of MCMCChains (v7.2.1).

## 0.37.1

Update DynamicPPLMooncakeExt to work with Mooncake 0.4.147.

## 0.37.0

DynamicPPL 0.37 comes with a substantial reworking of its internals.
Fundamentally, there is no change to the actual modelling syntax: if you are a Turing.jl user, for example, this release will not affect you too much (apart from the changes to `@addlogprob!`).
Any such changes will be covered separately in the Turing.jl changelog when a release is made.
However, if you are a package developer or someone who uses DynamicPPL's functionality directly, you will notice a number of changes.

To avoid overwhelming the reader, we begin by listing the most important, user-facing changes, before explaining the changes to the internals in more detail.

Note that virtually all changes listed here are breaking.

**Public-facing changes**

### Submodel macro

The `@submodel` macro is fully removed; please use `to_submodel` instead.

### `DynamicPPL.TestUtils.AD.run_ad`

The three keyword arguments, `test`, `reference_backend`, and `expected_value_and_grad` have been merged into a single `test` keyword argument.
Please see the API documentation for more details.
(The old `test=true` and `test=false` values are still valid, and you only need to adjust the invocation if you were explicitly passing the `reference_backend` or `expected_value_and_grad` arguments.)

There is now also an `rng` keyword argument to help seed parameter generation.

Instead of specifying `value_atol` and `grad_atol`, you can now specify `atol` and `rtol` which are used for both value and gradient.
Their semantics are the same as in Julia's `isapprox`; two values are equal if they satisfy either `atol` or `rtol`.

Finally, the `ADResult` object returned by `run_ad` now has both `grad_time` and `primal_time` fields, which contain (respectively) the time it took to calculate the gradient of logp, and the time taken to calculate logp itself.
Times are reported in seconds.
Previously there was only a single `time_vs_primal` field which represented the ratio of these two.
You can of course access the same quantity by dividing `grad_time` by `primal_time`.

### `DynamicPPL.TestUtils.check_model`

You now need to explicitly pass a `VarInfo` argument to `check_model` and `check_model_and_trace`.
Previously, these functions would generate a new VarInfo for you (using an optionally provided `rng`).

### Evaluating model log-probabilities in more detail

Previously, during evaluation of a model, DynamicPPL only had the capability to store a _single_ log probability (`logp`) field.
`DefaultContext`, `PriorContext`, and `LikelihoodContext` were used to control what this field represented: they would accumulate the log joint, log prior, or log likelihood, respectively.

In this version, we have overhauled this quite substantially.
The technical details of exactly _how_ this is done is covered in the 'Accumulators' section below, but the upshot is that the log prior, log likelihood, and log Jacobian terms (for any linked variables) are separately tracked.

Specifically, you will want to use the following functions to access these log probabilities:

  - `getlogprior(varinfo)` to get the log prior. **Note:** This version introduces new, more consistent behaviour for this function, in that it always returns the log-prior of the values in the original, untransformed space, even if the `varinfo` has been linked.
  - `getloglikelihood(varinfo)` to get the log likelihood.
  - `getlogjoint(varinfo)` to get the log joint probability. **Note:** Similar to `getlogprior`, this function now always returns the log joint of the values in the original, untransformed space, even if the `varinfo` has been linked.

If you are using linked VarInfos (e.g. if you are writing a sampler), you may find that you need to obtain the log probability of the variables in the transformed space.
To this end, you can use:

  - `getlogjac(varinfo)` to get the log Jacobian of the link transforms for any linked variables.
  - `getlogprior_internal(varinfo)` to get the log prior of the variables in the transformed space.
  - `getlogjoint_internal(varinfo)` to get the log joint probability of the variables in the transformed space.

Since transformations only apply to random variables, the likelihood is unaffected by linking.

### Removal of `PriorContext` and `LikelihoodContext`

Following on from the above, a number of DynamicPPL's contexts have been removed, most notably `PriorContext` and `LikelihoodContext`.
Although these are not the only _exported_ contexts, we consider unlikely that anyone was using _other_ contexts manually: if you have a question about contexts _other_ than these, please continue reading the 'Internals' section below.

If you were evaluating a model with `PriorContext`, you can now just evaluate it with `DefaultContext`, and instead of calling `getlogp(varinfo)`, you can call `getlogprior(varinfo)` (and similarly for the likelihood).

If you were constructing a `LogDensityFunction` with `PriorContext`, you can now stick to `DefaultContext`.
`LogDensityFunction` now has an extra field, called `getlogdensity`, which represents a function that takes a `VarInfo` and returns the log density you want.
Thus, if you pass `getlogprior_internal` as the value of this parameter, you will get the same behaviour as with `PriorContext`.
(You should consider whether your use case needs the log prior in the transformed space, or the original space, and use (respectively) `getlogprior_internal` or `getlogprior` as needed.)

The other case where one might use `PriorContext` was to use `@addlogprob!` to add to the log prior.
Previously, this was accomplished by manually checking `__context__ isa DynamicPPL.PriorContext`.
Now, you can write `@addlogprob (; logprior=x, loglikelihood=y)` to add `x` to the log-prior and `y` to the log-likelihood.

### Removal of `order` and `num_produce`

The `VarInfo` type used to carry with it:

  - `num_produce`, an integer which recorded the number of observe tilde-statements that had been evaluated so far; and
  - `order`, an integer per `VarName` which recorded the value of `num_produce` at the time that the variable was seen.

These fields were used in particle samplers in Turing.jl.
In DynamicPPL 0.37, these fields and the associated functions have been removed:

  - `get_num_produce`
  - `set_num_produce!!`
  - `reset_num_produce!!`
  - `increment_num_produce!!`
  - `set_retained_vns_del!`
  - `setorder!!`

Because this is one of the more arcane features of DynamicPPL, some extra explanation is warranted.

`num_produce` and `order`, along with the `del` flag in `VarInfo`, were used to control whether new values for variables were sampled during model execution.
For example, the particle Gibbs method has a _reference particle_, for which variables are never resampled.
However, if the reference particle is _forked_ (i.e., if the reference particle is selected by a resampling step multiple times and thereby copied), then the variables that have not yet been evaluated must be sampled anew to ensure that the new particle is independent of the reference particle.

Previously, this was accomplished by setting the `del` flag in the `VarInfo` object for all variables with `order` greater or equal to than `num_produce`.
Note that setting the `del` flag does not itself trigger a new value to be sampled; rather, it indicates that a new value should be sampled _if the variable is encountered again_.
[This Turing.jl PR](https://github.com/TuringLang/Turing.jl/pull/2629) changes the implementation to set the `del` flag for _all_ variables in the `VarInfo`.
Since the `del` flag only makes a difference when encountering a variable, this approach is entirely equivalent as long as the same variable is not seen multiple times in the model.
The interested reader is referred to that PR for more details.

**Internals**

### Accumulators

This release overhauls how VarInfo objects track variables such as the log joint probability. The new approach is to use what we call accumulators: Objects that the VarInfo carries on it that may change their state at each `tilde_assume!!` and `tilde_observe!!` call based on the value of the variable in question. They replace both variables that were previously hard-coded in the `VarInfo` object (`logp` and `num_produce`) and some contexts. This brings with it a number of breaking changes:

  - `PriorContext` and `LikelihoodContext` no longer exist. By default, a `VarInfo` tracks both the log prior and the log likelihood separately, and they can be accessed with `getlogprior` and `getloglikelihood`. If you want to execute a model while only accumulating one of the two (to save clock cycles), you can do so by creating a `VarInfo` that only has one accumulator in it, e.g. `varinfo = setaccs!!(varinfo, (LogPriorAccumulator(),))`.
  - `MiniBatchContext` does not exist anymore. It can be replaced by creating and using a custom accumulator that replaces the default `LikelihoodContext`. We may introduce such an accumulator in DynamicPPL in the future, but for now you'll need to do it yourself.
  - `tilde_observe` and `observe` have been removed. `tilde_observe!!` still exists, and any contexts should modify its behaviour. We may further rework the call stack under `tilde_observe!!` in the near future.
  - `tilde_assume` no longer returns the log density of the current assumption as its second return value. We may further rework the `tilde_assume!!` call stack as well.
  - For literal observation statements like `0.0 ~ Normal(blahblah)` we used to call `tilde_observe!!` without the `vn` argument. This method no longer exists. Rather we call `tilde_observe!!` with `vn` set to `nothing`.
  - `@addlogprob!` now _always_ adds to the log likelihood. Previously it added to the log probability that the execution context specified, e.g. the log prior when using `PriorContext`.
  - `getlogp` now returns a `NamedTuple` with keys `logprior` and `loglikelihood`. If you want the log joint probability, which is what `getlogp` used to return, use `getlogjoint`.
  - Correspondingly `setlogp!!` and `acclogp!!` should now be called with a `NamedTuple` with keys `logprior` and `loglikelihood`. The `acclogp!!` method with a single scalar value has been deprecated and falls back on `accloglikelihood!!`, and the single scalar version of `setlogp!!` has been removed. Corresponding setter/accumulator functions exist for the log prior as well.

### Evaluation contexts

Historically, evaluating a DynamicPPL model has required three arguments: a model, some kind of VarInfo, and a context.
It's less known, though, that since DynamicPPL 0.14.0 the _model_ itself actually contains a context as well.
This version therefore excises the context argument, and instead uses `model.context` as the evaluation context.

The upshot of this is that many functions that previously took a context argument now no longer do.
There were very few such functions where the context argument was actually used (most of them simply took `DefaultContext()` as the default value).

`evaluate!!(model, varinfo, ext_context)` is removed, and broadly speaking you should replace calls to that with `new_model = contextualize(model, ext_context); evaluate!!(new_model, varinfo)`.
If the 'external context' `ext_context` is a parent context, then you should wrap `model.context` appropriately to ensure that its information content is not lost.
If, on the other hand, `ext_context` is a `DefaultContext`, then you can just drop the argument entirely.

**To aid with this process, `contextualize` is now exported from DynamicPPL.**

The main situation where one _did_ want to specify an additional evaluation context was when that context was a `SamplingContext`.
Doing this would allow you to run the model and sample fresh values, instead of just using the values that existed in the VarInfo object.
Thus, this release also introduces the **unexported** function `evaluate_and_sample!!`.
Essentially, `evaluate_and_sample!!(rng, model, varinfo, sampler)` is a drop-in replacement for `evaluate!!(model, varinfo, SamplingContext(rng, sampler))`.
**Do note that this is an internal method**, and its name or semantics are liable to change in the future without warning.

There are many methods that no longer take a context argument, and listing them all would be too much.
However, here are the more user-facing ones:

  - `LogDensityFunction` no longer has a context field (or type parameter)
  - `DynamicPPL.TestUtils.AD.run_ad` no longer uses a context (and the returned `ADResult` object no longer has a context field)
  - `VarInfo(rng, model, sampler)` and other VarInfo constructors / functions that made VarInfos (e.g. `typed_varinfo`) from a model
  - `(::Model)(args...)`: specifically, this now only takes `rng` and `varinfo` arguments (with both being optional)
  - If you are using the `__context__` special variable inside a model, you will now have to use `__model__.context` instead

And a couple of more internal changes:

  - Just like `evaluate!!`, the other functions `_evaluate!!`, `evaluate_threadsafe!!`, and `evaluate_threadunsafe!!` now no longer accept context arguments
  - `evaluate!!` no longer takes rng and sampler (if you used this, you should use `evaluate_and_sample!!` instead, or construct your own `SamplingContext`)
  - The model evaluation function, `model.f` for some `model::Model`, no longer takes a context as an argument
  - The internal representation and API dealing with submodels (i.e., `ReturnedModelWrapper`, `Sampleable`, `should_auto_prefix`, `is_rhs_model`) has been simplified. If you need to check whether something is a submodel, just use `x isa DynamicPPL.Submodel`. Note that the public API i.e. `to_submodel` remains completely untouched.

## 0.36.15

Bumped minimum Julia version to 1.10.8 to avoid potential crashes with `Core.Compiler.widenconst` (which Mooncake uses).

## 0.36.14

Added compatibility with AbstractPPL@0.12.

## 0.36.13

Added documentation for the `returned(::Model, ::MCMCChains.Chains)` method.

## 0.36.12

Removed several unexported functions.
The only notable one is `DynamicPPL.alg_str`, which was used in old versions of AdvancedVI and the Turing test suite.

## 0.36.11

Make `ThreadSafeVarInfo` hold a total of `Threads.nthreads() * 2` logp values, instead of just `Threads.nthreads()`.
This fix helps to paper over the cracks in using `threadid()` to index into the `ThreadSafeVarInfo` object.

## 0.36.10

Added compatibility with ForwardDiff 1.0.

## 0.36.9

Fixed a failure when sampling from `ProductNamedTupleDistribution` due to
missing `tovec` methods for `NamedTuple` and `Tuple`.

## 0.36.8

Made `LogDensityFunction` a subtype of `AbstractMCMC.AbstractModel`.

## 0.36.7

Added compatibility with MCMCChains 7.0.

## 0.36.6

`DynamicPPL.TestUtils.run_ad` now takes an extra `context` keyword argument, which is passed to the `LogDensityFunction` constructor.

## 0.36.5

`varinfo[:]` now returns an empty vector if `varinfo::DynamicPPL.NTVarInfo` is empty, rather than erroring.

In its place, `check_model` now issues a warning if the model is empty.

## 0.36.4

Added compatibility with DifferentiationInterface.jl 0.7, and also with JET.jl 0.10.

The JET compatibility entry should only affect you if you are using DynamicPPL on the Julia 1.12 pre-release.

## 0.36.3

Moved the `bijector(model)`, where `model` is a `DynamicPPL.Model`, function from the Turing main repo.

## 0.36.2

Improved docstrings for AD testing utilities.

## 0.36.1

Fixed a missing method for `tilde_assume`.

## 0.36.0

**Breaking changes**

### Submodels: conditioning

Variables in a submodel can now be conditioned and fixed in a correct way.
See https://github.com/TuringLang/DynamicPPL.jl/issues/857 for a full illustration, but essentially it means you can now do this:

```julia
@model function inner()
    x ~ Normal()
    return y ~ Normal()
end
@model function outer()
    return a ~ to_submodel(inner() | (x=1.0,))
end
```

and the `a.x` variable will be correctly conditioned.
(Previously, you would have to condition `inner()` with the variable `a.x`, meaning that you would need to know what prefix to use before you had actually prefixed it.)

### Submodel prefixing

The way in which VarNames in submodels are prefixed has been changed.
This is best explained through an example.
Consider this model and submodel:

```julia
using DynamicPPL, Distributions
@model inner() = x ~ Normal()
@model outer() = a ~ to_submodel(inner())
```

In previous versions, the inner variable `x` would be saved as `a.x`.
However, this was represented as a single symbol `Symbol("a.x")`:

```julia
julia> dump(keys(VarInfo(outer()))[1])
VarName{Symbol("a.x"), typeof(identity)}
  optic: identity (function of type typeof(identity))
```

Now, the inner variable is stored as a field `x` on the VarName `a`:

```julia
julia> dump(keys(VarInfo(outer()))[1])
VarName{:a, Accessors.PropertyLens{:x}}
  optic: Accessors.PropertyLens{:x} (@o _.x)
```

In practice, this means that if you are trying to condition a variable in the submodel, you now need to use

```julia
outer() | (@varname(a.x) => 1.0,)
```

instead of either of these (which would have worked previously)

```julia
outer() | (@varname(var"a.x") => 1.0,)
outer() | (a.x=1.0,)
```

In a similar way, if the variable on the left-hand side of your tilde statement is not just a single identifier, any fields or indices it accesses are now properly respected.
Consider the following setup:

```julia
using DynamicPPL, Distributions
@model inner() = x ~ Normal()
@model function outer()
    a = Vector{Float64}(undef, 1)
    a[1] ~ to_submodel(inner())
    return a
end
```

In this case, the variable sampled is actually the `x` field of the first element of `a`:

```julia
julia> only(keys(VarInfo(outer()))) == @varname(a[1].x)
true
```

Before this version, it used to be a single variable called `var"a[1].x"`.

Note that if you are sampling from a model with submodels, this doesn't affect the way you interact with the `MCMCChains.Chains` object, because VarNames are converted into Symbols when stored in the chain.
(This behaviour will likely be changed in the future, in that Chains should be indexable by VarNames and not just Symbols, but that has not been implemented yet.)

### AD testing utilities

`DynamicPPL.TestUtils.AD.run_ad` now links the VarInfo by default.
To disable this, pass the `linked=false` keyword argument.
If the calculated value or gradient is incorrect, it also throws a `DynamicPPL.TestUtils.AD.ADIncorrectException` rather than a test failure.
This exception contains the actual and expected gradient so you can inspect it if needed; see the documentation for more information.
From a practical perspective, this means that if you need to add this to a test suite, you need to use `@test run_ad(...) isa Any` rather than just `run_ad(...)`.

### SimpleVarInfo linking / invlinking

Linking a linked SimpleVarInfo, or invlinking an unlinked SimpleVarInfo, now displays a warning instead of an error.

### VarInfo constructors

`VarInfo(vi::VarInfo, values)` has been removed. You can replace this directly with `unflatten(vi, values)` instead.

The `metadata` argument to `VarInfo([rng, ]model[, sampler, context, metadata])` has been removed.
If you were not using this argument (most likely), then there is no change needed.
If you were using the `metadata` argument to specify a blank `VarNamedVector`, then you should replace calls to `VarInfo` with `DynamicPPL.typed_vector_varinfo` instead (see 'Other changes' below).

The `UntypedVarInfo` constructor and type is no longer exported.
If you needed to construct one, you should now use `DynamicPPL.untyped_varinfo` instead.

The `TypedVarInfo` constructor and type is no longer exported.
The _type_ has been replaced with `DynamicPPL.NTVarInfo`.
The _constructor_ has been replaced with `DynamicPPL.typed_varinfo`.

Note that the exact kind of VarInfo returned by `VarInfo(rng, model, ...)` is an implementation detail.
Previously, it was guaranteed that this would always be a VarInfo whose metadata was a `NamedTuple` containing `Metadata` structs.
Going forward, this is no longer the case, and you should only assume that the returned object obeys the `AbstractVarInfo` interface.

**Other changes**

While these are technically breaking, they are only internal changes and do not affect the public API.
The following four functions have been added and/or reworked to make it easier to construct VarInfos with different types of metadata:

 1. `DynamicPPL.untyped_varinfo([rng, ]model[, sampler, context])`
 2. `DynamicPPL.typed_varinfo([rng, ]model[, sampler, context])`
 3. `DynamicPPL.untyped_vector_varinfo([rng, ]model[, sampler, context])`
 4. `DynamicPPL.typed_vector_varinfo([rng, ]model[, sampler, context])`

The reason for this change is that there were several flavours of VarInfo.
Some, like `typed_varinfo`, were easy to construct because we had convenience methods for them; however, the others were more difficult.
This change makes it easier to access different VarInfo types, and also makes it more explicit which one you are constructing.

## 0.35.9

Fixed the `isnan` check introduced in 0.35.7 for distributions which returned NamedTuple.

## 0.35.8

Added the `DynamicPPL.TestUtils.AD.run_ad` function to test the correctness and/or benchmark the performance of an automatic differentiation backend on DynamicPPL models.
Please see [the docstring](https://turinglang.org/DynamicPPL.jl/api/#DynamicPPL.TestUtils.AD.run_ad) for more information.

## 0.35.7

`check_model_and_trace` now errors if any NaN's are encountered when evaluating the model.

## 0.35.6

Fixed the implementation of `.~`, such that running a model with it no longer requires DynamicPPL itself to be loaded.

## 0.35.5

Several internal methods have been removed:

  - `DynamicPPL.getall(vi::AbstractVarInfo)` has been removed. You can directly replace this with `getindex_internal(vi, Colon())`.
  - `DynamicPPL.setall!(vi::AbstractVarInfo, values)` has been removed. Rewrite the calling function to not assume mutation and use `unflatten(vi, values)` instead.
  - `DynamicPPL.replace_values(md::Metadata, values)` and `DynamicPPL.replace_values(nt::NamedTuple, values)` (where the `nt` is a NamedTuple of Metadatas) have been removed. Use `DynamicPPL.unflatten_metadata` as a direct replacement.
  - `DynamicPPL.set_values!!(vi::AbstractVarInfo, values)` has been renamed to `DynamicPPL.set_initial_values(vi::AbstractVarInfo, values)`; it also no longer mutates the varinfo argument.

The **exported** method `VarInfo(vi::VarInfo, values)` has been deprecated, and will be removed in the next minor version. You can replace this directly with `unflatten(vi, values)` instead.

## 0.35.4

Fixed a type instability in an implementation of `with_logabsdet_jacobian`, which resulted in the log-jacobian returned being an Int in some cases and a Float in others.
This resolves an Enzyme.jl error on a number of models.
More generally, this version also changes the type of various log probabilities to be more consistent with one another.
Although we aren't fully there yet, our eventual aim is that log probabilities will generally default to Float64 on 64-bit systems, and Float32 on 32-bit systems.
If you run into any issues with these types, please get in touch.

## 0.35.3

`model | (@varname(x) => 1.0, @varname(y) => 2.0)` now works.
Previously, this would throw a `MethodError` if the tuple had more than one element.

## 0.35.2

`unflatten(::VarInfo, params)` now works with params that have non-float types (such as Int or Bool).

## 0.35.1

`subset(::AbstractVarInfo, ::AbstractVector{<:VarName})` now preserves the ordering of the varnames in the original varinfo argument.
Previously, this would select the varnames according to their order in the second argument.
This fixes an upstream Turing.jl issue with Gibbs sampling when a component sampler was assigned multiple variables.

## 0.35.0

**Breaking changes**

### `.~` right hand side must be a univariate distribution

Previously we allowed statements like

```julia
x .~ [Normal(), Gamma()]
```

where the right hand side of a `.~` was an array of distributions, and ones like

```julia
x .~ MvNormal(fill(0.0, 2), I)
```

where the right hand side was a multivariate distribution.

These are no longer allowed. The only things allowed on the right hand side of a `.~` statement are univariate distributions, such as

```julia
x = Array{Float64,3}(undef, 2, 3, 4)
x .~ Normal()
```

The reasons for this are internal code simplification and the fact that broadcasting where both sides are multidimensional but of different dimensions is typically confusing to read.

If the right hand side and the left hand side have the same dimension, one can simply use `~`. Arrays of distributions can be replaced with `product_distribution`. So instead of

```julia
x .~ [Normal(), Gamma()]
x .~ Normal.(y)
x .~ MvNormal(fill(0.0, 2), I)
```

do

```julia
x ~ product_distribution([Normal(), Gamma()])
x ~ product_distribution(Normal.(y))
x ~ MvNormal(fill(0.0, 2), I)
```

This is often more performant as well. Note that using `~` rather than `.~` does change the internal storage format a bit: With `.~` `x[i]` are stored as separate variables, with `~` as a single multivariate variable `x`. In most cases this does not change anything for the user, but if it does cause issues, e.g. if you are dealing with `VarInfo` objects directly and need to keep the old behavior, you can always expand into a loop, such as

```julia
dists = Normal.(y)
for i in 1:length(dists)
    x[i] ~ dists[i]
end
```

Cases where the right hand side is of a different dimension than the left hand side, and neither is a scalar, must be replaced with a loop. For example,

```julia
x = Array{Float64,3}(undef, 2, 3, 4)
x .~ MvNormal(fill(0, 2), I)
```

should be replaced with something like

```julia
x = Array{Float64,3}(2, 3, 4)
for i in 1:3, j in 1:4
    x[:, i, j] ~ MvNormal(fill(0, 2), I)
end
```

This release also completely rewrites the internal implementation of `.~`, where from now on all `.~` statements are turned into loops over `~` statements at macro time. However, the only breaking aspect of this change is the above change to what's allowed on the right hand side.

### Remove indexing by samplers

This release removes the feature of `VarInfo` where it kept track of which variable was associated with which sampler. This means removing all user-facing methods where `VarInfo`s where being indexed with samplers. In particular,

  - `link` and `invlink`, and their `!!` versions, no longer accept a sampler as an argument to specify which variables to (inv)link. The `link(varinfo, model)` methods remain in place, and as a new addition one can give a `Tuple` of `VarName`s to (inv)link only select variables, as in `link(varinfo, varname_tuple, model)`.
  - `set_retained_vns_del_by_spl!` has been replaced by `set_retained_vns_del!` which applies to all variables.
  - `getindex`, `setindex!`, and `setindex!!` no longer accept samplers as arguments
  - `unflatten` no longer accepts a sampler as an argument
  - `eltype(::VarInfo)` no longer accepts a sampler as an argument
  - `keys(::VarInfo)` no longer accepts a sampler as an argument
  - `VarInfo(::VarInfo, ::Sampler, ::AbstractVector)` no longer accepts the sampler argument.
  - `push!!` and `push!` no longer accept samplers or `Selector`s as arguments
  - `getgid`, `setgid!`, `updategid!`, `getspace`, and `inspace` no longer exist

### Reverse prefixing order

  - For submodels constructed using `to_submodel`, the order in which nested prefixes are applied has been changed.
    Previously, the order was that outer prefixes were applied first, then inner ones.
    This version reverses that.
    To illustrate:
    
    ```julia
    using DynamicPPL, Distributions
    
    @model function subsubmodel()
        return x ~ Normal()
    end
    
    @model function submodel()
        x ~ to_submodel(prefix(subsubmodel(), :c), false)
        return x
    end
    
    @model function parentmodel()
        x1 ~ to_submodel(prefix(submodel(), :a), false)
        return x2 ~ to_submodel(prefix(submodel(), :b), false)
    end
    
    keys(VarInfo(parentmodel()))
    ```
    
    Previously, the final line would return the variable names `c.a.x` and `c.b.x`.
    With this version, it will return `a.c.x` and `b.c.x`, which is more intuitive.
    (Note that this change brings `to_submodel`'s behaviour in line with the now-deprecated `@submodel` macro.)
    
    This change also affects sampling in Turing.jl.

### `LogDensityFunction` argument order

  - The method `LogDensityFunction(varinfo, model, sampler)` has been removed.
    The only accepted order is `LogDensityFunction(model, varinfo, context; adtype)`.
    (For an explanation of `adtype`, see below.)
    The varinfo and context arguments are both still optional.

**Other changes**

### New exports

`LogDensityFunction` and `predict` are now exported from DynamicPPL.

### `LogDensityProblems` interface

LogDensityProblemsAD is now removed as a dependency.
Instead of constructing a `LogDensityProblemAD.ADgradient` object, we now directly use `DifferentiationInterface` to calculate the gradient of the log density with respect to model parameters.

Note that if you wish, you can still construct an `ADgradient` out of a `LogDensityFunction` object (there is nothing preventing this).

However, in this version, `LogDensityFunction` now takes an extra AD type argument.
If this argument is not provided, the behaviour is exactly the same as before, i.e. you can calculate `logdensity` but not its gradient.
However, if you do pass an AD type, that will allow you to calculate the gradient as well.
You may thus find that it is easier to instead do this:

```julia
@model f() = ...

ldf = LogDensityFunction(f(); adtype=AutoForwardDiff())
```

This will return an object which satisfies the `LogDensityProblems` interface to first-order, i.e. you can now directly call both

```
LogDensityProblems.logdensity(ldf, params)
LogDensityProblems.logdensity_and_gradient(ldf, params)
```

without having to construct a separate `ADgradient` object.

If you prefer, you can also construct a new `LogDensityFunction` with a new AD type afterwards.
The model, varinfo, and context will be taken from the original `LogDensityFunction`:

```julia
@model f() = ...

ldf = LogDensityFunction(f())  # by default, no adtype set
ldf_with_ad = LogDensityFunction(ldf, AutoForwardDiff())
```

## 0.34.2

  - Fixed bugs in ValuesAsInModelContext as well as DebugContext where underlying PrefixContexts were not being applied.
    From a user-facing perspective, this means that for models which use manually prefixed submodels, e.g.
    
    ```julia
    using DynamicPPL, Distributions
    
    @model inner() = x ~ Normal()
    
    @model function outer()
        x1 ~ to_submodel(prefix(inner(), :a), false)
        return x2 ~ to_submodel(prefix(inner(), :b), false)
    end
    ```
    
    will: (1) no longer error when sampling due to `check_model_and_trace`; and (2) contain both submodel's variables in the resulting chain (the behaviour before this patch was that the second `x` would override the first `x`).

  - More broadly, implemented a general `prefix(ctx::AbstractContext, ::VarName)` which traverses the context tree in `ctx` to apply all necessary prefixes. This was a necessary step in fixing the above issues, but it also means that `prefix` is now capable of handling context trees with e.g. multiple prefixes at different levels of nesting.

## 0.34.1

  - Fix an issue that prevented merging two VarInfos if they had different dimensions for a variable.

  - Upper bound the compat version of KernelAbstractions to work around an issue in determining the right VarInfo type to use.

## 0.34.0

**Breaking**

  - `rng` argument removed from `values_as_in_model`, and `varinfo` made non-optional. This means that the only signatures allowed are
    
    ```
    values_as_in_model(::Model, ::Bool, ::AbstractVarInfo)
    values_as_in_model(::Model, ::Bool, ::AbstractVarInfo, ::AbstractContext)
    ```
    
    If you aren't using this function (it's probably only used in Turing.jl) then this won't affect you.

## 0.33.1

Reworked internals of `condition` and `decondition`.
There are no changes to the public-facing API, but internally you can no longer use `condition` and `decondition` on an `AbstractContext`, you can only use it on a `DynamicPPL.Model`. If you want to modify a context, use `ConditionContext` and `decondition_context`.

## 0.33.0

**Breaking**

  - `values_as_in_model()` now requires an extra boolean parameter, specifying whether variables on the lhs of `:=` statements are to be included in the resulting `OrderedDict` of values.
    The type signature is now `values_as_in_model([rng,] model, include_colon_eq::Bool [, varinfo, context])`

**Other**

  - Moved the implementation of `predict` from Turing.jl to DynamicPPL.jl; the user-facing behaviour is otherwise the same
  - Improved error message when a user tries to initialise a model with parameters that don't correspond strictly to the underlying VarInfo used<|MERGE_RESOLUTION|>--- conflicted
+++ resolved
@@ -1,14 +1,12 @@
 # DynamicPPL Changelog
 
-<<<<<<< HEAD
 ## 0.39.0
 
 Removed the method `returned(::Model, values, keys)`; please use `returned(::Model, ::AbstractDict{<:VarName})` instead.
-=======
+
 ## 0.38.4
 
 Improve performance of VarNamedVector. It should now be very nearly on par with Metadata for all models we've benchmarked on.
->>>>>>> 80cf12d7
 
 ## 0.38.3
 
