# DynamicPPL Changelog

## 0.35.0

**Breaking**

<<<<<<< HEAD
### Remove indexing by samplers

This release removes the feature of `VarInfo` where it kept track of which variable was associated with which sampler. This means removing all user-facing methods where `VarInfo`s where being indexed with samplers. In particular,

  - `link` and `invlink`, and their `!!` versions, no longer accept a sampler as an argument to specify which variables to (inv)link. The `link(varinfo, model)` methods remain in place, and as a new addition one can give a `Tuple` of `VarName`s to (inv)link only select variables, as in `link(varinfo, varname_tuple, model)`.
  - `set_retained_vns_del_by_spl!` has been replaced by `set_retained_vns_del!` which applies to all variables.

### Reverse prefixing order

- For submodels constructed using `to_submodel`, the order in which nested prefixes are applied has been changed.
  Previously, the order was that outer prefixes were applied first, then inner ones.
  This version reverses that.
  To illustrate:

  ```julia
  using DynamicPPL, Distributions

  @model function subsubmodel()
    x ~ Normal()
  end
  
  @model function submodel()
    x ~ to_submodel(prefix(subsubmodel(), :c), false)
    return x
  end
  
  @model function parentmodel()
    x1 ~ to_submodel(prefix(submodel(), :a), false)
    x2 ~ to_submodel(prefix(submodel(), :b), false)
  end
  
  keys(VarInfo(parentmodel()))
  ```

  Previously, the final line would return the variable names `c.a.x` and `c.b.x`.
  With this version, it will return `a.c.x` and `b.c.x`, which is more intuitive.
  (Note that this change brings `to_submodel`'s behaviour in line with the now-deprecated `@submodel` macro.)

  This change also affects sampling in Turing.jl.

=======
  - For submodels constructed using `to_submodel`, the order in which nested prefixes are applied has been changed.
    Previously, the order was that outer prefixes were applied first, then inner ones.
    This version reverses that.
    To illustrate:
    
    ```julia
    using DynamicPPL, Distributions
    
    @model function subsubmodel()
        return x ~ Normal()
    end
    
    @model function submodel()
        x ~ to_submodel(prefix(subsubmodel(), :c), false)
        return x
    end
    
    @model function parentmodel()
        x1 ~ to_submodel(prefix(submodel(), :a), false)
        return x2 ~ to_submodel(prefix(submodel(), :b), false)
    end
    
    keys(VarInfo(parentmodel()))
    ```
    
    Previously, the final line would return the variable names `c.a.x` and `c.b.x`.
    With this version, it will return `a.c.x` and `b.c.x`, which is more intuitive.
    (Note that this change brings `to_submodel`'s behaviour in line with the now-deprecated `@submodel` macro.)
    
    This change also affects sampling in Turing.jl.
>>>>>>> 7140f3db

## 0.34.2

  - Fixed bugs in ValuesAsInModelContext as well as DebugContext where underlying PrefixContexts were not being applied.
    From a user-facing perspective, this means that for models which use manually prefixed submodels, e.g.
    
    ```julia
    using DynamicPPL, Distributions
    
    @model inner() = x ~ Normal()
    
    @model function outer()
        x1 ~ to_submodel(prefix(inner(), :a), false)
        return x2 ~ to_submodel(prefix(inner(), :b), false)
    end
    ```
    
    will: (1) no longer error when sampling due to `check_model_and_trace`; and (2) contain both submodel's variables in the resulting chain (the behaviour before this patch was that the second `x` would override the first `x`).

  - More broadly, implemented a general `prefix(ctx::AbstractContext, ::VarName)` which traverses the context tree in `ctx` to apply all necessary prefixes. This was a necessary step in fixing the above issues, but it also means that `prefix` is now capable of handling context trees with e.g. multiple prefixes at different levels of nesting.

## 0.34.1

  - Fix an issue that prevented merging two VarInfos if they had different dimensions for a variable.

  - Upper bound the compat version of KernelAbstractions to work around an issue in determining the right VarInfo type to use.

## 0.34.0

**Breaking**

  - `rng` argument removed from `values_as_in_model`, and `varinfo` made non-optional. This means that the only signatures allowed are
    
    ```
    values_as_in_model(::Model, ::Bool, ::AbstractVarInfo)
    values_as_in_model(::Model, ::Bool, ::AbstractVarInfo, ::AbstractContext)
    ```
    
    If you aren't using this function (it's probably only used in Turing.jl) then this won't affect you.

## 0.33.1

Reworked internals of `condition` and `decondition`.
There are no changes to the public-facing API, but internally you can no longer use `condition` and `decondition` on an `AbstractContext`, you can only use it on a `DynamicPPL.Model`. If you want to modify a context, use `ConditionContext` and `decondition_context`.

## 0.33.0

**Breaking**

  - `values_as_in_model()` now requires an extra boolean parameter, specifying whether variables on the lhs of `:=` statements are to be included in the resulting `OrderedDict` of values.
    The type signature is now `values_as_in_model([rng,] model, include_colon_eq::Bool [, varinfo, context])`

**Other**

  - Moved the implementation of `predict` from Turing.jl to DynamicPPL.jl; the user-facing behaviour is otherwise the same
  - Improved error message when a user tries to initialise a model with parameters that don't correspond strictly to the underlying VarInfo used<|MERGE_RESOLUTION|>--- conflicted
+++ resolved
@@ -4,7 +4,6 @@
 
 **Breaking**
 
-<<<<<<< HEAD
 ### Remove indexing by samplers
 
 This release removes the feature of `VarInfo` where it kept track of which variable was associated with which sampler. This means removing all user-facing methods where `VarInfo`s where being indexed with samplers. In particular,
@@ -14,38 +13,6 @@
 
 ### Reverse prefixing order
 
-- For submodels constructed using `to_submodel`, the order in which nested prefixes are applied has been changed.
-  Previously, the order was that outer prefixes were applied first, then inner ones.
-  This version reverses that.
-  To illustrate:
-
-  ```julia
-  using DynamicPPL, Distributions
-
-  @model function subsubmodel()
-    x ~ Normal()
-  end
-  
-  @model function submodel()
-    x ~ to_submodel(prefix(subsubmodel(), :c), false)
-    return x
-  end
-  
-  @model function parentmodel()
-    x1 ~ to_submodel(prefix(submodel(), :a), false)
-    x2 ~ to_submodel(prefix(submodel(), :b), false)
-  end
-  
-  keys(VarInfo(parentmodel()))
-  ```
-
-  Previously, the final line would return the variable names `c.a.x` and `c.b.x`.
-  With this version, it will return `a.c.x` and `b.c.x`, which is more intuitive.
-  (Note that this change brings `to_submodel`'s behaviour in line with the now-deprecated `@submodel` macro.)
-
-  This change also affects sampling in Turing.jl.
-
-=======
   - For submodels constructed using `to_submodel`, the order in which nested prefixes are applied has been changed.
     Previously, the order was that outer prefixes were applied first, then inner ones.
     This version reverses that.
@@ -76,7 +43,6 @@
     (Note that this change brings `to_submodel`'s behaviour in line with the now-deprecated `@submodel` macro.)
     
     This change also affects sampling in Turing.jl.
->>>>>>> 7140f3db
 
 ## 0.34.2
 
